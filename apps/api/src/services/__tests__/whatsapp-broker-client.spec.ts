import { beforeEach, afterEach, describe, expect, it, vi } from 'vitest';
import type { RequestInit, Headers } from 'undici';

const fetchMock = vi.fn();

vi.mock('undici', async () => {
  const actual = await vi.importActual<typeof import('undici')>('undici');
  return {
    ...actual,
    fetch: fetchMock,
  };
});

const originalEnv = { ...process.env };

process.env.WHATSAPP_MODE = 'http';
process.env.WHATSAPP_BROKER_URL = 'https://broker.test';
process.env.WHATSAPP_BROKER_API_KEY = 'test-key';

describe('WhatsAppBrokerClient', () => {
  afterEach(() => {
    fetchMock.mockReset();
    for (const key of Object.keys(process.env)) {
      if (!(key in originalEnv)) {
        delete process.env[key];
      }
    }
    Object.assign(process.env, originalEnv);
  });

  beforeEach(() => {
    vi.resetModules();
    fetchMock.mockReset();
    process.env.WHATSAPP_MODE = 'http';
    process.env.WHATSAPP_BROKER_URL = 'https://broker.test';
    process.env.WHATSAPP_BROKER_API_KEY = 'test-key';
    delete process.env.WHATSAPP_BROKER_DELIVERY_MODE;
    delete process.env.WHATSAPP_BROKER_LEGACY_STRIP_PLUS;
    delete process.env.BROKER_MODE;
  });

  it('dispatches via legacy instance routes when configured', async () => {
    process.env.WHATSAPP_BROKER_DELIVERY_MODE = 'instances';
    process.env.WHATSAPP_BROKER_LEGACY_STRIP_PLUS = 'true';

    const { Response } = await import('undici');
    const { whatsappBrokerClient } = await import('../whatsapp-broker-client');

    fetchMock.mockResolvedValue(
      new Response(
        JSON.stringify({ messageId: 'wamid-123', status: 'queued', timestamp: '2024-05-01T10:00:00.000Z' }),
        {
          status: 200,
          headers: { 'content-type': 'application/json' },
        }
      )
    );

    const result = await whatsappBrokerClient.sendMessage('instance-041', {
      to: '+554499999999',
      content: 'Teste via legacy',
      type: 'text',
      previewUrl: true,
      externalId: 'custom-id',
    });

    expect(fetchMock).toHaveBeenCalledTimes(1);
    const [url, init] = fetchMock.mock.calls[0] as [string, RequestInit];
    expect(url).toBe('https://broker.test/instances/instance-041/send-text');
    expect(init?.method).toBe('POST');

    const headers = init?.headers as Headers;
    expect(headers.get('x-api-key')).toBe('test-key');
    expect(headers.get('content-type')).toBe('application/json');

    expect(typeof init?.body).toBe('string');
    const parsedBody = JSON.parse(init?.body as string);
    expect(parsedBody).toEqual({
      to: '554499999999',
      message: 'Teste via legacy',
      text: 'Teste via legacy',
      previewUrl: true,
      externalId: 'custom-id',
    });

    expect(result.externalId).toBe('wamid-123');
    expect(result.status).toBe('queued');
    expect(result.timestamp).toBe('2024-05-01T10:00:00.000Z');
    expect(result.raw).toEqual({
      messageId: 'wamid-123',
      status: 'queued',
      timestamp: '2024-05-01T10:00:00.000Z',
    });
  });

  it('dispatches via direct instance routes by default', async () => {
    const { Response } = await import('undici');
    const { whatsappBrokerClient } = await import('../whatsapp-broker-client');

    fetchMock.mockResolvedValue(
      new Response(JSON.stringify({ externalId: 'wamid-999', status: 'SENT' }), {
        status: 200,
        headers: { 'content-type': 'application/json' },
      })
    );

    const result = await whatsappBrokerClient.sendMessage('instance-900', {
      to: '+5511999999999',
      content: 'Olá via broker',
      type: 'text',
      metadata: { idempotencyKey: 'idem-900', custom: true },
    });

    expect(fetchMock).toHaveBeenCalledTimes(1);
    const [url, init] = fetchMock.mock.calls[0] as [string, RequestInit];
    expect(url).toBe('https://broker.test/instances/instance-900/send-text');
    expect(init?.method).toBe('POST');

    const headers = init?.headers as Headers;
    expect(headers.get('Idempotency-Key')).toBe('idem-900');
    expect(headers.get('x-api-key')).toBe('test-key');

    const parsed = JSON.parse(init?.body as string);
    expect(parsed).toEqual({
      sessionId: 'instance-900',
      instanceId: 'instance-900',
      to: '+5511999999999',
      type: 'text',
      message: 'Olá via broker',
      text: 'Olá via broker',
      metadata: { idempotencyKey: 'idem-900', custom: true },
    });
    expect(parsed).not.toHaveProperty('mediaUrl');

    expect(result.externalId).toBe('wamid-999');
    expect(result.status).toBe('SENT');
    expect(typeof result.timestamp).toBe('string');
  });

  it('dispatches media payloads via direct routes when available', async () => {
    const { Response } = await import('undici');
    const { whatsappBrokerClient } = await import('../whatsapp-broker-client');

    fetchMock.mockResolvedValue(
      new Response(JSON.stringify({ externalId: 'wamid-321', status: 'SENT' }), {
        status: 200,
        headers: { 'content-type': 'application/json' },
      })
    );

    const result = await whatsappBrokerClient.sendMessage('instance-media', {
      to: '+5511977777777',
      content: 'Confira o documento',
      type: 'document',
      mediaUrl: 'https://cdn.test/doc.pdf',
      mediaMimeType: 'application/pdf',
      mediaFileName: 'doc.pdf',
      metadata: { idempotencyKey: 'media-123' },
    });

    expect(fetchMock).toHaveBeenCalledTimes(1);
    const [url, init] = fetchMock.mock.calls[0] as [string, RequestInit];
    expect(url).toBe('https://broker.test/instances/instance-media/send-text');
    const headers = init?.headers as Headers;
    expect(headers.get('Idempotency-Key')).toBe('media-123');

    const parsed = JSON.parse(init?.body as string);
    expect(parsed).toEqual({
      sessionId: 'instance-media',
      instanceId: 'instance-media',
      to: '+5511977777777',
      type: 'document',
      message: 'Confira o documento',
      mediaUrl: 'https://cdn.test/doc.pdf',
      mimeType: 'application/pdf',
      fileName: 'doc.pdf',
      caption: 'Confira o documento',
      metadata: { idempotencyKey: 'media-123' },
    });

    expect(result.externalId).toBe('wamid-321');
    expect(result.status).toBe('SENT');
  });

  it('falls back to broker routes when direct endpoint is unavailable', async () => {
    const { Response } = await import('undici');
    const { whatsappBrokerClient } = await import('../whatsapp-broker-client');

    fetchMock
      .mockResolvedValueOnce(new Response('Not Found', { status: 404 }))
      .mockResolvedValueOnce(
        new Response(JSON.stringify({ externalId: 'wamid-654', status: 'QUEUED' }), {
          status: 200,
          headers: { 'content-type': 'application/json' },
        })
      );

    const result = await whatsappBrokerClient.sendMessage(
      'instance-fallback',
      {
        to: '+5511888888888',
        content: 'Mensagem com fallback',
        type: 'text',
      },
      'fallback-001'
    );

    expect(fetchMock).toHaveBeenCalledTimes(2);
    const [firstUrl, firstInit] = fetchMock.mock.calls[0] as [string, RequestInit];
    expect(firstUrl).toBe('https://broker.test/instances/instance-fallback/send-text');
    const firstBody = JSON.parse(firstInit?.body as string);
    expect(firstBody).toMatchObject({
      sessionId: 'instance-fallback',
      instanceId: 'instance-fallback',
      to: '+5511888888888',
      type: 'text',
      message: 'Mensagem com fallback',
      text: 'Mensagem com fallback',
    });

    const [secondUrl, secondInit] = fetchMock.mock.calls[1] as [string, RequestInit];
    expect(secondUrl).toBe('https://broker.test/broker/messages');
    const headers = secondInit?.headers as Headers;
    expect(headers.get('Idempotency-Key')).toBe('fallback-001');

<<<<<<< HEAD
    const parsedBody = JSON.parse(secondInit?.body as string);
    expect(parsedBody).toMatchObject({
=======
    const secondBody = JSON.parse(secondInit?.body as string);
    expect(secondBody).toMatchObject({
>>>>>>> c552fc12
      sessionId: 'instance-fallback',
      instanceId: 'instance-fallback',
      to: '+5511888888888',
      type: 'text',
<<<<<<< HEAD
=======
      message: 'Mensagem com fallback',
>>>>>>> c552fc12
      text: 'Mensagem com fallback',
    });

    expect(result.externalId).toBe('wamid-654');
    expect(result.status).toBe('QUEUED');
  });

  it('dispatches template payloads via direct routes', async () => {
    const { Response } = await import('undici');
    const { whatsappBrokerClient } = await import('../whatsapp-broker-client');

    fetchMock.mockResolvedValue(
      new Response(JSON.stringify({ externalId: 'wamid-template', status: 'SENT' }), {
        status: 200,
        headers: { 'content-type': 'application/json' },
      })
    );

    const result = await whatsappBrokerClient.sendMessage('instance-template', {
      to: '+5511999988888',
      type: 'template',
      template: { name: 'greeting_template', language: 'pt_BR' },
    });

    expect(fetchMock).toHaveBeenCalledTimes(1);
    const [url, init] = fetchMock.mock.calls[0] as [string, RequestInit];
    expect(url).toBe('https://broker.test/instances/instance-template/send-text');

    const parsed = JSON.parse(init?.body as string);
    expect(parsed).toEqual({
      sessionId: 'instance-template',
      instanceId: 'instance-template',
      to: '+5511999988888',
      type: 'template',
      message: '',
      template: { name: 'greeting_template', language: 'pt_BR' },
    });

    expect(result.externalId).toBe('wamid-template');
    expect(result.status).toBe('SENT');
  });

  it('fetches events via broker route with query parameters', async () => {
    const { Response } = await import('undici');
    const { whatsappBrokerClient } = await import('../whatsapp-broker-client');

    fetchMock.mockResolvedValueOnce(
      new Response(JSON.stringify({ events: [{ id: 'evt-001' }] }), {
        status: 200,
        headers: { 'content-type': 'application/json' },
      })
    );

    await whatsappBrokerClient.fetchEvents({ instanceId: 'instance-71', limit: 25, cursor: 'cur-01' });

    expect(fetchMock).toHaveBeenCalledTimes(1);

    const firstUrl = new URL(fetchMock.mock.calls[0][0] as string);
    expect(firstUrl.pathname).toBe('/broker/events');
    expect(firstUrl.searchParams.get('instanceId')).toBe('instance-71');
    expect(firstUrl.searchParams.get('limit')).toBe('25');
    expect(firstUrl.searchParams.get('cursor')).toBe('cur-01');
  });

  it('acknowledges events via broker route when available', async () => {
    const { Response } = await import('undici');
    const { whatsappBrokerClient } = await import('../whatsapp-broker-client');

    fetchMock.mockResolvedValueOnce(new Response(null, { status: 204 }));

    await whatsappBrokerClient.ackEvents({ ids: ['evt-1', 'evt-2'], instanceId: 'instance-91' });

    expect(fetchMock).toHaveBeenCalledTimes(1);

    const [url, init] = fetchMock.mock.calls[0] as [string, RequestInit];
    expect(url).toBe('https://broker.test/broker/events/ack');
    expect(init?.method).toBe('POST');

    const headers = init?.headers as Headers;
    expect(headers.get('x-api-key')).toBe('test-key');

    const parsedBody = JSON.parse(init?.body as string);
    expect(parsedBody).toEqual({ ids: ['evt-1', 'evt-2'], instanceId: 'instance-91' });
  });

  it('connects sessions via broker routes when delivery mode is broker', async () => {
    process.env.WHATSAPP_BROKER_DELIVERY_MODE = 'broker';

    const { Response } = await import('undici');
    const { whatsappBrokerClient } = await import('../whatsapp-broker-client');

    fetchMock.mockResolvedValue(new Response(null, { status: 204 }));

    await whatsappBrokerClient.connectSession('session-123', {
      webhookUrl: 'https://callbacks.test/whatsapp',
      forceReopen: true,
    });

    expect(fetchMock).toHaveBeenCalledTimes(1);
    const [url, init] = fetchMock.mock.calls[0] as [string, RequestInit];
    expect(url).toBe('https://broker.test/broker/session/connect');
    expect(init?.method).toBe('POST');

    const parsedBody = JSON.parse(init?.body as string);
    expect(parsedBody).toEqual({
      sessionId: 'session-123',
      instanceId: 'session-123',
      webhookUrl: 'https://callbacks.test/whatsapp',
      forceReopen: true,
    });
  });

  it('falls back to legacy session routes when broker endpoints are unavailable', async () => {
    const { Response } = await import('undici');
    const { whatsappBrokerClient } = await import('../whatsapp-broker-client');

    fetchMock
      .mockResolvedValueOnce(new Response('Not Found', { status: 404 }))
      .mockResolvedValueOnce(new Response(null, { status: 204 }));

    await whatsappBrokerClient.connectSession('session-fallback', { webhookUrl: 'https://cb.test' });

    expect(fetchMock).toHaveBeenCalledTimes(2);
    const [firstUrl] = fetchMock.mock.calls[0] as [string, RequestInit];
    expect(firstUrl).toBe('https://broker.test/broker/session/connect');

    const [secondUrl, secondInit] = fetchMock.mock.calls[1] as [string, RequestInit];
    expect(secondUrl).toBe('https://broker.test/instances/session-fallback/connect');
    expect(secondInit?.method).toBe('POST');
    expect(JSON.parse(secondInit?.body as string)).toEqual({
      instanceId: 'session-fallback',
      webhookUrl: 'https://cb.test',
    });
  });

  it('retries broker session routes when legacy endpoints return 404', async () => {
    process.env.WHATSAPP_BROKER_DELIVERY_MODE = 'instances';

    const { Response } = await import('undici');
    const { whatsappBrokerClient } = await import('../whatsapp-broker-client');

    fetchMock
      .mockResolvedValueOnce(
        new Response(JSON.stringify({ error: { code: 'NOT_FOUND' } }), {
          status: 404,
          headers: { 'content-type': 'application/json' },
        })
      )
      .mockResolvedValueOnce(new Response(null, { status: 204 }));

    await whatsappBrokerClient.logoutSession('session-legacy', { instanceId: 'custom-session' });

    expect(fetchMock).toHaveBeenCalledTimes(2);
    const [firstUrl] = fetchMock.mock.calls[0] as [string];
    expect(firstUrl).toBe('https://broker.test/instances/session-legacy/disconnect');

    const [secondUrl, secondInit] = fetchMock.mock.calls[1] as [string, RequestInit];
    expect(secondUrl).toBe('https://broker.test/broker/session/logout');
    expect(JSON.parse(secondInit?.body as string)).toEqual({
      sessionId: 'session-legacy',
      instanceId: 'custom-session',
    });
  });

  it('reads QR codes from broker session status payloads before legacy fallbacks', async () => {
    process.env.WHATSAPP_BROKER_DELIVERY_MODE = 'broker';

    const { Response } = await import('undici');
    const { whatsappBrokerClient } = await import('../whatsapp-broker-client');

    fetchMock.mockResolvedValue(
      new Response(
        JSON.stringify({
          status: {
            qr: 'qr-data',
            qrExpiresAt: '2024-05-02T10:00:00.000Z',
          },
        }),
        {
          status: 200,
          headers: { 'content-type': 'application/json' },
        }
      )
    );

    const qr = await whatsappBrokerClient.getQrCode('session-qr');

    expect(fetchMock).toHaveBeenCalledTimes(1);
    const [url] = fetchMock.mock.calls[0] as [string];
    expect(url).toBe('https://broker.test/broker/session/status?sessionId=session-qr&instanceId=session-qr');
    expect(qr.qr).toBe('qr-data');
    expect(qr.qrExpiresAt).toBe('2024-05-02T10:00:00.000Z');
  });

  it('falls back to legacy status route when broker session status is unavailable', async () => {
    const { Response } = await import('undici');
    const { whatsappBrokerClient } = await import('../whatsapp-broker-client');

    fetchMock
      .mockResolvedValueOnce(new Response('Not Found', { status: 404 }))
      .mockResolvedValueOnce(
        new Response(
          JSON.stringify({
            status: 'connected',
            connected: true,
          }),
          {
            status: 200,
            headers: { 'content-type': 'application/json' },
          }
        )
      );

    const status = await whatsappBrokerClient.getStatus('session-status');

    expect(fetchMock).toHaveBeenCalledTimes(2);
    const [firstUrl] = fetchMock.mock.calls[0] as [string];
    expect(firstUrl).toBe('https://broker.test/broker/session/status?sessionId=session-status&instanceId=session-status');

    const [secondUrl] = fetchMock.mock.calls[1] as [string];
    expect(secondUrl).toBe('https://broker.test/instances/session-status/status');
    expect(status.status).toBe('connected');
    expect(status.connected).toBe(true);
  });

  it('connects session via broker endpoints when BROKER_MODE is broker', async () => {
    process.env.BROKER_MODE = 'broker';

    const { Response } = await import('undici');
    const { whatsappBrokerClient } = await import('../whatsapp-broker-client');

    fetchMock.mockResolvedValue(new Response(null, { status: 204 }));

    await whatsappBrokerClient.connectInstance('session-001', {
      instanceId: 'custom-session',
      webhookUrl: 'https://hooks.test/whatsapp',
      forceReopen: true,
    });

    expect(fetchMock).toHaveBeenCalledTimes(1);
    const [url, init] = fetchMock.mock.calls[0] as [string, RequestInit];
    expect(url).toBe('https://broker.test/broker/session/connect');

    const payload = JSON.parse(init?.body as string);
    expect(payload).toEqual({
      sessionId: 'session-001',
      instanceId: 'custom-session',
      webhookUrl: 'https://hooks.test/whatsapp',
      forceReopen: true,
    });
  });

  it('logs out session via instance routes when broker mode is disabled', async () => {
    delete process.env.BROKER_MODE;

    const { Response } = await import('undici');
    const { whatsappBrokerClient } = await import('../whatsapp-broker-client');

    fetchMock.mockResolvedValue(new Response(null, { status: 204 }));

    await whatsappBrokerClient.disconnectInstance('session-logout', {
      instanceId: 'custom-logout',
      wipe: true,
    });

    expect(fetchMock).toHaveBeenCalledTimes(1);
    const [url, init] = fetchMock.mock.calls[0] as [string, RequestInit];
    expect(url).toBe('https://broker.test/instances/session-logout/logout');
    expect(JSON.parse(init?.body as string)).toEqual({ instanceId: 'custom-logout', wipe: true });
  });

  it('retrieves status via broker session endpoint when BROKER_MODE is broker', async () => {
    process.env.BROKER_MODE = 'broker';

    const { Response } = await import('undici');
    const { whatsappBrokerClient } = await import('../whatsapp-broker-client');

    fetchMock.mockResolvedValue(
      new Response(JSON.stringify({ status: 'connected', connected: true }), {
        status: 200,
        headers: { 'content-type': 'application/json' },
      })
    );

    const status = await whatsappBrokerClient.getStatus('session-status');

    expect(fetchMock).toHaveBeenCalledTimes(1);
    const [url, init] = fetchMock.mock.calls[0] as [string, RequestInit];
    expect(url).toBe('https://broker.test/broker/session/status');
    expect(JSON.parse(init?.body as string)).toEqual({
      sessionId: 'session-status',
      instanceId: 'session-status',
    });
    expect(status.status).toBe('connected');
    expect(status.connected).toBe(true);
  });

  it('retrieves status via direct instance lookup when broker mode is not broker', async () => {
    delete process.env.BROKER_MODE;

    const { Response } = await import('undici');
    const { whatsappBrokerClient } = await import('../whatsapp-broker-client');

    fetchMock.mockResolvedValue(
      new Response(JSON.stringify({ status: 'disconnected', connected: false }), {
        status: 200,
        headers: { 'content-type': 'application/json' },
      })
    );

    const status = await whatsappBrokerClient.getStatus('session-off', { instanceId: 'external' });

    expect(fetchMock).toHaveBeenCalledTimes(1);
    const [url, init] = fetchMock.mock.calls[0] as [string, RequestInit];
    expect(url).toBe('https://broker.test/instances/session-off?instanceId=external');
    expect(init?.method).toBe('GET');
    expect(status.status).toBe('disconnected');
    expect(status.connected).toBe(false);
  });

  it('converts QR image responses to base64 data URLs', async () => {
    const { Response } = await import('undici');
    const { whatsappBrokerClient } = await import('../whatsapp-broker-client');

    const pngBuffer = Buffer.from([0x89, 0x50, 0x4e, 0x47]);

    fetchMock.mockResolvedValue(
      new Response(pngBuffer, {
        status: 200,
        headers: {
          'content-type': 'image/png',
          'x-qr-expires-at': '2024-01-01T00:00:00.000Z',
        },
      })
    );

    const qr = await whatsappBrokerClient.getQrCode('session-qr');

    expect(fetchMock).toHaveBeenCalledTimes(1);
    const [url, init] = fetchMock.mock.calls[0] as [string, RequestInit];
    expect(url).toBe('https://broker.test/instances/session-qr/qr.png');
    expect(init?.method).toBe('GET');
    expect(qr.qrCode).toMatch(/^data:image\/png;base64,/);
    expect(qr.qrExpiresAt).toBe('2024-01-01T00:00:00.000Z');
  });

  it('falls back to status when QR image is unavailable', async () => {
    const { Response } = await import('undici');
    const { whatsappBrokerClient } = await import('../whatsapp-broker-client');

    fetchMock
      .mockResolvedValueOnce(new Response(null, { status: 404 }))
      .mockResolvedValueOnce(
        new Response(
          JSON.stringify({ qr: 'fallback-qr', qrExpiresAt: '2024-01-02T00:00:00.000Z' }),
          {
            status: 200,
            headers: { 'content-type': 'application/json' },
          }
        )
      );

    const qr = await whatsappBrokerClient.getQrCode('session-qr-fallback');

    expect(fetchMock).toHaveBeenCalledTimes(2);
    const firstCall = fetchMock.mock.calls[0] as [string, RequestInit];
    expect(firstCall[0]).toBe('https://broker.test/instances/session-qr-fallback/qr.png');

    const secondCall = fetchMock.mock.calls[1] as [string, RequestInit];
    expect(secondCall[0]).toBe('https://broker.test/instances/session-qr-fallback');
    expect(secondCall[1]?.method).toBe('GET');

    expect(qr.qr).toBe('fallback-qr');
    expect(qr.qrExpiresAt).toBe('2024-01-02T00:00:00.000Z');
  });
});
<|MERGE_RESOLUTION|>--- conflicted
+++ resolved
@@ -223,21 +223,15 @@
     const headers = secondInit?.headers as Headers;
     expect(headers.get('Idempotency-Key')).toBe('fallback-001');
 
-<<<<<<< HEAD
     const parsedBody = JSON.parse(secondInit?.body as string);
     expect(parsedBody).toMatchObject({
-=======
     const secondBody = JSON.parse(secondInit?.body as string);
     expect(secondBody).toMatchObject({
->>>>>>> c552fc12
       sessionId: 'instance-fallback',
       instanceId: 'instance-fallback',
       to: '+5511888888888',
       type: 'text',
-<<<<<<< HEAD
-=======
       message: 'Mensagem com fallback',
->>>>>>> c552fc12
       text: 'Mensagem com fallback',
     });
 
