import { beforeEach, afterEach, describe, expect, it, vi } from 'vitest';
import type { RequestInit, Headers } from 'undici';

const fetchMock = vi.fn();

vi.mock('undici', async () => {
  const actual = await vi.importActual<typeof import('undici')>('undici');
  return {
    ...actual,
    fetch: fetchMock,
  };
});

const originalEnv = { ...process.env };

process.env.WHATSAPP_MODE = 'http';
process.env.WHATSAPP_BROKER_URL = 'https://broker.test';
process.env.WHATSAPP_BROKER_API_KEY = 'test-key';

describe('WhatsAppBrokerClient', () => {
  afterEach(() => {
    fetchMock.mockReset();
    for (const key of Object.keys(process.env)) {
      if (!(key in originalEnv)) {
        delete process.env[key];
      }
    }
    Object.assign(process.env, originalEnv);
  });

  beforeEach(() => {
    vi.resetModules();
    fetchMock.mockReset();
    process.env.WHATSAPP_MODE = 'http';
    process.env.WHATSAPP_BROKER_URL = 'https://broker.test';
    process.env.WHATSAPP_BROKER_API_KEY = 'test-key';
    delete process.env.WHATSAPP_BROKER_DELIVERY_MODE;
    delete process.env.WHATSAPP_BROKER_LEGACY_STRIP_PLUS;
  });

  it('dispatches via legacy instance routes when configured', async () => {
    process.env.WHATSAPP_BROKER_DELIVERY_MODE = 'instances';
    process.env.WHATSAPP_BROKER_LEGACY_STRIP_PLUS = 'true';

    const { Response } = await import('undici');
    const { whatsappBrokerClient } = await import('../whatsapp-broker-client');

    fetchMock.mockResolvedValue(
      new Response(
        JSON.stringify({ messageId: 'wamid-123', status: 'queued', timestamp: '2024-05-01T10:00:00.000Z' }),
        {
          status: 200,
          headers: { 'content-type': 'application/json' },
        }
      )
    );

    const result = await whatsappBrokerClient.sendMessage('instance-041', {
      to: '+554499999999',
      content: 'Teste via legacy',
      type: 'text',
      previewUrl: true,
      externalId: 'custom-id',
    });

    expect(fetchMock).toHaveBeenCalledTimes(1);
    const [url, init] = fetchMock.mock.calls[0] as [string, RequestInit];
    expect(url).toBe('https://broker.test/instances/instance-041/send-text');
    expect(init?.method).toBe('POST');

    const headers = init?.headers as Headers;
    expect(headers.get('x-api-key')).toBe('test-key');
    expect(headers.get('content-type')).toBe('application/json');

    expect(typeof init?.body).toBe('string');
    const parsedBody = JSON.parse(init?.body as string);
    expect(parsedBody).toEqual({
      to: '554499999999',
      message: 'Teste via legacy',
      text: 'Teste via legacy',
      previewUrl: true,
      externalId: 'custom-id',
    });

    expect(result.externalId).toBe('wamid-123');
    expect(result.status).toBe('queued');
    expect(result.timestamp).toBe('2024-05-01T10:00:00.000Z');
    expect(result.raw).toEqual({
      messageId: 'wamid-123',
      status: 'queued',
      timestamp: '2024-05-01T10:00:00.000Z',
    });
  });

  it('dispatches via direct instance routes by default', async () => {
    const { Response } = await import('undici');
    const { whatsappBrokerClient } = await import('../whatsapp-broker-client');

    fetchMock.mockResolvedValue(
      new Response(JSON.stringify({ externalId: 'wamid-999', status: 'SENT' }), {
        status: 200,
        headers: { 'content-type': 'application/json' },
      })
    );

    const result = await whatsappBrokerClient.sendMessage('instance-900', {
      to: '+5511999999999',
      content: 'Olá via broker',
      type: 'text',
      metadata: { idempotencyKey: 'idem-900', custom: true },
    });

    expect(fetchMock).toHaveBeenCalledTimes(1);
    const [url, init] = fetchMock.mock.calls[0] as [string, RequestInit];
    expect(url).toBe('https://broker.test/instances/instance-900/send-text');
    expect(init?.method).toBe('POST');

    const headers = init?.headers as Headers;
    expect(headers.get('Idempotency-Key')).toBe('idem-900');
    expect(headers.get('x-api-key')).toBe('test-key');

    const parsed = JSON.parse(init?.body as string);
    expect(parsed).toEqual({
      sessionId: 'instance-900',
      instanceId: 'instance-900',
      to: '+5511999999999',
      type: 'text',
      message: 'Olá via broker',
      text: 'Olá via broker',
      metadata: { idempotencyKey: 'idem-900', custom: true },
    });
    expect(parsed).not.toHaveProperty('mediaUrl');

    expect(result.externalId).toBe('wamid-999');
    expect(result.status).toBe('SENT');
    expect(typeof result.timestamp).toBe('string');
  });

  it('dispatches media payloads via direct routes when available', async () => {
    const { Response } = await import('undici');
    const { whatsappBrokerClient } = await import('../whatsapp-broker-client');

    fetchMock.mockResolvedValue(
      new Response(JSON.stringify({ externalId: 'wamid-321', status: 'SENT' }), {
        status: 200,
        headers: { 'content-type': 'application/json' },
      })
    );

    const result = await whatsappBrokerClient.sendMessage('instance-media', {
      to: '+5511977777777',
      content: 'Confira o documento',
      type: 'document',
      mediaUrl: 'https://cdn.test/doc.pdf',
      mediaMimeType: 'application/pdf',
      mediaFileName: 'doc.pdf',
      metadata: { idempotencyKey: 'media-123' },
    });

    expect(fetchMock).toHaveBeenCalledTimes(1);
    const [url, init] = fetchMock.mock.calls[0] as [string, RequestInit];
    expect(url).toBe('https://broker.test/instances/instance-media/send-text');
    const headers = init?.headers as Headers;
    expect(headers.get('Idempotency-Key')).toBe('media-123');

    const parsed = JSON.parse(init?.body as string);
    expect(parsed).toEqual({
      sessionId: 'instance-media',
      instanceId: 'instance-media',
      to: '+5511977777777',
      type: 'document',
      message: 'Confira o documento',
      mediaUrl: 'https://cdn.test/doc.pdf',
      mimeType: 'application/pdf',
      fileName: 'doc.pdf',
      caption: 'Confira o documento',
      metadata: { idempotencyKey: 'media-123' },
    });

    expect(result.externalId).toBe('wamid-321');
    expect(result.status).toBe('SENT');
  });

  it('falls back to broker routes when direct endpoint is unavailable', async () => {
    const { Response } = await import('undici');
    const { whatsappBrokerClient } = await import('../whatsapp-broker-client');

    fetchMock
      .mockResolvedValueOnce(new Response('Not Found', { status: 404 }))
      .mockResolvedValueOnce(
        new Response(JSON.stringify({ externalId: 'wamid-654', status: 'QUEUED' }), {
          status: 200,
          headers: { 'content-type': 'application/json' },
        })
      );

    const result = await whatsappBrokerClient.sendMessage(
      'instance-fallback',
      {
        to: '+5511888888888',
        content: 'Mensagem com fallback',
        type: 'text',
      },
      'fallback-001'
    );

    expect(fetchMock).toHaveBeenCalledTimes(2);
    const [firstUrl, firstInit] = fetchMock.mock.calls[0] as [string, RequestInit];
    expect(firstUrl).toBe('https://broker.test/instances/instance-fallback/send-text');
    const firstBody = JSON.parse(firstInit?.body as string);
    expect(firstBody).toMatchObject({
      sessionId: 'instance-fallback',
      instanceId: 'instance-fallback',
      to: '+5511888888888',
      type: 'text',
      message: 'Mensagem com fallback',
      text: 'Mensagem com fallback',
    });

    const [secondUrl, secondInit] = fetchMock.mock.calls[1] as [string, RequestInit];
    expect(secondUrl).toBe('https://broker.test/broker/messages');
    const headers = secondInit?.headers as Headers;
    expect(headers.get('Idempotency-Key')).toBe('fallback-001');

    const secondBody = JSON.parse(secondInit?.body as string);
    expect(secondBody).toMatchObject({
      sessionId: 'instance-fallback',
      instanceId: 'instance-fallback',
      to: '+5511888888888',
      type: 'text',
<<<<<<< HEAD
      message: 'Mensagem com fallback',
=======
>>>>>>> 3fdc226f
      text: 'Mensagem com fallback',
    });

    expect(result.externalId).toBe('wamid-654');
    expect(result.status).toBe('QUEUED');
  });

  it('dispatches template payloads via direct routes', async () => {
    const { Response } = await import('undici');
    const { whatsappBrokerClient } = await import('../whatsapp-broker-client');

    fetchMock.mockResolvedValue(
      new Response(JSON.stringify({ externalId: 'wamid-template', status: 'SENT' }), {
        status: 200,
        headers: { 'content-type': 'application/json' },
      })
    );

    const result = await whatsappBrokerClient.sendMessage('instance-template', {
      to: '+5511999988888',
      type: 'template',
      template: { name: 'greeting_template', language: 'pt_BR' },
    });

    expect(fetchMock).toHaveBeenCalledTimes(1);
    const [url, init] = fetchMock.mock.calls[0] as [string, RequestInit];
    expect(url).toBe('https://broker.test/instances/instance-template/send-text');

    const parsed = JSON.parse(init?.body as string);
    expect(parsed).toEqual({
      sessionId: 'instance-template',
      instanceId: 'instance-template',
      to: '+5511999988888',
      type: 'template',
      message: '',
      template: { name: 'greeting_template', language: 'pt_BR' },
    });

    expect(result.externalId).toBe('wamid-template');
    expect(result.status).toBe('SENT');
  });

  it('fetches events via broker route with query parameters', async () => {
    const { Response } = await import('undici');
    const { whatsappBrokerClient } = await import('../whatsapp-broker-client');

    fetchMock.mockResolvedValueOnce(
      new Response(JSON.stringify({ events: [{ id: 'evt-001' }] }), {
        status: 200,
        headers: { 'content-type': 'application/json' },
      })
    );

    await whatsappBrokerClient.fetchEvents({ instanceId: 'instance-71', limit: 25, cursor: 'cur-01' });

    expect(fetchMock).toHaveBeenCalledTimes(1);

    const firstUrl = new URL(fetchMock.mock.calls[0][0] as string);
    expect(firstUrl.pathname).toBe('/broker/events');
    expect(firstUrl.searchParams.get('instanceId')).toBe('instance-71');
    expect(firstUrl.searchParams.get('limit')).toBe('25');
    expect(firstUrl.searchParams.get('cursor')).toBe('cur-01');
  });

  it('acknowledges events via broker route when available', async () => {
    const { Response } = await import('undici');
    const { whatsappBrokerClient } = await import('../whatsapp-broker-client');

    fetchMock.mockResolvedValueOnce(new Response(null, { status: 204 }));

    await whatsappBrokerClient.ackEvents({ ids: ['evt-1', 'evt-2'], instanceId: 'instance-91' });

    expect(fetchMock).toHaveBeenCalledTimes(1);

    const [url, init] = fetchMock.mock.calls[0] as [string, RequestInit];
    expect(url).toBe('https://broker.test/broker/events/ack');
    expect(init?.method).toBe('POST');

    const headers = init?.headers as Headers;
    expect(headers.get('x-api-key')).toBe('test-key');

    const parsedBody = JSON.parse(init?.body as string);
    expect(parsedBody).toEqual({ ids: ['evt-1', 'evt-2'], instanceId: 'instance-91' });
  });

  it('connects sessions via broker routes when delivery mode is broker', async () => {
    process.env.WHATSAPP_BROKER_DELIVERY_MODE = 'broker';

    const { Response } = await import('undici');
    const { whatsappBrokerClient } = await import('../whatsapp-broker-client');

    fetchMock.mockResolvedValue(new Response(null, { status: 204 }));

    await whatsappBrokerClient.connectSession('session-123', {
      webhookUrl: 'https://callbacks.test/whatsapp',
      forceReopen: true,
    });

    expect(fetchMock).toHaveBeenCalledTimes(1);
    const [url, init] = fetchMock.mock.calls[0] as [string, RequestInit];
    expect(url).toBe('https://broker.test/broker/session/connect');
    expect(init?.method).toBe('POST');

    const parsedBody = JSON.parse(init?.body as string);
    expect(parsedBody).toEqual({
      sessionId: 'session-123',
      instanceId: 'session-123',
      webhookUrl: 'https://callbacks.test/whatsapp',
      forceReopen: true,
    });
  });

  it('falls back to legacy session routes when broker endpoints are unavailable', async () => {
    const { Response } = await import('undici');
    const { whatsappBrokerClient } = await import('../whatsapp-broker-client');

    fetchMock
      .mockResolvedValueOnce(new Response('Not Found', { status: 404 }))
      .mockResolvedValueOnce(new Response(null, { status: 204 }));

    await whatsappBrokerClient.connectSession('session-fallback', { webhookUrl: 'https://cb.test' });

    expect(fetchMock).toHaveBeenCalledTimes(2);
    const [firstUrl] = fetchMock.mock.calls[0] as [string, RequestInit];
    expect(firstUrl).toBe('https://broker.test/broker/session/connect');

    const [secondUrl, secondInit] = fetchMock.mock.calls[1] as [string, RequestInit];
    expect(secondUrl).toBe('https://broker.test/instances/session-fallback/connect');
    expect(secondInit?.method).toBe('POST');
    expect(JSON.parse(secondInit?.body as string)).toEqual({
      instanceId: 'session-fallback',
      webhookUrl: 'https://cb.test',
    });
  });

  it('retries broker session routes when legacy endpoints return 404', async () => {
    process.env.WHATSAPP_BROKER_DELIVERY_MODE = 'instances';

    const { Response } = await import('undici');
    const { whatsappBrokerClient } = await import('../whatsapp-broker-client');

    fetchMock
      .mockResolvedValueOnce(
        new Response(JSON.stringify({ error: { code: 'NOT_FOUND' } }), {
          status: 404,
          headers: { 'content-type': 'application/json' },
        })
      )
      .mockResolvedValueOnce(new Response(null, { status: 204 }));

    await whatsappBrokerClient.logoutSession('session-legacy', { instanceId: 'custom-session' });

    expect(fetchMock).toHaveBeenCalledTimes(2);
    const [firstUrl] = fetchMock.mock.calls[0] as [string];
    expect(firstUrl).toBe('https://broker.test/instances/session-legacy/disconnect');

    const [secondUrl, secondInit] = fetchMock.mock.calls[1] as [string, RequestInit];
    expect(secondUrl).toBe('https://broker.test/broker/session/logout');
    expect(JSON.parse(secondInit?.body as string)).toEqual({
      sessionId: 'session-legacy',
      instanceId: 'custom-session',
    });
  });

  it('reads QR codes from broker session status payloads before legacy fallbacks', async () => {
    process.env.WHATSAPP_BROKER_DELIVERY_MODE = 'broker';

    const { Response } = await import('undici');
    const { whatsappBrokerClient } = await import('../whatsapp-broker-client');

    fetchMock.mockResolvedValue(
      new Response(
        JSON.stringify({
          status: {
            qr: 'qr-data',
            qrExpiresAt: '2024-05-02T10:00:00.000Z',
          },
        }),
        {
          status: 200,
          headers: { 'content-type': 'application/json' },
        }
      )
    );

    const qr = await whatsappBrokerClient.getQrCode('session-qr');

    expect(fetchMock).toHaveBeenCalledTimes(1);
    const [url] = fetchMock.mock.calls[0] as [string];
    expect(url).toBe('https://broker.test/broker/session/status?sessionId=session-qr&instanceId=session-qr');
    expect(qr.qr).toBe('qr-data');
    expect(qr.qrExpiresAt).toBe('2024-05-02T10:00:00.000Z');
  });

  it('falls back to legacy status route when broker session status is unavailable', async () => {
    const { Response } = await import('undici');
    const { whatsappBrokerClient } = await import('../whatsapp-broker-client');

    fetchMock
      .mockResolvedValueOnce(new Response('Not Found', { status: 404 }))
      .mockResolvedValueOnce(
        new Response(
          JSON.stringify({
            status: 'connected',
            connected: true,
          }),
          {
            status: 200,
            headers: { 'content-type': 'application/json' },
          }
        )
      );

    const status = await whatsappBrokerClient.getStatus('session-status');

    expect(fetchMock).toHaveBeenCalledTimes(2);
    const [firstUrl] = fetchMock.mock.calls[0] as [string];
    expect(firstUrl).toBe('https://broker.test/broker/session/status?sessionId=session-status&instanceId=session-status');

    const [secondUrl] = fetchMock.mock.calls[1] as [string];
    expect(secondUrl).toBe('https://broker.test/instances/session-status/status');
    expect(status.status).toBe('connected');
    expect(status.connected).toBe(true);
  });
});
<|MERGE_RESOLUTION|>--- conflicted
+++ resolved
@@ -228,10 +228,7 @@
       instanceId: 'instance-fallback',
       to: '+5511888888888',
       type: 'text',
-<<<<<<< HEAD
       message: 'Mensagem com fallback',
-=======
->>>>>>> 3fdc226f
       text: 'Mensagem com fallback',
     });
 
