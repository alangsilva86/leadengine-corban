import {
  ConflictError,
  Contact,
  CreateTicketDTO,
  Lead,
  Message,
  Pagination,
  PaginatedResult,
  SendMessageDTO,
  Ticket,
  TicketFilters,
  UpdateTicketDTO,
  NotFoundError,
} from '@ticketz/core';
import { Prisma } from '@prisma/client';
import {
  assignTicket as storageAssignTicket,
  closeTicket as storageCloseTicket,
  createMessage as storageCreateMessage,
  createTicket as storageCreateTicket,
  findTicketById as storageFindTicketById,
  findTicketsByContact,
  findMessageByExternalId as storageFindMessageByExternalId,
  listMessages as storageListMessages,
  listTickets as storageListTickets,
  updateMessage as storageUpdateMessage,
  updateTicket as storageUpdateTicket,
} from '@ticketz/storage';
import { emitToTenant, emitToTicket, emitToUser } from '../lib/socket-registry';
import { prisma } from '../lib/prisma';
import {
  createTicketNote,
  listTicketNotes,
  type TicketNote,
  type TicketNoteVisibility,
} from '../data/ticket-note-store';
import { logger } from '../config/logger';
<<<<<<< HEAD
import { getWhatsAppMode } from '../config/whatsapp';
import {
  whatsappOutboundMetrics,
  whatsappOutboundDeliverySuccessCounter,
  whatsappSocketReconnectsCounter,
} from '../lib/metrics';
import {
  whatsappBrokerClient,
  WhatsAppBrokerError,
  translateWhatsAppBrokerError,
  type NormalizedWhatsAppBrokerError,
} from './whatsapp-broker-client';
=======
import { whatsappOutboundMetrics } from '../lib/metrics';
import type { WhatsAppCanonicalError } from '@ticketz/wa-contracts';
import { WhatsAppTransportError } from '@ticketz/wa-contracts';
import { resolveWhatsAppTransport, type WhatsAppTransport } from './whatsapp/transport/transport';
>>>>>>> b66e2d2e
import { assertWithinRateLimit, RateLimitError } from '../utils/rate-limit';
import { normalizePhoneNumber, PhoneNormalizationError } from '../utils/phone';
import {
  getIdempotentValue,
  hashIdempotentPayload,
  rememberIdempotency,
} from '../utils/idempotency';
import {
  assertCircuitClosed,
  buildCircuitBreakerKey,
  getCircuitBreakerConfig,
  recordCircuitFailure,
  recordCircuitSuccess,
} from '../utils/circuit-breaker';
import type {
  NormalizedMessagePayload,
  OutboundMessageError,
  OutboundMessageResponse,
} from '@ticketz/contracts';
import { isWhatsappPassthroughModeEnabled } from '../config/feature-flags';

const OPEN_STATUSES = new Set(['OPEN', 'PENDING', 'ASSIGNED']);

type WhatsAppTransportDependencies = {
  transport?: WhatsAppTransport;
};

const OUTBOUND_TPS_DEFAULT = (() => {
  const raw = process.env.OUTBOUND_TPS_DEFAULT;
  const parsed = Number.parseInt(raw ?? '', 10);
  return Number.isFinite(parsed) && parsed > 0 ? parsed : 5;
})();

const OUTBOUND_TPS_OVERRIDES = (() => {
  const map = new Map<string, number>();
  const raw = process.env.OUTBOUND_TPS_BY_INSTANCE;
  if (!raw) {
    return map;
  }

  raw
    .split(',')
    .map((entry) => entry.trim())
    .filter((entry) => entry.length > 0)
    .forEach((entry) => {
      const [id, limitRaw] = entry.split(':').map((value) => value.trim());
      const parsed = Number.parseInt(limitRaw ?? '', 10);
      if (id && Number.isFinite(parsed) && parsed > 0) {
        map.set(id, parsed);
      }
    });

  return map;
})();

const IDEMPOTENCY_TTL_MS = (() => {
  const raw = process.env.OUTBOUND_IDEMPOTENCY_TTL_MS;
  const parsed = Number.parseInt(raw ?? '', 10);
  return Number.isFinite(parsed) && parsed > 0 ? parsed : 24 * 60 * 60 * 1000;
})();

export const resolveInstanceRateLimit = (instanceId: string | null | undefined): number => {
  if (!instanceId) {
    return OUTBOUND_TPS_DEFAULT;
  }

  return OUTBOUND_TPS_OVERRIDES.get(instanceId) ?? OUTBOUND_TPS_DEFAULT;
};

export const rateKeyForInstance = (tenantId: string, instanceId: string): string =>
  `whatsapp:${tenantId}:${instanceId}`;

const defaultQueueCache = new Map<string, string>();

const resolveDefaultQueueId = async (tenantId: string): Promise<string> => {
  if (defaultQueueCache.has(tenantId)) {
    return defaultQueueCache.get(tenantId) as string;
  }

  const queue = await prisma.queue.findFirst({
    where: { tenantId },
    orderBy: [{ orderIndex: 'asc' }, { createdAt: 'asc' }],
  });

  if (!queue) {
    const fallbackName = 'Atendimento Geral';
    const fallbackQueue = await prisma.queue.upsert({
      where: {
        tenantId_name: {
          tenantId,
          name: fallbackName,
        },
      },
      update: {},
      create: {
        tenantId,
        name: fallbackName,
        description: 'Fila criada automaticamente para envios de WhatsApp.',
        color: '#3B82F6',
        orderIndex: 0,
      },
    });

    defaultQueueCache.set(tenantId, fallbackQueue.id);
    return fallbackQueue.id;
  }

  defaultQueueCache.set(tenantId, queue.id);
  return queue.id;
};

export const getDefaultQueueIdForTenant = async (tenantId: string): Promise<string> =>
  resolveDefaultQueueId(tenantId);

const buildOutboundResponse = (message: Message): OutboundMessageResponse => {
  const brokerMeta =
    message.metadata && typeof message.metadata === 'object'
      ? ((message.metadata as Record<string, unknown>).broker as Record<string, unknown> | undefined)
      : undefined;

  let error: OutboundMessageError | null = null;

  if (brokerMeta?.error && typeof brokerMeta.error === 'object') {
    const rawError = brokerMeta.error as Record<string, unknown>;
    const normalizedError: OutboundMessageError = {
      message: typeof rawError.message === 'string' ? rawError.message : 'unknown_error',
    };

    if (typeof rawError.code === 'string') {
      normalizedError.code = rawError.code;
    }

    if (typeof rawError.status === 'number') {
      normalizedError.status = rawError.status;
    }

    if (typeof rawError.requestId === 'string') {
      normalizedError.requestId = rawError.requestId;
    }

    error = normalizedError;
  } else if (typeof brokerMeta?.error === 'string' && brokerMeta.error.length > 0) {
    error = { message: brokerMeta.error };
  }

  return {
    queued: true,
    ticketId: message.ticketId,
    messageId: message.id,
    status: message.status,
    externalId: message.externalId ?? null,
    error,
  } satisfies OutboundMessageResponse;
};

const isPrismaKnownError = (error: unknown): error is Prisma.PrismaClientKnownRequestError =>
  error instanceof Prisma.PrismaClientKnownRequestError;

const extractPrismaFieldNames = (error: Prisma.PrismaClientKnownRequestError): string[] => {
  const raw = error.meta?.field_name;

  if (Array.isArray(raw)) {
    return raw.map((value) => String(value));
  }

  if (typeof raw === 'string') {
    return raw
      .replace(/[()"']/g, ' ')
      .split(',')
      .map((value) => value.trim())
      .filter((value) => value.length > 0);
  }

  return [];
};

const isForeignKeyViolation = (error: unknown, field: string): boolean => {
  if (!isPrismaKnownError(error) || error.code !== 'P2003') {
    return false;
  }

  const fieldNames = extractPrismaFieldNames(error).map((name) => name.split('.').pop() ?? name);
  return fieldNames.includes(field);
};

const isUniqueViolation = (error: unknown): boolean => isPrismaKnownError(error) && error.code === 'P2002';

const handleDatabaseError = (error: unknown, context: Record<string, unknown> = {}): never => {
  logger.error('ticketService.databaseError', {
    ...context,
    error:
      error instanceof Error
        ? { message: error.message, name: error.name, code: (error as { code?: unknown }).code ?? null }
        : error,
  });

  if (
    error instanceof Prisma.PrismaClientInitializationError ||
    error instanceof Prisma.PrismaClientRustPanicError ||
    error instanceof Prisma.PrismaClientUnknownRequestError ||
    error instanceof Prisma.PrismaClientValidationError
  ) {
    throw new ConflictError('Não foi possível concluir a operação no banco de dados.', { cause: error });
  }

  if (isUniqueViolation(error)) {
    throw new ConflictError('Operação violou uma restrição de unicidade no banco de dados.', { cause: error });
  }

  throw error;
};

export type TicketIncludeOption = 'contact' | 'lead' | 'notes';

export type TicketContactSummary = Pick<Contact, 'id' | 'name' | 'phone' | 'email' | 'document' | 'avatar'> & {
  consent?: {
    granted: boolean;
    base?: string | null;
    grantedAt?: Date | null;
  } | null;
};

export type TicketLeadSummary = Pick<Lead, 'id' | 'status' | 'value' | 'probability' | 'source' | 'tags'> & {
  expectedCloseDate?: Date | null;
  lastContactAt?: Date | null;
  nextFollowUpAt?: Date | null;
  qualityRating?: number | null;
};

export type TicketWindowSnapshot = {
  expiresAt: Date | null;
  remainingMinutes: number | null;
  isOpen: boolean;
};

export type TicketTimelineSnapshot = {
  lastInboundAt: Date | null;
  lastOutboundAt: Date | null;
  lastDirection: Message['direction'] | null;
  messageCount: number;
  inboundCount: number;
  outboundCount: number;
  unreadInboundCount: number;
  firstInboundAt: Date | null;
  firstOutboundAt: Date | null;
  firstResponseMinutes: number | null;
};

export type TicketHydrated = Ticket & {
  contact?: TicketContactSummary | null;
  lead?: TicketLeadSummary | null;
  notes?: TicketNote[];
  window?: TicketWindowSnapshot;
  timeline?: TicketTimelineSnapshot;
  pipelineStep?: string | null;
  qualityScore?: number | null;
};

export type InboxHealthMetrics = {
  firstResponse: {
    medianMinutes: number | null;
    p90Minutes: number | null;
    underFiveMinutesRate: number | null;
  };
  statusEntropy: number | null;
  proposalToCcbRate: number | null;
  handleTimeByStage: Record<string, number>;
  whatsappQuality: {
    errorRatePerThousand: number | null;
    qualityTier: 'high' | 'medium' | 'low' | null;
    throughputLimit: number | null;
  };
};

export type TicketListResult = PaginatedResult<TicketHydrated> & {
  metrics?: InboxHealthMetrics;
};

export type CreateTicketNoteInput = {
  body: string;
  visibility?: TicketNoteVisibility;
  tags?: string[];
  metadata?: Record<string, unknown>;
};

type TicketNoteAuthor = {
  id: string;
  name?: string | null;
  avatar?: string | null;
};

const emitTicketEvent = (
  tenantId: string,
  ticketId: string,
  event: string,
  payload: unknown,
  userId?: string | null
) => {
  emitToTenant(tenantId, event, payload);
  emitToTicket(ticketId, event, payload);
  if (userId) {
    emitToUser(userId, event, payload);
  }
};

type MessageRealtimeEnvelope = {
  tenantId: string;
  ticketId: string;
  agreementId: string | null;
  instanceId: string | null;
  messageId: string;
  providerMessageId: string | null;
  ticketStatus: TicketStatus;
  ticketUpdatedAt: string;
  message: Message;
};

const buildMessageRealtimeEnvelope = ({
  tenantId,
  ticket,
  message,
  instanceId,
  providerMessageId,
}: {
  tenantId: string;
  ticket: Ticket;
  message: Message;
  instanceId?: string | null;
  providerMessageId?: string | null;
}): MessageRealtimeEnvelope => {
  const updatedAtIso =
    (ticket.updatedAt instanceof Date ? ticket.updatedAt : null)?.toISOString() ??
    (message.updatedAt instanceof Date ? message.updatedAt.toISOString() : undefined) ??
    new Date().toISOString();

  return {
    tenantId,
    ticketId: ticket.id,
    agreementId: ticket.agreementId ?? null,
    instanceId: instanceId ?? resolveWhatsAppInstanceId(ticket) ?? null,
    messageId: message.id,
    providerMessageId: providerMessageId ?? null,
    ticketStatus: ticket.status,
    ticketUpdatedAt: updatedAtIso,
    message,
  };
};

const emitMessageCreatedEvents = (
  tenantId: string,
  ticket: Ticket,
  message: Message,
  options: {
    userId?: string | null;
    instanceId?: string | null;
    providerMessageId?: string | null;
  } = {}
) => {
  const envelope = buildMessageRealtimeEnvelope({
    tenantId,
    ticket,
    message,
    instanceId: options.instanceId ?? null,
    providerMessageId: options.providerMessageId ?? null,
  });

  emitTicketEvent(tenantId, ticket.id, 'messages.new', envelope, options.userId);
  emitTicketEvent(tenantId, ticket.id, 'message:created', message, options.userId);
  emitTicketEvent(tenantId, ticket.id, 'ticket.message.created', message, options.userId);
  emitTicketEvent(tenantId, ticket.id, 'ticket.message', message, options.userId);
};

const emitMessageUpdatedEvents = (
  tenantId: string,
  ticketId: string,
  message: Message,
  userId?: string | null
) => {
  emitTicketEvent(tenantId, ticketId, 'message:updated', message, userId);
  emitTicketEvent(
    tenantId,
    ticketId,
    'message.status.changed',
    {
      ticketId,
      messageId: message.id,
      status: message.status,
    },
    userId
  );
  emitTicketEvent(tenantId, ticketId, 'ticket.message', message, userId);
};

const resolveWhatsAppInstanceId = (ticket: Ticket | null | undefined): string | null => {
  if (!ticket || !ticket.metadata || typeof ticket.metadata !== 'object') {
    return null;
  }

  const metadata = ticket.metadata as Record<string, unknown>;
  const directCandidates = [
    metadata['whatsappInstanceId'],
    metadata['instanceId'],
  ];

  for (const candidate of directCandidates) {
    if (typeof candidate === 'string' && candidate.trim().length > 0) {
      return candidate.trim();
    }
  }

  const whatsappRecord = metadata['whatsapp'];
  if (whatsappRecord && typeof whatsappRecord === 'object') {
    const instanceId = (whatsappRecord as Record<string, unknown>)['instanceId'];
    if (typeof instanceId === 'string' && instanceId.trim().length > 0) {
      return instanceId.trim();
    }
  }

  return null;
};

const normalizeBrokerStatus = (status: string | undefined): Message['status'] => {
  const normalized = (status || '').trim().toUpperCase();
  switch (normalized) {
    case 'DELIVERED':
      return 'DELIVERED';
    case 'READ':
    case 'SEEN':
      return 'READ';
    case 'FAILED':
    case 'ERROR':
      return 'FAILED';
    case 'PENDING':
      return 'PENDING';
    default:
      return 'SENT';
  }
};

const resolveProviderMessageId = (metadata: unknown): string | null => {
  if (!metadata || typeof metadata !== 'object') {
    return null;
  }

  const broker = (metadata as Record<string, unknown>).broker;
  if (!broker || typeof broker !== 'object') {
    return null;
  }

  const messageId = (broker as Record<string, unknown>).messageId;
  if (typeof messageId === 'string') {
    const trimmed = messageId.trim();
    if (trimmed.length > 0) {
      return trimmed;
    }
  }

  return null;
};

type ConversationComputation = {
  timeline: TicketTimelineSnapshot;
  window: TicketWindowSnapshot;
  failedCount: number;
  durationMinutes: number | null;
  totalMessages: number;
};

const MINUTES_IN_MS = 60 * 1000;
const TWENTY_FOUR_HOURS_MS = 24 * 60 * MINUTES_IN_MS;

const computeConversationStats = (messages: Message[]): ConversationComputation => {
  if (messages.length === 0) {
    return {
      timeline: {
        lastInboundAt: null,
        lastOutboundAt: null,
        lastDirection: null,
        messageCount: 0,
        inboundCount: 0,
        outboundCount: 0,
        unreadInboundCount: 0,
        firstInboundAt: null,
        firstOutboundAt: null,
        firstResponseMinutes: null,
      },
      window: {
        expiresAt: null,
        remainingMinutes: null,
        isOpen: false,
      },
      failedCount: 0,
      durationMinutes: null,
      totalMessages: 0,
    };
  }

  const sorted = [...messages].sort((a, b) => (a.createdAt > b.createdAt ? 1 : -1));

  let lastInboundAt: Date | null = null;
  let lastOutboundAt: Date | null = null;
  let lastDirection: Message['direction'] | null = null;
  let inboundCount = 0;
  let outboundCount = 0;
  let unreadInboundCount = 0;
  let pendingResponseSince: Date | null = null;
  let firstInboundAt: Date | null = null;
  let firstOutboundAt: Date | null = null;
  let firstResponseMinutes: number | null = null;
  let failedCount = 0;

  for (const entry of sorted) {
    lastDirection = entry.direction;

    if (entry.direction === 'INBOUND') {
      inboundCount += 1;
      lastInboundAt = entry.createdAt;
      pendingResponseSince = entry.createdAt;
      unreadInboundCount += 1;

      if (!firstInboundAt) {
        firstInboundAt = entry.createdAt;
      }
    } else {
      outboundCount += 1;
      lastOutboundAt = entry.createdAt;
      if (!firstOutboundAt) {
        firstOutboundAt = entry.createdAt;
      }

      if (pendingResponseSince && firstResponseMinutes === null) {
        const diffMinutes = (entry.createdAt.getTime() - pendingResponseSince.getTime()) / MINUTES_IN_MS;
        firstResponseMinutes = diffMinutes >= 0 ? Math.round(diffMinutes * 100) / 100 : 0;
      }

      pendingResponseSince = null;
      unreadInboundCount = 0;
    }

    if (entry.status === 'FAILED') {
      failedCount += 1;
    }
  }

  const firstMessageAt = sorted[0]?.createdAt ?? null;
  const lastMessageAt = sorted[sorted.length - 1]?.createdAt ?? null;
  const durationMinutes =
    firstMessageAt && lastMessageAt
      ? Math.max(0, Math.round(((lastMessageAt.getTime() - firstMessageAt.getTime()) / MINUTES_IN_MS) * 100) / 100)
      : null;

  const now = new Date();
  const expiresAt = lastInboundAt ? new Date(lastInboundAt.getTime() + TWENTY_FOUR_HOURS_MS) : null;
  const remainingMinutes = expiresAt ? Math.max(0, Math.round((expiresAt.getTime() - now.getTime()) / MINUTES_IN_MS)) : null;
  const isOpen = expiresAt ? expiresAt.getTime() > now.getTime() : false;

  return {
    timeline: {
      lastInboundAt,
      lastOutboundAt,
      lastDirection,
      messageCount: sorted.length,
      inboundCount,
      outboundCount,
      unreadInboundCount,
      firstInboundAt,
      firstOutboundAt,
      firstResponseMinutes,
    },
    window: {
      expiresAt,
      remainingMinutes,
      isOpen,
    },
    failedCount,
    durationMinutes,
    totalMessages: sorted.length,
  };
};

const fetchAllMessagesForTicket = async (tenantId: string, ticketId: string): Promise<Message[]> => {
  const accumulated: Message[] = [];
  let page = 1;
  const limit = 200;

  while (page <= 10) {
    const pageResult = await storageListMessages(tenantId, { ticketId }, {
      page,
      limit,
      sortBy: 'createdAt',
      sortOrder: 'asc',
    });

    accumulated.push(...pageResult.items);

    if (!pageResult.hasNext) {
      break;
    }

    page += 1;
  }

  return accumulated;
};

const fetchConversationStatsForTickets = async (
  tenantId: string,
  tickets: Ticket[]
): Promise<Map<string, ConversationComputation>> => {
  const statsEntries = await Promise.all(
    tickets.map(async (ticket) => {
      const messages = await fetchAllMessagesForTicket(tenantId, ticket.id);
      const stats = computeConversationStats(messages);
      return [ticket.id, stats] as const;
    })
  );

  return new Map(statsEntries);
};

const safeResolveContacts = async (
  tenantId: string,
  contactIds: string[]
): Promise<Map<string, TicketContactSummary>> => {
  if (contactIds.length === 0) {
    return new Map();
  }

  try {
    const records = await prisma.contact.findMany({
      where: {
        tenantId,
        id: { in: contactIds },
      },
    });

    return new Map(
      records.map((contact) => {
        const consent =
          contact.customFields && typeof contact.customFields === 'object' && 'consent' in contact.customFields
            ? ((contact.customFields as Record<string, unknown>).consent ?? null)
            : null;

        const normalizedConsent =
          consent && typeof consent === 'object'
            ? {
                granted: Boolean((consent as { granted?: unknown }).granted ?? false),
                base: (consent as { base?: unknown }).base ? String((consent as { base?: unknown }).base) : null,
                grantedAt:
                  (consent as { grantedAt?: unknown }).grantedAt &&
                  typeof (consent as { grantedAt?: unknown }).grantedAt === 'string'
                    ? new Date(String((consent as { grantedAt?: unknown }).grantedAt))
                    : null,
              }
            : null;

        const summary: TicketContactSummary = {
          id: contact.id,
          name: contact.name,
          phone: contact.phone ?? undefined,
          email: contact.email ?? undefined,
          document: contact.document ?? undefined,
          avatar: contact.avatar ?? undefined,
          consent: normalizedConsent,
        };

        return [contact.id, summary] as const;
      })
    );
  } catch (error) {
    logger.warn('[ticket-service] Failed to resolve contacts for tickets', {
      tenantId,
      contactIds,
      error,
    });
    return new Map();
  }
};

const safeResolveLeads = async (
  tenantId: string,
  contactIds: string[]
): Promise<Map<string, TicketLeadSummary>> => {
  if (contactIds.length === 0) {
    return new Map();
  }

  try {
    const records = await prisma.lead.findMany({
      where: {
        tenantId,
        contactId: { in: contactIds },
      },
      orderBy: [
        { updatedAt: 'desc' },
        { createdAt: 'desc' },
      ],
    });

    const leadByContact = new Map<string, TicketLeadSummary>();
    for (const record of records) {
      if (leadByContact.has(record.contactId)) {
        continue;
      }

      leadByContact.set(record.contactId, {
        id: record.id,
        status: record.status,
        value: record.value ?? undefined,
        probability: record.probability ?? undefined,
        source: record.source,
        tags: record.tags ?? [],
        expectedCloseDate: record.expectedCloseDate ?? undefined,
        lastContactAt: record.lastContactAt ?? undefined,
        nextFollowUpAt: record.nextFollowUpAt ?? undefined,
        qualityRating:
          typeof record.customFields === 'object' && record.customFields !== null && 'qualityRating' in record.customFields
            ? Number((record.customFields as Record<string, unknown>).qualityRating)
            : null,
      });
    }

    return leadByContact;
  } catch (error) {
    logger.warn('[ticket-service] Failed to resolve leads for tickets', {
      tenantId,
      contactIds,
      error,
    });
    return new Map();
  }
};

const resolveTicketNotes = async (
  tenantId: string,
  tickets: Ticket[]
): Promise<Map<string, TicketNote[]>> => {
  const entries = await Promise.all(
    tickets.map(async (ticket) => {
      const notes = await listTicketNotes(tenantId, ticket.id);
      return [ticket.id, notes] as const;
    })
  );

  return new Map(entries);
};

const calculateMedian = (values: number[]): number | null => {
  if (values.length === 0) {
    return null;
  }

  const sorted = [...values].sort((a, b) => a - b);
  const middle = Math.floor(sorted.length / 2);

  if (sorted.length % 2 === 0) {
    return Math.round(((sorted[middle - 1] + sorted[middle]) / 2) * 100) / 100;
  }

  return Math.round(sorted[middle] * 100) / 100;
};

const calculatePercentile = (values: number[], percentile: number): number | null => {
  if (values.length === 0) {
    return null;
  }

  const sorted = [...values].sort((a, b) => a - b);
  const index = Math.min(sorted.length - 1, Math.max(0, Math.ceil((percentile / 100) * sorted.length) - 1));
  return Math.round(sorted[index] * 100) / 100;
};

const calculateStatusEntropy = (tickets: Ticket[]): number | null => {
  if (tickets.length === 0) {
    return null;
  }

  const counts = tickets.reduce<Record<string, number>>((acc, ticket) => {
    acc[ticket.status] = (acc[ticket.status] ?? 0) + 1;
    return acc;
  }, {});

  const total = tickets.length;
  let entropy = 0;

  for (const count of Object.values(counts)) {
    const probability = count / total;
    entropy -= probability * Math.log2(probability);
  }

  return Math.round(entropy * 1000) / 1000;
};

const qualityTierFromErrorRate = (errorRatePerThousand: number | null): 'high' | 'medium' | 'low' | null => {
  if (errorRatePerThousand === null) {
    return null;
  }

  if (errorRatePerThousand < 1) {
    return 'high';
  }

  if (errorRatePerThousand < 5) {
    return 'medium';
  }

  return 'low';
};

const calculateInboxMetrics = (
  tickets: Ticket[],
  conversations: Map<string, ConversationComputation>,
  leads: Map<string, TicketLeadSummary>
): InboxHealthMetrics => {
  const responseTimes: number[] = [];
  let underFiveCount = 0;
  let totalWithResponse = 0;

  let failedMessages = 0;
  let totalMessages = 0;
  let totalOutboundMessages = 0;

  const handleTimeByStageAccumulator = new Map<string, number[]>();

  for (const ticket of tickets) {
    const stats = conversations.get(ticket.id);
    if (!stats) {
      continue;
    }

    if (typeof stats.timeline.firstResponseMinutes === 'number') {
      responseTimes.push(stats.timeline.firstResponseMinutes);
      totalWithResponse += 1;
      if (stats.timeline.firstResponseMinutes <= 5) {
        underFiveCount += 1;
      }
    }

    failedMessages += stats.failedCount;
    totalMessages += stats.totalMessages;
    totalOutboundMessages += stats.timeline.outboundCount;

    const stage = typeof ticket.metadata?.pipelineStep === 'string' ? ticket.metadata?.pipelineStep : 'desconhecido';
    if (stats.durationMinutes !== null) {
      const bucket = handleTimeByStageAccumulator.get(stage) ?? [];
      bucket.push(stats.durationMinutes);
      handleTimeByStageAccumulator.set(stage, bucket);
    }
  }

  const handleTimeByStage: Record<string, number> = {};
  for (const [stage, durations] of handleTimeByStageAccumulator.entries()) {
    if (durations.length === 0) {
      continue;
    }
    const average = durations.reduce((sum, value) => sum + value, 0) / durations.length;
    handleTimeByStage[stage] = Math.round(average * 100) / 100;
  }

  const proposals = Array.from(leads.values()).filter((lead) => lead.status === 'PROPOSAL').length;
  const converted = Array.from(leads.values()).filter((lead) => lead.status === 'CONVERTED').length;
  const proposalToCcbRate = proposals > 0 ? Math.round((converted / proposals) * 1000) / 1000 : null;

  const errorRatePerThousand = totalMessages > 0 ? Math.round(((failedMessages / totalMessages) * 1000) * 100) / 100 : null;
  const qualityTier = qualityTierFromErrorRate(errorRatePerThousand);
  const throughputLimit = totalOutboundMessages > 0 ? Math.max(250, 1000 - Math.round(errorRatePerThousand ?? 0)) : null;

  return {
    firstResponse: {
      medianMinutes: calculateMedian(responseTimes),
      p90Minutes: calculatePercentile(responseTimes, 90),
      underFiveMinutesRate: totalWithResponse > 0 ? Math.round((underFiveCount / totalWithResponse) * 1000) / 1000 : null,
    },
    statusEntropy: calculateStatusEntropy(tickets),
    proposalToCcbRate,
    handleTimeByStage,
    whatsappQuality: {
      errorRatePerThousand,
      qualityTier,
      throughputLimit,
    },
  };
};

export type ListTicketsOptions = {
  include?: TicketIncludeOption[];
  includeMetrics?: boolean;
};

export const listTickets = async (
  tenantId: string,
  filters: TicketFilters,
  pagination: Pagination,
  options: ListTicketsOptions = {}
): Promise<TicketListResult> => {
  const includeSet = new Set(options.include ?? []);
  const baseResult = (await storageListTickets(tenantId, filters, pagination)) as PaginatedResult<Ticket>;
  const rawItems = baseResult.items;

  const conversations = await fetchConversationStatsForTickets(tenantId, rawItems);
  const contactIds: string[] = Array.from(new Set(rawItems.map((ticket: Ticket) => ticket.contactId)));

  const [contacts, leads, notes] = await Promise.all([
    includeSet.has('contact') ? safeResolveContacts(tenantId, contactIds) : Promise.resolve(new Map()),
    includeSet.has('lead') || options.includeMetrics
      ? safeResolveLeads(tenantId, contactIds)
      : Promise.resolve(new Map()),
    includeSet.has('notes') ? resolveTicketNotes(tenantId, rawItems) : Promise.resolve(new Map()),
  ]);

  const hydratedItems: TicketHydrated[] = rawItems.map((ticket: Ticket) => {
    const stats = conversations.get(ticket.id);
    const pipelineStep = typeof ticket.metadata?.pipelineStep === 'string' ? ticket.metadata.pipelineStep : null;
    const qualityScore = stats && stats.totalMessages > 0 ? Math.round(((stats.totalMessages - stats.failedCount) / stats.totalMessages) * 100) : null;

    const hydrated: TicketHydrated = {
      ...ticket,
      pipelineStep,
      qualityScore,
      window: stats?.window,
      timeline: stats?.timeline,
    };

    if (includeSet.has('contact')) {
      hydrated.contact = contacts.get(ticket.contactId) ?? null;
    }

    if (includeSet.has('lead')) {
      hydrated.lead = leads.get(ticket.contactId) ?? null;
    }

    if (includeSet.has('notes')) {
      hydrated.notes = notes.get(ticket.id) ?? [];
    }

    return hydrated;
  });

  const metrics = options.includeMetrics ? calculateInboxMetrics(rawItems, conversations, leads) : undefined;

  return {
    ...baseResult,
    items: hydratedItems,
    metrics,
  };
};

export const getTicketById = async (
  tenantId: string,
  ticketId: string,
  options: ListTicketsOptions = {}
): Promise<TicketHydrated> => {
  const ticket = await storageFindTicketById(tenantId, ticketId);
  if (!ticket) {
    throw new NotFoundError('Ticket', ticketId);
  }

  const includeSet = new Set(options.include ?? []);
  const conversations = await fetchConversationStatsForTickets(tenantId, [ticket]);
  const stats = conversations.get(ticketId);

  const [contacts, leads, notes] = await Promise.all([
    includeSet.has('contact') ? safeResolveContacts(tenantId, [ticket.contactId]) : Promise.resolve(new Map()),
    includeSet.has('lead') ? safeResolveLeads(tenantId, [ticket.contactId]) : Promise.resolve(new Map()),
    includeSet.has('notes') ? resolveTicketNotes(tenantId, [ticket]) : Promise.resolve(new Map()),
  ]);

  const pipelineStep = typeof ticket.metadata?.pipelineStep === 'string' ? ticket.metadata.pipelineStep : null;
  const qualityScore = stats && stats.totalMessages > 0 ? Math.round(((stats.totalMessages - stats.failedCount) / stats.totalMessages) * 100) : null;

  const hydrated: TicketHydrated = {
    ...ticket,
    pipelineStep,
    qualityScore,
    window: stats?.window,
    timeline: stats?.timeline,
  };

  if (includeSet.has('contact')) {
    hydrated.contact = contacts.get(ticket.contactId) ?? null;
  }

  if (includeSet.has('lead')) {
    hydrated.lead = leads.get(ticket.contactId) ?? null;
  }

  if (includeSet.has('notes')) {
    hydrated.notes = notes.get(ticket.id) ?? [];
  }

  return hydrated;
};

export const createTicket = async (input: CreateTicketDTO): Promise<Ticket> => {
  const existingTickets = await findTicketsByContact(input.tenantId, input.contactId);
  const openTicket = existingTickets.find((ticket) => OPEN_STATUSES.has(ticket.status));

  if (openTicket) {
    throw new ConflictError('Contact already has an open ticket', {
      existingTicketId: openTicket.id,
    });
  }

  try {
    const ticket = await storageCreateTicket(input);
    emitTicketEvent(input.tenantId, ticket.id, 'ticket.created', ticket, ticket.userId ?? null);
    emitTicketEvent(
      input.tenantId,
      ticket.id,
      'ticket.status.changed',
      {
        ticketId: ticket.id,
        status: ticket.status,
        previousStatus: null,
      },
      ticket.userId ?? null
    );
    return ticket;
  } catch (error) {
    if (isForeignKeyViolation(error, 'contactId')) {
      throw new NotFoundError('Contact', input.contactId);
    }

    if (isForeignKeyViolation(error, 'queueId')) {
      throw new NotFoundError('Queue', input.queueId);
    }

    handleDatabaseError(error, {
      action: 'createTicket',
      tenantId: input.tenantId,
      contactId: input.contactId,
      queueId: input.queueId,
    });
  }
};

export const updateTicket = async (
  tenantId: string,
  ticketId: string,
  input: UpdateTicketDTO
): Promise<Ticket> => {
  const previous = await storageFindTicketById(tenantId, ticketId);
  let updated: Ticket | null;

  try {
    updated = await storageUpdateTicket(tenantId, ticketId, input);
  } catch (error) {
    if (input.queueId && isForeignKeyViolation(error, 'queueId')) {
      throw new NotFoundError('Queue', input.queueId);
    }

    handleDatabaseError(error, {
      action: 'updateTicket',
      tenantId,
      ticketId,
    });
  }
  if (!updated) {
    throw new NotFoundError('Ticket', ticketId);
  }

  emitTicketEvent(tenantId, ticketId, 'ticket.updated', updated, updated.userId ?? null);

  if (previous && previous.status !== updated.status) {
    emitTicketEvent(
      tenantId,
      ticketId,
      'ticket.status.changed',
      {
        ticketId,
        status: updated.status,
        previousStatus: previous.status,
      },
      updated.userId ?? null
    );
  }
  return updated;
};

export const assignTicket = async (
  tenantId: string,
  ticketId: string,
  userId: string
): Promise<Ticket> => {
  const previous = await storageFindTicketById(tenantId, ticketId);
  let updated: Ticket | null;

  try {
    updated = await storageAssignTicket(tenantId, ticketId, userId);
  } catch (error) {
    handleDatabaseError(error, {
      action: 'assignTicket',
      tenantId,
      ticketId,
      userId,
    });
  }
  if (!updated) {
    throw new NotFoundError('Ticket', ticketId);
  }

  emitTicketEvent(tenantId, ticketId, 'ticket.assigned', updated, userId);

  if (previous && previous.status !== updated.status) {
    emitTicketEvent(
      tenantId,
      ticketId,
      'ticket.status.changed',
      {
        ticketId,
        status: updated.status,
        previousStatus: previous.status,
      },
      userId
    );
  }
  return updated;
};

export const closeTicket = async (
  tenantId: string,
  ticketId: string,
  reason: string | undefined,
  userId: string | undefined
): Promise<Ticket> => {
  const previous = await storageFindTicketById(tenantId, ticketId);
  let updated: Ticket | null;

  try {
    updated = await storageCloseTicket(tenantId, ticketId, reason, userId);
  } catch (error) {
    handleDatabaseError(error, {
      action: 'closeTicket',
      tenantId,
      ticketId,
    });
  }
  if (!updated) {
    throw new NotFoundError('Ticket', ticketId);
  }

  const actorId = userId ?? updated.userId ?? null;
  emitTicketEvent(tenantId, ticketId, 'ticket.closed', updated, actorId);

  if (previous && previous.status !== updated.status) {
    emitTicketEvent(
      tenantId,
      ticketId,
      'ticket.status.changed',
      {
        ticketId,
        status: updated.status,
        previousStatus: previous.status,
      },
      actorId
    );
  }
  return updated;
};

export const listMessages = async (
  tenantId: string,
  ticketId: string,
  pagination: Pagination
): Promise<PaginatedResult<Message>> => {
  await getTicketById(tenantId, ticketId);
  return storageListMessages(tenantId, { ticketId }, pagination);
};

export const sendMessage = async (
  tenantId: string,
  userId: string | undefined,
  input: SendMessageDTO,
  dependencies: WhatsAppTransportDependencies = {}
): Promise<Message> => {
  const ticket = await storageFindTicketById(tenantId, input.ticketId);

  if (!ticket) {
    throw new NotFoundError('Ticket', input.ticketId);
  }

  const inferredInstanceId = resolveWhatsAppInstanceId(ticket);
  const effectiveInstanceId = input.instanceId ?? inferredInstanceId;
  const circuitKey =
    effectiveInstanceId && tenantId ? buildCircuitBreakerKey(tenantId, effectiveInstanceId) : null;
  const circuitConfig = getCircuitBreakerConfig();

  let messageRecord: Message | null;
  let wasDuplicate = false;
  const direction = input.direction;
  const inferredStatus = direction === 'INBOUND' ? 'SENT' : userId ? 'PENDING' : 'SENT';
  const passthroughMode = isWhatsappPassthroughModeEnabled();
  const messageMetadata = (input.metadata ?? {}) as Record<string, unknown>;
  const transportMode = getWhatsAppMode();

  try {
    messageRecord = await storageCreateMessage(tenantId, input.ticketId, {
      ...input,
      content: input.content ?? input.caption ?? '',
      direction,
      userId,
      status: inferredStatus,
      instanceId: effectiveInstanceId ?? undefined,
      idempotencyKey: input.idempotencyKey ?? undefined,
      externalId: input.externalId ?? undefined,
      metadata: messageMetadata,
    });
  } catch (error) {
    if (isUniqueViolation(error) && input.externalId) {
      const existing = await storageFindMessageByExternalId(tenantId, input.externalId);
      if (existing) {
        const merged = await storageUpdateMessage(tenantId, existing.id, {
          metadata: messageMetadata,
          instanceId: effectiveInstanceId ?? undefined,
        });
        messageRecord = merged ?? existing;
        wasDuplicate = true;
      } else {
        throw new ConflictError('Mensagem duplicada detectada para este ticket.', { cause: error });
      }
    } else {
      handleDatabaseError(error, {
        action: 'createMessage',
        tenantId,
        ticketId: input.ticketId,
      });
    }
  }

  if (!messageRecord) {
    throw new NotFoundError('Ticket', input.ticketId);
  }

  let message = messageRecord;
  let statusChanged = false;

  const ticketSnapshot: Ticket = {
    ...ticket,
    updatedAt: message.updatedAt ?? ticket.updatedAt,
    lastMessageAt: message.createdAt ?? ticket.lastMessageAt,
    lastMessagePreview:
      message.content && message.content.trim().length > 0
        ? message.content.slice(0, 280)
        : ticket.lastMessagePreview,
  };

  const providerMessageId = resolveProviderMessageId(message.metadata);

  if (!wasDuplicate || passthroughMode) {
    emitMessageCreatedEvents(tenantId, ticketSnapshot, message, {
      userId: userId ?? null,
      instanceId: effectiveInstanceId ?? null,
      providerMessageId,
    });
  }

  const markAsFailed = async (errorDetails: {
    message: string;
    code?: string;
    status?: number;
    requestId?: string;
    normalized?: WhatsAppCanonicalError | null;
    raw?: { code?: string | null; message?: string | null };
  }) => {
    const currentMetadata = (message.metadata ?? {}) as Record<string, unknown>;
    const previousBroker =
      currentMetadata?.broker && typeof currentMetadata.broker === 'object'
        ? (currentMetadata.broker as Record<string, unknown>)
        : {};

    const errorMetadata: Record<string, unknown> = {
      message: errorDetails.message,
    };

    if (errorDetails.code !== undefined) {
      errorMetadata.code = errorDetails.code;
    }

    if (errorDetails.status !== undefined) {
      errorMetadata.status = errorDetails.status;
    }

    if (errorDetails.requestId !== undefined) {
      errorMetadata.requestId = errorDetails.requestId;
    }

    const metadata = {
      ...currentMetadata,
      broker: {
        ...previousBroker,
        provider: 'whatsapp',
        instanceId: effectiveInstanceId,
        error: errorMetadata,
        failedAt: new Date().toISOString(),
      },
    } as Record<string, unknown>;

    if (errorDetails.normalized) {
      (metadata.broker as Record<string, unknown>).normalizedError = errorDetails.normalized;
    }

    if (errorDetails.raw) {
      (metadata.broker as Record<string, unknown>).rawError = errorDetails.raw;
    }

    let failed: Message | null;

    try {
      failed = await storageUpdateMessage(tenantId, message.id, {
        status: 'FAILED',
        metadata,
        instanceId: effectiveInstanceId ?? undefined,
      });
    } catch (error) {
      handleDatabaseError(error, {
        action: 'markMessageFailed',
        tenantId,
        messageId: message.id,
      });
    }

    if (failed) {
      message = failed;
      statusChanged = true;
    }

    return failed;
  };

  if (userId && ticket.channel === 'WHATSAPP') {
    const instanceId = effectiveInstanceId;

    if (!instanceId) {
      logger.warn('Unable to send WhatsApp message: instanceId missing from ticket metadata', {
        tenantId,
        ticketId: ticket.id,
      });
      await markAsFailed({ message: 'whatsapp_instance_missing' });
    } else {
      const contact = await prisma.contact.findUnique({ where: { id: ticket.contactId } });
      const phone = (contact?.phone ?? '').trim();

      if (!phone) {
        logger.warn('Unable to send WhatsApp message: contact phone missing', {
          tenantId,
          ticketId: ticket.id,
          contactId: ticket.contactId,
        });
        await markAsFailed({ message: 'contact_phone_missing' });
      } else {
        const transport = dependencies.transport ?? resolveWhatsAppTransport();
        const normalizedType = (input.type ?? 'TEXT').toString().toLowerCase();
        const isTextMessage = normalizedType === 'text';
        const resolvedMediaType = (() => {
          switch (normalizedType) {
            case 'image':
            case 'video':
            case 'audio':
            case 'document':
              return normalizedType;
            default:
              return 'image';
          }
        })();
        try {
          const sendResult =
            isTextMessage
              ? await transport.sendText({
                  sessionId: instanceId,
                  instanceId,
                  to: phone,
                  message: input.content ?? input.caption ?? '',
                  previewUrl: Boolean(input.metadata?.previewUrl),
                  externalId: message.id,
                  metadata: messageMetadata,
                  idempotencyKey: input.idempotencyKey ?? undefined,
                })
              : await transport.sendMedia({
                  sessionId: instanceId,
                  instanceId,
                  to: phone,
                  mediaUrl: input.mediaUrl ?? '',
                  mediaMimeType: input.mediaMimeType ?? undefined,
                  mediaFileName: input.mediaFileName ?? undefined,
                  caption: input.caption,
                  mediaType: resolvedMediaType,
                  externalId: message.id,
                  metadata: messageMetadata,
                  idempotencyKey: input.idempotencyKey ?? undefined,
                });

          const metadata = {
            ...(message.metadata ?? {}),
            broker: {
              provider: 'whatsapp',
              instanceId,
              externalId: sendResult.externalId,
              status: sendResult.status,
              dispatchedAt: sendResult.timestamp,
              raw: sendResult.raw ?? undefined,
              transportMode: transport.mode,
            },
          } as Record<string, unknown>;

          let updated: Message | null;

          try {
            updated = await storageUpdateMessage(tenantId, message.id, {
              status: normalizeBrokerStatus(sendResult.status),
              externalId: sendResult.externalId,
              metadata,
              instanceId,
            });
          } catch (error) {
            handleDatabaseError(error, {
              action: 'applyBrokerAck',
              tenantId,
              messageId: message.id,
            });
          }

          if (updated) {
            message = updated;
            statusChanged = true;
          }

          if (circuitKey) {
            const wasOpen = recordCircuitSuccess(circuitKey);
            if (wasOpen) {
              logger.info('WhatsApp outbound circuit breaker closed after successful dispatch', {
                tenantId,
                ticketId: ticket.id,
                instanceId,
              });
              emitToTenant(tenantId, 'whatsapp.circuit_breaker.closed', {
                instanceId,
                timestamp: new Date().toISOString(),
              });
            }
          }
        } catch (error) {
          const transportError = error instanceof WhatsAppTransportError ? error : null;
          const normalizedTransportError = transportError?.canonical ?? null;
          const reason = normalizedTransportError?.message
            ?? (error instanceof Error ? error.message : 'unknown_error');
          const status =
            typeof transportError?.status === 'number'
              ? transportError.status
              : undefined;

          logger.error('Failed to dispatch WhatsApp message via transport', {
            tenantId,
            ticketId: ticket.id,
            messageId: message.id,
            error: reason,
            transportMode: transport.mode,
            transportErrorCode: transportError?.code,
            transportStatus: status,
            transportRequestId: transportError?.requestId,
          });
          if (
            normalizedBrokerError?.code === 'INSTANCE_NOT_CONNECTED' ||
            brokerError?.code === 'INSTANCE_NOT_CONNECTED'
          ) {
            whatsappSocketReconnectsCounter.inc({
              transport: transportMode,
              origin: 'ticket-service',
              tenantId,
              instanceId: instanceId ?? 'unknown',
              reason: 'INSTANCE_NOT_CONNECTED',
            });
          }
          await markAsFailed({
            message: reason,
            code: transportError?.code,
            status,
            requestId: transportError?.requestId,
            normalized: normalizedTransportError,
            raw: transportError
              ? {
                  code: transportError.code,
                  message: error instanceof Error ? error.message : null,
                  transport: transport.mode,
                }
              : undefined,
          });

          if (circuitKey) {
            const result = recordCircuitFailure(circuitKey);
            if (result.opened) {
              const retryAtIso = result.retryAt ? new Date(result.retryAt).toISOString() : null;
              logger.warn('WhatsApp outbound circuit breaker opened after consecutive failures', {
                tenantId,
                ticketId: ticket.id,
                instanceId,
                failureCount: result.failureCount,
                retryAt: retryAtIso,
              });
              emitToTenant(tenantId, 'whatsapp.circuit_breaker.open', {
                instanceId,
                failureCount: result.failureCount,
                windowMs: circuitConfig.windowMs,
                cooldownMs: circuitConfig.cooldownMs,
                retryAt: retryAtIso,
              });
            }
          }
        }
      }
    }
  }

  if (statusChanged) {
    emitMessageUpdatedEvents(tenantId, input.ticketId, message, userId ?? null);
  }

  const refreshedTicket = await storageFindTicketById(tenantId, input.ticketId);
  if (refreshedTicket) {
    emitTicketEvent(tenantId, refreshedTicket.id, 'ticket.updated', refreshedTicket, refreshedTicket.userId ?? null);
  }

  return message;
};

type SendOnTicketParams = {
  tenantId?: string;
  operatorId?: string;
  ticketId: string;
  payload: NormalizedMessagePayload;
  instanceId?: string;
  idempotencyKey?: string;
  rateLimitConsumed?: boolean;
};

const toMessageType = (type: NormalizedMessagePayload['type']): Message['type'] => {
  switch (type) {
    case 'image':
      return 'IMAGE';
    case 'audio':
      return 'AUDIO';
    case 'video':
      return 'VIDEO';
    case 'document':
      return 'DOCUMENT';
    default:
      return 'TEXT';
  }
};

export const sendOnTicket = async ({
  tenantId,
  operatorId,
  ticketId,
  payload,
  instanceId,
  idempotencyKey,
  rateLimitConsumed = false,
}: SendOnTicketParams): Promise<OutboundMessageResponse> => {
export const sendOnTicket = async (
  {
    tenantId,
    operatorId,
    ticketId,
    payload,
    instanceId,
    idempotencyKey,
  }: SendOnTicketParams,
  dependencies: WhatsAppTransportDependencies = {}
): Promise<OutboundMessageResponse> => {
  let resolvedTenantId = tenantId ?? null;
  let ticket: Ticket | null = null;

  if (resolvedTenantId) {
    ticket = await storageFindTicketById(resolvedTenantId, ticketId);
  } else {
    const ticketRecord = await prisma.ticket.findUnique({ where: { id: ticketId } });

    if (!ticketRecord) {
      throw new NotFoundError('Ticket', ticketId);
    }

    resolvedTenantId = ticketRecord.tenantId;
    ticket = await storageFindTicketById(resolvedTenantId, ticketId);
  }

  if (!ticket) {
    throw new NotFoundError('Ticket', ticketId);
  }

  const contact = await prisma.contact.findUnique({ where: { id: ticket.contactId } });

  if (!contact) {
    throw new NotFoundError('Contact', ticket.contactId);
  }

  const phone = contact.phone?.trim();

  if (!phone) {
    throw new PhoneNormalizationError('Contato não possui telefone cadastrado.');
  }

  const targetInstanceId = instanceId ?? resolveWhatsAppInstanceId(ticket);

  if (!targetInstanceId) {
    throw new Error('WHATSAPP_INSTANCE_REQUIRED');
  }

  const instance = await prisma.whatsAppInstance.findUnique({ where: { id: targetInstanceId } });

  if (!instance) {
    throw new NotFoundError('WhatsAppInstance', targetInstanceId);
  }

  if (!resolvedTenantId) {
    throw new NotFoundError('Ticket', ticketId);
  }

  const tenantForOperations = resolvedTenantId;
  const transportMode = getWhatsAppMode();

  let payloadHash: string | null = null;
  if (idempotencyKey) {
    payloadHash = hashIdempotentPayload({
      tenantId: tenantForOperations,
      ticketId,
      instanceId: targetInstanceId,
      payload,
    });

    const cached = getIdempotentValue<OutboundMessageResponse>(tenantForOperations, idempotencyKey);
    if (cached && cached.payloadHash === payloadHash) {
      return cached.value;
    }
  }

  const circuitKey = buildCircuitBreakerKey(tenantForOperations, targetInstanceId);
  assertCircuitClosed(circuitKey);

  if (!rateLimitConsumed) {
    const rateLimit = resolveInstanceRateLimit(targetInstanceId);
    assertWithinRateLimit(rateKeyForInstance(tenantForOperations, targetInstanceId), rateLimit);
  }

  const metadata: Record<string, unknown> = {};
  if (typeof payload.previewUrl === 'boolean') {
    metadata.previewUrl = payload.previewUrl;
  }
  if (idempotencyKey) {
    metadata.idempotencyKey = idempotencyKey;
  }

  const messageInput: SendMessageDTO = {
    ticketId,
    type: toMessageType(payload.type),
    instanceId: targetInstanceId,
    direction: 'OUTBOUND',
    content: payload.content,
    caption: payload.caption,
    mediaUrl: payload.mediaUrl,
    mediaFileName: payload.mediaFileName,
    mediaMimeType: payload.mediaMimeType,
    metadata,
    idempotencyKey,
  };

  const startedAt = Date.now();
  const message = await sendMessage(tenantForOperations, operatorId, messageInput, dependencies);
  const latencyMs = Date.now() - startedAt;
  const metricsInstanceId = (message.instanceId ?? targetInstanceId) ?? 'unknown';
  const outboundMetricBase = {
    transport: transportMode,
    origin: 'ticket-service',
    tenantId: tenantForOperations,
    instanceId: metricsInstanceId,
  } as const;

  whatsappOutboundMetrics.incTotal({
    ...outboundMetricBase,
    status: message.status,
  });
  whatsappOutboundMetrics.observeLatency(outboundMetricBase, latencyMs);

  if (message.status === 'DELIVERED' || message.status === 'READ') {
    const normalizedType =
      typeof message.type === 'string' && message.type.trim().length > 0
        ? message.type.trim().toLowerCase()
        : 'unknown';
    whatsappOutboundDeliverySuccessCounter.inc({
      ...outboundMetricBase,
      status: message.status,
      messageType: normalizedType,
    });
  }

  const response = buildOutboundResponse(message);

  if (idempotencyKey && payloadHash) {
    rememberIdempotency(tenantForOperations, idempotencyKey, payloadHash, response, IDEMPOTENCY_TTL_MS);
  }

  return response;
};

type SendToContactParams = {
  tenantId?: string;
  operatorId?: string;
  contactId: string;
  payload: NormalizedMessagePayload;
  instanceId?: string;
  to?: string;
  idempotencyKey?: string;
  rateLimitConsumed?: boolean;
};

export const sendToContact = async ({
  tenantId,
  operatorId,
  contactId,
  payload,
  instanceId,
  to,
  idempotencyKey,
  rateLimitConsumed = false,
}: SendToContactParams): Promise<OutboundMessageResponse> => {
export const sendToContact = async (
  {
    tenantId,
    operatorId,
    contactId,
    payload,
    instanceId,
    to,
    idempotencyKey,
  }: SendToContactParams,
  dependencies: WhatsAppTransportDependencies = {}
): Promise<OutboundMessageResponse> => {
  const contact = await prisma.contact.findUnique({ where: { id: contactId } });

  if (!contact) {
    throw new NotFoundError('Contact', contactId);
  }

  const resolvedTenantId = tenantId ?? contact.tenantId;

  if (!resolvedTenantId) {
    throw new NotFoundError('Contact', contactId);
  }

  if (instanceId) {
    const instance = await prisma.whatsAppInstance.findUnique({ where: { id: instanceId } });

    if (!instance) {
      throw new NotFoundError('WhatsAppInstance', instanceId);
    }
  }

  let normalizedPhone = contact.phone?.trim() ?? undefined;

  if (to) {
    const normalized = normalizePhoneNumber(to);
    normalizedPhone = normalized.e164;

    if (contact.phone !== normalizedPhone) {
      await prisma.contact.update({
        where: { id: contactId },
        data: {
          phone: normalizedPhone,
          lastInteractionAt: new Date(),
        },
      });
    }
  }

  if (!normalizedPhone) {
    throw new PhoneNormalizationError('Contato sem telefone válido para envio.');
  }

  const existingTickets = await findTicketsByContact(resolvedTenantId, contactId);
  let activeTicket = existingTickets.find((ticket) => OPEN_STATUSES.has(ticket.status));

  if (!activeTicket) {
    const queueId = await resolveDefaultQueueId(resolvedTenantId);
    activeTicket = await createTicket({
      tenantId: resolvedTenantId,
      contactId,
      queueId,
      channel: 'WHATSAPP',
      metadata: {
        whatsappInstanceId: instanceId ?? null,
        phone: normalizedPhone,
      },
    });
  }

  return sendOnTicket({
    tenantId: resolvedTenantId,
    operatorId,
    ticketId: activeTicket.id,
    payload,
    instanceId,
    idempotencyKey,
    rateLimitConsumed,
  });
  return sendOnTicket(
    {
      tenantId: resolvedTenantId,
      operatorId,
      ticketId: activeTicket.id,
      payload,
      instanceId,
      idempotencyKey,
    },
    dependencies
  );
};

type SendAdHocParams = {
  operatorId?: string;
  instanceId: string;
  to: string;
  payload: NormalizedMessagePayload;
  idempotencyKey?: string;
  rateLimitConsumed?: boolean;
};

export const sendAdHoc = async ({
  operatorId,
  instanceId,
  to,
  payload,
  idempotencyKey,
  rateLimitConsumed = false,
}: SendAdHocParams): Promise<OutboundMessageResponse> => {
export const sendAdHoc = async (
  {
    operatorId,
    instanceId,
    to,
    payload,
    idempotencyKey,
  }: SendAdHocParams,
  dependencies: WhatsAppTransportDependencies = {}
): Promise<OutboundMessageResponse> => {
  const instance = await prisma.whatsAppInstance.findUnique({ where: { id: instanceId } });

  if (!instance) {
    throw new NotFoundError('WhatsAppInstance', instanceId);
  }

  const tenantId = instance.tenantId;

  const normalized = normalizePhoneNumber(to);

  let contact = await prisma.contact.findUnique({
    where: {
      tenantId_phone: {
        tenantId,
        phone: normalized.e164,
      },
    },
  });

  if (!contact) {
    contact = await prisma.contact.create({
      data: {
        tenantId,
        name: normalized.e164,
        phone: normalized.e164,
        tags: ['whatsapp', 'outbound'],
        lastInteractionAt: new Date(),
      },
    });
  } else {
    contact = await prisma.contact.update({
      where: { id: contact.id },
      data: {
        lastInteractionAt: new Date(),
        phone: normalized.e164,
      },
    });
  }

  return sendToContact({
    tenantId,
    operatorId,
    contactId: contact.id,
    payload,
    instanceId,
    to: normalized.e164,
    idempotencyKey,
    rateLimitConsumed,
  });
  return sendToContact(
    {
      tenantId,
      operatorId,
      contactId: contact.id,
      payload,
      instanceId,
      to: normalized.e164,
      idempotencyKey,
    },
    dependencies
  );
};

export const addTicketNote = async (
  tenantId: string,
  ticketId: string,
  author: TicketNoteAuthor,
  input: CreateTicketNoteInput
): Promise<TicketNote> => {
  await getTicketById(tenantId, ticketId);

  const note = await createTicketNote({
    tenantId,
    ticketId,
    authorId: author.id,
    authorName: author.name ?? null,
    authorAvatar: author.avatar ?? null,
    body: input.body,
    visibility: input.visibility,
    tags: input.tags,
    metadata: input.metadata,
  });

  emitTicketEvent(tenantId, ticketId, 'ticket.note.created', note, author.id);

  return note;
};<|MERGE_RESOLUTION|>--- conflicted
+++ resolved
@@ -35,7 +35,6 @@
   type TicketNoteVisibility,
 } from '../data/ticket-note-store';
 import { logger } from '../config/logger';
-<<<<<<< HEAD
 import { getWhatsAppMode } from '../config/whatsapp';
 import {
   whatsappOutboundMetrics,
@@ -48,12 +47,10 @@
   translateWhatsAppBrokerError,
   type NormalizedWhatsAppBrokerError,
 } from './whatsapp-broker-client';
-=======
 import { whatsappOutboundMetrics } from '../lib/metrics';
 import type { WhatsAppCanonicalError } from '@ticketz/wa-contracts';
 import { WhatsAppTransportError } from '@ticketz/wa-contracts';
 import { resolveWhatsAppTransport, type WhatsAppTransport } from './whatsapp/transport/transport';
->>>>>>> b66e2d2e
 import { assertWithinRateLimit, RateLimitError } from '../utils/rate-limit';
 import { normalizePhoneNumber, PhoneNormalizationError } from '../utils/phone';
 import {
