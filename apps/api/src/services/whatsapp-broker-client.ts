import { Buffer } from 'node:buffer';
import { fetch, type RequestInit, type Response as UndiciResponse } from 'undici';
import { logger } from '../config/logger';
import {
  getBrokerApiKey,
  getBrokerBaseUrl,
  getBrokerTimeoutMs,
  getBrokerWebhookUrl,
  getWebhookVerifyToken,
} from '../config/whatsapp';
import {
  BrokerOutboundMessageSchema,
  BrokerOutboundResponseSchema,
  type BrokerOutboundMessage,
  type BrokerOutboundResponse,
} from '../features/whatsapp-inbound/schemas/broker-contracts';
import {
  CANONICAL_ERRORS,
  type WhatsAppCanonicalError,
} from '@ticketz/wa-contracts';

export type WhatsAppBrokerNotConfiguredErrorOptions = {
  cause?: unknown;
  missing?: string[];
};

export class WhatsAppBrokerNotConfiguredError extends Error {
  override name = 'WhatsAppBrokerNotConfiguredError';
  readonly missing: string[] | undefined;

  constructor(
    message = 'WhatsApp broker not configured',
    options: WhatsAppBrokerNotConfiguredErrorOptions = {}
  ) {
    super(message);

    if (options.cause !== undefined) {
      this.cause = options.cause;
    }

    if (options.missing && options.missing.length > 0) {
      this.missing = options.missing;
    }
  }
}

export type WhatsAppBrokerErrorOptions = {
  code?: string | undefined;
  brokerStatus?: number | undefined;
  brokerCode?: string | undefined;
  requestId?: string | undefined;
  cause?: unknown;
};

export class WhatsAppBrokerError extends Error {
  override name = 'WhatsAppBrokerError';
  status = 502 as const;
  code: string;
  requestId: string | undefined;
  brokerStatus: number | undefined;
  brokerCode: string | undefined;

  constructor(
    message: string,
    codeOrOptions?: string | WhatsAppBrokerErrorOptions,
    legacyStatus?: number,
    legacyRequestId?: string
  ) {
    const options: WhatsAppBrokerErrorOptions =
      typeof codeOrOptions === 'string'
        ? ({
            code: codeOrOptions,
            brokerStatus: legacyStatus ?? undefined,
            requestId: legacyRequestId ?? undefined,
          } satisfies WhatsAppBrokerErrorOptions)
        : codeOrOptions ?? {};

    super(message);
    this.code = options.code ?? 'BROKER_ERROR';
    this.requestId = options.requestId;
    this.brokerStatus = options.brokerStatus;
    this.brokerCode = options.brokerCode ?? options.code;

    if (options.cause !== undefined) {
      this.cause = options.cause;
    }

    if (typeof codeOrOptions === 'string') {
      if (this.brokerStatus === undefined && typeof legacyStatus === 'number') {
        this.brokerStatus = legacyStatus;
      }

      if (this.requestId === undefined && legacyRequestId) {
        this.requestId = legacyRequestId;
      }

      if (!this.brokerCode && this.code) {
        this.brokerCode = this.code;
      }
    }

    if (!this.brokerCode && this.brokerStatus !== undefined) {
      this.brokerCode = String(this.brokerStatus);
    }
  }
}

const normalizeErrorCode = (value: unknown): string =>
  typeof value === 'string' ? value.trim().toUpperCase() : '';

const includesKeyword = (message: string, keywords: string[]): boolean => {
  const normalized = message.toLowerCase();
  return keywords.some((keyword) => normalized.includes(keyword));
};

const BROKER_TIMEOUT_CODES = new Set(['REQUEST_TIMEOUT', 'BROKER_TIMEOUT', 'GATEWAY_TIMEOUT']);
const RATE_LIMIT_CODES = new Set(['RATE_LIMITED', 'RATE_LIMIT', 'RATE_LIMIT_EXCEEDED', 'TOO_MANY_REQUESTS']);
const INSTANCE_DISCONNECTED_CODES = new Set([
  'INSTANCE_NOT_CONNECTED',
  'SESSION_NOT_FOUND',
  'SESSION_NOT_CONNECTED',
  'SESSION_DISCONNECTED',
  'BROKER_SESSION_NOT_FOUND',
  'BROKER_SESSION_DISCONNECTED',
]);
const INVALID_TO_CODES = new Set([
  'INVALID_TO',
  'INVALID_TO_NUMBER',
  'INVALID_RECIPIENT',
  'INVALID_DESTINATION',
  'INVALID_PHONE',
  'INVALID_CONTACT',
  'INVALID_ADDRESS',
  'INVALID_JID',
]);

export const translateWhatsAppBrokerError = (
  error: WhatsAppBrokerError | null | undefined
): WhatsAppCanonicalError | null => {
  if (!error) {
    return null;
  }

  const code = normalizeErrorCode(error.code);
  const status = Number.isFinite(error.brokerStatus)
    ? (error.brokerStatus as number)
    : null;
  const message = typeof error.message === 'string' ? error.message : '';

  if (status === 429 || RATE_LIMIT_CODES.has(code)) {
    return CANONICAL_ERRORS.RATE_LIMITED;
  }

  if (status === 408 || status === 504 || BROKER_TIMEOUT_CODES.has(code) || includesKeyword(message, ['timeout', 'timed out'])) {
    return CANONICAL_ERRORS.BROKER_TIMEOUT;
  }

  if (
    status === 409 ||
    status === 410 ||
    INSTANCE_DISCONNECTED_CODES.has(code) ||
    includesKeyword(message, [
      'not connected',
      'disconnected',
      'desconect',
      'socket indispon',
    ])
  ) {
    return CANONICAL_ERRORS.INSTANCE_NOT_CONNECTED;
  }

  if (
    status === 422 ||
    status === 400 ||
    INVALID_TO_CODES.has(code) ||
    includesKeyword(message, ['invalid recipient', 'invalid to', 'destinat', 'recipient'])
  ) {
    return CANONICAL_ERRORS.INVALID_TO;
  }

  return null;
};

export interface WhatsAppInstance {
  id: string;
  tenantId: string;
  name?: string;
  status: 'connected' | 'disconnected' | 'qr_required' | 'connecting';
  createdAt?: string;
  lastActivity?: string | null;
  connected?: boolean;
  user?: string | null;
  phoneNumber?: string | null;
  stats?: {
    sent?: number;
    byStatus?: Record<string, unknown>;
  };
}

export interface WhatsAppQrCode {
  qr: string | null;
  qrCode: string | null;
  qrExpiresAt: string | null;
  expiresAt: string | null;
}

export interface WhatsAppStatus extends WhatsAppQrCode {
  status: 'connected' | 'connecting' | 'disconnected' | 'qr_required' | 'pending' | 'failed';
  connected: boolean;
  stats?: Record<string, unknown> | null;
  metrics?: Record<string, unknown> | null;
  rate?: Record<string, unknown> | null;
  rateUsage?: Record<string, unknown> | null;
  messages?: Record<string, unknown> | null;
  raw?: Record<string, unknown> | null;
}

export interface WhatsAppBrokerInstanceSnapshot {
  instance: WhatsAppInstance;
  status: WhatsAppStatus | null;
}

export interface WhatsAppMessageResult {
  externalId: string;
  status: string;
  timestamp?: string;
}

export type BrokerRequestOptions = {
  apiKey?: string;
  timeoutMs?: number;
  searchParams?: Record<string, string | number | undefined>;
  idempotencyKey?: string;
  tenantId?: string;
};

export type WhatsAppBrokerResolvedConfig = {
  baseUrl: string;
  apiKey: string;
  webhookUrl: string;
  verifyToken: string;
  timeoutMs: number;
};

const REQUIRED_ENV_VARS = {
  baseUrl: 'WHATSAPP_BROKER_URL',
  apiKey: 'WHATSAPP_BROKER_API_KEY',
  verifyToken: 'WHATSAPP_WEBHOOK_VERIFY_TOKEN',
} as const;

const normalizeBrokerBaseUrl = (raw: string): string => {
  try {
    const parsed = new URL(raw);
    if (!['http:', 'https:'].includes(parsed.protocol)) {
      throw new Error(`Unsupported protocol: ${parsed.protocol}`);
    }

    const normalized = `${parsed.origin}${parsed.pathname}`.replace(/\/$/, '');
    return normalized;
  } catch (error) {
    throw new WhatsAppBrokerNotConfiguredError(
      'WhatsApp broker base URL is invalid. Provide an absolute HTTP(S) URL in WHATSAPP_BROKER_URL.',
      { cause: error }
    );
  }
};

export const resolveWhatsAppBrokerConfig = (): WhatsAppBrokerResolvedConfig => {
  let baseUrl: string | null;
  let apiKey: string | null;
  let verifyToken: string | null;
  let webhookUrl: string;
  let timeoutMs: number;

  try {
    baseUrl = getBrokerBaseUrl();
    apiKey = getBrokerApiKey();
    verifyToken = getWebhookVerifyToken();
    webhookUrl = getBrokerWebhookUrl();
    timeoutMs = getBrokerTimeoutMs();
  } catch (error) {
    throw new WhatsAppBrokerNotConfiguredError(
      'Unable to read WhatsApp broker configuration.',
      { cause: error }
    );
  }

  const resolvedVerifyToken = verifyToken ?? apiKey ?? null;

  const missing = Object.entries({ baseUrl, apiKey, verifyToken: resolvedVerifyToken })
    .filter(([, value]) => !value)
    .map(([key]) => REQUIRED_ENV_VARS[key as keyof typeof REQUIRED_ENV_VARS]);

  if (missing.length > 0) {
    const message =
      missing.length === 1
        ? `WhatsApp broker configuration is missing ${missing[0]}.`
        : `WhatsApp broker configuration is missing required variables: ${missing.join(', ')}.`;

    throw new WhatsAppBrokerNotConfiguredError(message, { missing });
  }

  const normalizedBaseUrl = normalizeBrokerBaseUrl(baseUrl!);
  const normalizedVerifyToken = resolvedVerifyToken!;

  if (!verifyToken && resolvedVerifyToken) {
    logger.warn('whatsapp.broker.verifyToken.fallback', {
      reason: 'missing',
      fallback: 'apiKey',
    });
  }

  return {
    baseUrl: normalizedBaseUrl,
    apiKey: apiKey!,
    webhookUrl,
    verifyToken: normalizedVerifyToken,
    timeoutMs,
  };
};

export const buildWhatsAppBrokerUrl = (
  config: WhatsAppBrokerResolvedConfig,
  path: string,
  searchParams?: BrokerRequestOptions['searchParams']
): string => {
  const normalizedPath = path.startsWith('/') ? path : `/${path}`;
  const url = new URL(`${config.baseUrl}${normalizedPath}`);

  if (searchParams) {
    Object.entries(searchParams).forEach(([key, value]) => {
      if (value !== undefined && value !== null && `${value}`.length > 0) {
        url.searchParams.set(key, String(value));
      }
    });
  }

  return url.toString();
};

export const createBrokerTimeoutSignal = (
  timeoutMs: number
): { signal: AbortSignal; cancel: () => void } => {
  const controller = new AbortController();
  const timeout = setTimeout(() => {
    controller.abort(new Error('Request timed out'));
  }, timeoutMs);

  return {
    signal: controller.signal,
    cancel: () => clearTimeout(timeout),
  };
};

export const handleWhatsAppBrokerError = async (response: UndiciResponse): Promise<never> => {
  let bodyText = '';

  try {
    bodyText = await response.text();
  } catch (error) {
    logger.debug('Unable to read WhatsApp broker error response', { error });
  }

  let parsed: Record<string, unknown> | undefined;

  if (bodyText) {
    try {
      parsed = JSON.parse(bodyText) as Record<string, unknown>;
    } catch (error) {
      logger.debug('WhatsApp broker error response is not JSON', { error, bodyText });
    }
  }

  const readRequestId = (...candidates: unknown[]): string | undefined => {
    for (const candidate of candidates) {
      if (typeof candidate === 'string' && candidate.trim().length > 0) {
        return candidate;
      }
    }
    return undefined;
  };

  const normalizedError = (() => {
    const candidate =
      parsed?.error && typeof parsed.error === 'object'
        ? (parsed.error as Record<string, unknown>)
        : parsed;
    const code = typeof candidate?.code === 'string' ? candidate.code : undefined;
    const message = typeof candidate?.message === 'string' ? candidate.message : undefined;
    const requestId = readRequestId(
      candidate?.requestId,
      candidate?.request_id,
      parsed?.requestId,
      parsed?.request_id,
      candidate?.traceId,
      candidate?.trace_id,
      parsed?.traceId,
      parsed?.trace_id
    );
    return { code, message, requestId };
  })();

  const headerRequestId =
    response.headers?.get?.('x-request-id') || response.headers?.get?.('x-requestid') || undefined;

  if (response.status === 401 || response.status === 403) {
    throw new WhatsAppBrokerError(
      normalizedError.message || 'WhatsApp broker rejected credentials',
      {
        code: 'BROKER_AUTH',
        brokerStatus: response.status,
        requestId: normalizedError.requestId || headerRequestId,
      }
    );
  }

  const code = normalizedError.code || 'BROKER_ERROR';
  const message = normalizedError.message || `WhatsApp broker request failed (${response.status})`;

  throw new WhatsAppBrokerError(message, {
    code,
    brokerStatus: response.status,
    requestId: normalizedError.requestId || headerRequestId,
  });
};

const hasAnyHeader = (headers: Headers, candidates: string[]): boolean =>
  candidates.some((candidate) => headers.has(candidate));

const ensureBrokerHeaders = (
  headers: Headers,
  init: RequestInit,
  options: BrokerRequestOptions,
  config: WhatsAppBrokerResolvedConfig
): void => {
  if (init.body && !hasAnyHeader(headers, ['content-type', 'Content-Type'])) {
    headers.set('Content-Type', 'application/json');
  }

  if (!hasAnyHeader(headers, ['accept', 'Accept'])) {
    headers.set('Accept', 'application/json');
  }

  headers.set('X-API-Key', options.apiKey ?? config.apiKey);

  if (options.tenantId) {
    headers.set('X-Tenant-Id', options.tenantId);
  }

  if (options.idempotencyKey && !headers.has('Idempotency-Key')) {
    headers.set('Idempotency-Key', options.idempotencyKey);
  }
};

const computeRequestBodyLength = (body: RequestInit['body'] | null | undefined): number | null => {
  if (!body) {
    return 0;
  }
  if (typeof body === 'string') {
    return Buffer.byteLength(body);
  }
  if (Buffer.isBuffer(body)) {
    return body.byteLength;
  }
  if (body instanceof Uint8Array) {
    return body.byteLength;
  }
  return null;
};

const normalizeRequestMethod = (method: RequestInit['method'] | undefined): string =>
  typeof method === 'string' ? method.toUpperCase() : 'GET';

const parseBrokerSuccessResponse = async <T>(response: UndiciResponse): Promise<T> => {
  if (response.status === 204) {
    return undefined as T;
  }

  const contentType = response.headers?.get?.('content-type') || '';
  if (!contentType.includes('application/json')) {
    const payload = (await response.text()) || '';
    return payload ? (JSON.parse(payload) as T) : (undefined as T);
  }

  return (await response.json()) as T;
};

const isAbortError = (error: unknown): error is Error =>
  error instanceof Error && error.name === 'AbortError';

const createBrokerTimeoutError = (cause: Error): WhatsAppBrokerError =>
  new WhatsAppBrokerError('WhatsApp broker request timed out', {
    code: 'REQUEST_TIMEOUT',
    brokerStatus: 408,
    cause,
  });

const createUnexpectedBrokerError = (error: unknown, path: string): WhatsAppBrokerError => {
  const originalMessage = error instanceof Error ? error.message : typeof error === 'string' ? error : '';
  const contextMessage = originalMessage
    ? `Unexpected error contacting WhatsApp broker for ${path}: ${originalMessage}`
    : `Unexpected error contacting WhatsApp broker for ${path}`;

  const wrappedError = new WhatsAppBrokerError(contextMessage, {
    code: 'BROKER_ERROR',
    cause: error,
  });

  if (error instanceof Error && error.stack) {
    wrappedError.stack = `${wrappedError.name}: ${wrappedError.message}\nCaused by: ${error.stack}`;
  }

  return wrappedError;
};

export const performWhatsAppBrokerRequest = async <T>(
  path: string,
  init: RequestInit = {},
  options: BrokerRequestOptions = {},
  config: WhatsAppBrokerResolvedConfig = resolveWhatsAppBrokerConfig()
): Promise<T> => {
  const url = buildWhatsAppBrokerUrl(config, path, options.searchParams);
  const headers = new Headers(init.headers as HeadersInit | undefined);

  ensureBrokerHeaders(headers, init, options, config);

  const timeoutMsUsed = options.timeoutMs ?? config.timeoutMs;
  const { signal, cancel } = createBrokerTimeoutSignal(timeoutMsUsed);
  const method = normalizeRequestMethod(init.method);
  const startedAt = Date.now();
  const bodyLength = computeRequestBodyLength(init.body);
  const searchParamKeys = options.searchParams ? Object.keys(options.searchParams) : [];

  logger.info('🛜 [WhatsApp Broker] Preparando expedição HTTP', {
    method,
    path,
    url,
    timeoutMs: timeoutMsUsed,
    hasBody: Boolean(init.body),
    bodyLength,
    idempotencyKey: options.idempotencyKey ?? null,
    searchParams: searchParamKeys,
  });

  try {
    const response = await fetch(url, {
      ...init,
      headers,
      signal,
    });

    const durationMs = Date.now() - startedAt;
    const requestId = response.headers?.get?.('x-request-id') ?? null;
    const responseContentType = response.headers?.get?.('content-type') ?? null;

    if (!response.ok) {
      logger.warn('⚠️ [WhatsApp Broker] Resposta não OK recebida do broker', {
        method,
        path,
        url,
        status: response.status,
        durationMs,
        requestId,
        contentType: responseContentType,
      });
      await handleWhatsAppBrokerError(response);
    }

    logger.info('📦 [WhatsApp Broker] Resposta do broker recebida com sucesso', {
      method,
      path,
      url,
      status: response.status,
      durationMs,
      requestId,
      contentType: responseContentType,
    });

    return await parseBrokerSuccessResponse<T>(response);
  } catch (error) {
    if (error instanceof WhatsAppBrokerError || error instanceof WhatsAppBrokerNotConfiguredError) {
      throw error;
    }

    if (isAbortError(error)) {
      throw createBrokerTimeoutError(error);
    }

    const wrappedError = createUnexpectedBrokerError(error, path);
    logger.error('Unexpected WhatsApp broker request failure', { path, error });
    throw wrappedError;
  } finally {
    cancel();
  }
};

export type DeleteInstanceOptions = {
  instanceId?: string;
  wipe?: boolean;
};

class WhatsAppBrokerClient {
  private resolveConfig(): WhatsAppBrokerResolvedConfig {
    return resolveWhatsAppBrokerConfig();
  }

  private async request<T>(
    path: string,
    init: RequestInit = {},
    options: BrokerRequestOptions = {}
  ): Promise<T> {
    return performWhatsAppBrokerRequest<T>(path, init, options);
  }

  private resolveInstanceIdentifiers(
    fallbackId: string,
    override?: string | null
  ): {
    instanceId: string;
    encodedInstanceId: string;
    queryInstanceId?: string;
    isOverride: boolean;
  } {
    const trimmed = typeof override === 'string' ? override.trim() : '';
    const hasOverride = trimmed.length > 0;
    const instanceId = hasOverride ? trimmed : fallbackId;

    const result: {
      instanceId: string;
      encodedInstanceId: string;
      queryInstanceId?: string;
      isOverride: boolean;
    } = {
      instanceId,
      encodedInstanceId: encodeURIComponent(instanceId),
      isOverride: hasOverride && instanceId !== fallbackId,
    };

    if (hasOverride) {
      result.queryInstanceId = trimmed;
    }

    return result;
  }

  private async loadQrFromStatus(brokerId: string, instanceId: string): Promise<WhatsAppQrCode> {
    const emptyQr: WhatsAppQrCode = {
      qr: null,
      qrCode: null,
      qrExpiresAt: null,
      expiresAt: null,
    };

    try {
      const statusPayload = await this.getSessionStatus<Record<string, unknown>>(brokerId, {
        instanceId,
      });
      return this.normalizeQrPayload(statusPayload);
    } catch (statusError) {
      if (statusError instanceof WhatsAppBrokerNotConfiguredError) {
        throw statusError;
      }

      if (statusError instanceof WhatsAppBrokerError) {
        if (statusError.brokerStatus === 404) {
          return emptyQr;
        }

        logger.warn('Failed to fetch WhatsApp QR code via status fallback', {
          instanceId,
          error: statusError,
        });
        return emptyQr;
      }

      logger.warn('Unexpected error while fetching WhatsApp QR code fallback', {
        instanceId,
        error: statusError,
      });
      return emptyQr;
    }
  }

  private createQrRequestContext(
    config: WhatsAppBrokerResolvedConfig,
    brokerId: string,
    searchParams?: BrokerRequestOptions['searchParams']
  ): { url: string; headers: Headers; signal: AbortSignal; cancel: () => void } {
    const encodedBrokerId = encodeURIComponent(brokerId);
    const url = buildWhatsAppBrokerUrl(config, `/instances/${encodedBrokerId}/qr.png`, searchParams);
    const headers = new Headers();
    headers.set('X-API-Key', config.apiKey);
    headers.set('Accept', 'image/png, application/json');
    headers.set('accept', 'image/png,application/json;q=0.9,*/*;q=0.8');
    const { signal, cancel } = createBrokerTimeoutSignal(config.timeoutMs);

    return { url, headers, signal, cancel };
  }

  private async normalizeQrResponse(response: UndiciResponse): Promise<WhatsAppQrCode | null> {
    const contentType = response.headers?.get?.('content-type') || '';

    if (contentType.includes('application/json')) {
      const payload = (await response.json()) as Record<string, unknown>;
      return this.normalizeQrPayload(payload);
    }

    const arrayBuffer = await response.arrayBuffer();
    if (!arrayBuffer || arrayBuffer.byteLength === 0) {
      return null;
    }

    const buffer = Buffer.from(arrayBuffer);
    if (!buffer.length) {
      return null;
    }

    const base64 = buffer.toString('base64');
    const expiresHeader =
      response.headers?.get?.('x-qr-expires-at') ||
      response.headers?.get?.('x-qr-expires') ||
      response.headers?.get?.('x-qr-expiresat') ||
      null;

    const payload: Record<string, unknown> = {
      qr: `data:image/png;base64,${base64}`,
      qrCode: `data:image/png;base64,${base64}`,
    };

    if (expiresHeader) {
      payload.qrExpiresAt = expiresHeader;
      payload.expiresAt = expiresHeader;
    }

    return this.normalizeQrPayload(payload);
  }

  async connectSession(
    sessionId: string,
    payload: { instanceId?: string; code?: string; phoneNumber?: string } = {}
  ): Promise<void> {
    const { instanceId, encodedInstanceId } = this.resolveInstanceIdentifiers(
      sessionId,
      payload.instanceId
    );
    const normalizedCode =
      typeof payload.code === 'string' && payload.code.trim().length > 0
        ? payload.code.trim()
        : undefined;
    const normalizedPhoneNumber =
      typeof payload.phoneNumber === 'string' && payload.phoneNumber.trim().length > 0
        ? payload.phoneNumber.trim()
        : undefined;

    const requestBody: Record<string, string> = {};

    if (normalizedCode !== undefined) {
      requestBody.code = normalizedCode;
    }

    if (normalizedPhoneNumber !== undefined) {
      requestBody.phoneNumber = normalizedPhoneNumber;
    }

    const body = Object.keys(requestBody).length > 0 ? JSON.stringify(requestBody) : undefined;

    await this.request<void>(
      `/instances/${encodedInstanceId}/pair`,
      {
        method: 'POST',
        ...(body !== undefined ? { body } : {}),
      }
    );
  }

  async logoutSession(
    sessionId: string,
    options: { instanceId?: string } = {}
  ): Promise<void> {
    const { encodedInstanceId } = this.resolveInstanceIdentifiers(
      sessionId,
      options.instanceId
    );

    await this.request<void>(`/instances/${encodedInstanceId}/logout`, {
      method: 'POST',
    });
  }

  async wipeSession(
    sessionId: string,
    options: { instanceId?: string } = {}
  ): Promise<void> {
    const { encodedInstanceId } = this.resolveInstanceIdentifiers(
      sessionId,
      options.instanceId
    );

    await this.request<void>(`/instances/${encodedInstanceId}/session/wipe`, {
      method: 'POST',
    });
  }

  async getSessionStatus<T = Record<string, unknown>>(
    sessionId: string,
    options: { instanceId?: string } = {}
  ): Promise<T> {
    const { encodedInstanceId } = this.resolveInstanceIdentifiers(
      sessionId,
      options.instanceId
    );

    return this.request<T>(
      `/instances/${encodedInstanceId}/status`,
      {
        method: 'GET',
      }
    );
  }

  async getMetrics(
    payload: { sessionId: string; instanceId?: string }
  ): Promise<Record<string, unknown>> {
    const sessionId = payload.sessionId;
    const { encodedInstanceId } = this.resolveInstanceIdentifiers(
      sessionId,
      payload.instanceId
    );

    return this.request<Record<string, unknown>>(
      `/instances/${encodedInstanceId}/metrics`,
      { method: 'GET' }
    );
  }

  private pickString(...values: unknown[]): string | null {
    for (const value of values) {
      if (typeof value === 'string') {
        const trimmed = value.trim();
        if (trimmed.length > 0) {
          return trimmed;
        }
      }
    }
    return null;
  }

  private normalizeStatus(
    statusValue: unknown,
    connectedValue?: unknown
  ): { status: WhatsAppInstance['status']; connected: boolean } {
    const rawStatus = typeof statusValue === 'string' ? statusValue.trim().toLowerCase() : undefined;

    const connected = (() => {
      if (typeof connectedValue === 'boolean') {
        return connectedValue;
      }

      if (typeof connectedValue === 'string') {
        const normalized = connectedValue.trim().toLowerCase();
        if (['true', '1', 'yes', 'y', 'connected'].includes(normalized)) {
          return true;
        }
        if (['false', '0', 'no', 'n', 'disconnected'].includes(normalized)) {
          return false;
        }
      }

      if (connectedValue !== undefined && connectedValue !== null) {
        return Boolean(connectedValue);
      }

      return rawStatus === 'connected';
    })();

    const normalizedStatus = (() => {
      switch (rawStatus) {
        case 'connected':
        case 'connecting':
        case 'disconnected':
        case 'qr_required':
          return rawStatus;
        case 'qr required':
          return 'qr_required';
        default:
          return connected ? 'connected' : 'disconnected';
      }
    })();

    return { status: normalizedStatus, connected };
  }

  private normalizeQrPayload(value: unknown): WhatsAppQrCode {
    const record = this.asRecord(value);
    if (!record) {
      return { qr: null, qrCode: null, qrExpiresAt: null, expiresAt: null };
    }

    const visited = new Set<Record<string, unknown>>();
    const queue: Record<string, unknown>[] = [];
    const sources: Record<string, unknown>[] = [];

    const enqueue = (candidate: unknown): void => {
      const normalized = this.asRecord(candidate);
      if (!normalized || visited.has(normalized)) {
        return;
      }

      visited.add(normalized);
      queue.push(normalized);
      sources.push(normalized);
    };

    enqueue(record);

    while (queue.length > 0) {
      const current = queue.shift()!;
      enqueue(current['status']);
      enqueue(current['sessionStatus']);
      enqueue(current['session_status']);
      enqueue(current['data']);
      enqueue(current['metadata']);
      enqueue(current['payload']);
      enqueue(current['qr']);
    }

    const directCandidates: unknown[] = [];
    const qrCodeCandidates: unknown[] = [];
    const qrExpiresAtCandidates: unknown[] = [];
    const expiresAtCandidates: unknown[] = [];

    for (const source of sources) {
      directCandidates.push(source['qr'], source['qrCode'], source['qr_code'], source['code']);
      qrCodeCandidates.push(source['qrCode'], source['qr_code'], source['code']);
      qrExpiresAtCandidates.push(source['qrExpiresAt'], source['qr_expires_at']);
      expiresAtCandidates.push(source['expiresAt'], source['expires_at']);
    }

    const resolvedQr = this.pickString(...directCandidates, ...qrCodeCandidates);
    const qrCodeCandidate = this.pickString(...qrCodeCandidates);
    const qrExpiresAt = this.pickString(...qrExpiresAtCandidates);
    const expiresAt = this.pickString(...expiresAtCandidates) ?? qrExpiresAt;

    return {
      qr: resolvedQr,
      qrCode: qrCodeCandidate ?? resolvedQr,
      qrExpiresAt,
      expiresAt: expiresAt ?? null,
    };
  }

  private normalizeBrokerInstance(
    tenantId: string,
    value: unknown
  ): WhatsAppInstance | null {
    if (!value || typeof value !== 'object') {
      return null;
    }

    const source = value as Record<string, unknown>;
    const metadata =
      source.metadata && typeof source.metadata === 'object'
        ? (source.metadata as Record<string, unknown>)
        : {};

    const statusRecord = this.pickRecord(
      source.status,
      source.state,
      source.sessionStatus,
      metadata.status,
      metadata.state
    );

    const idCandidate = this.pickString(
      source.instanceId,
      metadata.instanceId,
      metadata.instance_id,
      source.id,
      source._id,
      source.sessionId,
      metadata.id,
      metadata._id,
      metadata.sessionId
    );

    if (!idCandidate) {
      return null;
    }

    const statusValue = this.pickString(
      statusRecord?.['status'],
      statusRecord?.['state'],
      statusRecord?.['value'],
      source.status,
      source.state,
      metadata.status,
      metadata.state
    );

    const connectedCandidate = this.pickFirstDefined(
      statusRecord?.['connected'],
      statusRecord?.['isConnected'],
      statusRecord?.['connected_at'],
      statusRecord?.['connectedAt'],
      source.connected,
      source.isConnected,
      source.connected_at,
      source.connectedAt,
      metadata.connected,
      metadata.isConnected,
      metadata.connected_at,
      metadata.connectedAt
    );

    const { status, connected } = this.normalizeStatus(statusValue, connectedCandidate);

    const resolvedTenantId =
      this.pickString(source.tenantId, metadata.tenantId, metadata.tenant_id) ?? tenantId;

    const createdAt =
      this.pickString(source.createdAt, source.created_at, metadata.createdAt, metadata.created_at) ||
      undefined;

    const lastActivity =
      this.pickString(
        source.lastActivity,
        metadata.lastActivity,
        metadata.last_activity,
        metadata.lastActiveAt,
        metadata.last_active_at,
        metadata.lastSeen,
        metadata.last_seen
      ) || null;

    const phoneNumber =
      this.pickString(
        source.phoneNumber,
        statusRecord?.['phoneNumber'],
        statusRecord?.['phone_number'],
        statusRecord?.['msisdn'],
        statusRecord?.['phone'],
        metadata.phoneNumber,
        metadata.phone_number,
        metadata.msisdn,
        metadata.phone
      ) || null;

    const user =
      this.pickString(
        source.user,
        statusRecord?.['user'],
        statusRecord?.['operator'],
        metadata.user,
        metadata.userName,
        metadata.username,
        metadata.operator
      ) || null;

    const name =
      this.pickString(
        source.name,
        statusRecord?.['name'],
        statusRecord?.['displayName'],
        metadata.name,
        metadata.displayName,
        metadata.sessionName,
        metadata.instanceName,
        metadata.profileName
      ) || undefined;

    const statsCandidate =
      this.pickRecord(
        statusRecord?.['stats'],
        source.stats,
        metadata.stats
      );

    const instance: WhatsAppInstance = {
      id: idCandidate,
      tenantId: resolvedTenantId,
      status,
    };

    if (name) {
      instance.name = name;
    }

    if (createdAt) {
      instance.createdAt = createdAt;
    }

    if (lastActivity !== undefined) {
      instance.lastActivity = lastActivity;
    }

    if (connected !== undefined) {
      instance.connected = connected;
    }

    if (phoneNumber !== null && phoneNumber !== undefined) {
      instance.phoneNumber = phoneNumber;
    }

    if (user !== null && user !== undefined) {
      instance.user = user;
    }

    if (statsCandidate) {
      instance.stats = statsCandidate;
    }

    return instance;
  }

  private asRecord(value: unknown): Record<string, unknown> | null {
    if (!value || typeof value !== 'object' || Array.isArray(value)) {
      return null;
    }

    return value as Record<string, unknown>;
  }

  private pickRecord(...values: unknown[]): Record<string, unknown> | null {
    for (const value of values) {
      const record = this.asRecord(value);
      if (record) {
        return record;
      }
    }

    return null;
  }

  private pickFirstDefined(...values: unknown[]): unknown {
    for (const value of values) {
      if (value !== undefined) {
        return value;
      }
    }

    return undefined;
  }

  private buildStatusFromRecords(
    primary: Record<string, unknown> | null,
    additional: Record<string, unknown>[] = []
  ): WhatsAppStatus | null {
    const sources = [primary, ...additional].filter(
      (entry): entry is Record<string, unknown> => Boolean(entry)
    );

    if (!sources.length) {
      return null;
    }

    const nestedStatusRecords = sources
      .map((source) => this.asRecord(source['status']))
      .filter((record): record is Record<string, unknown> => Boolean(record));
    const extendedSources = [...sources, ...nestedStatusRecords];

    const statusValue = this.pickString(
      ...extendedSources.map((source) => source['status']),
      ...extendedSources.map((source) => source['state']),
      ...extendedSources.map((source) => source['value'])
    );

    const connectedCandidate = this.pickFirstDefined(
      ...extendedSources.map((source) => source['connected']),
      ...extendedSources.map((source) => source['isConnected']),
      ...extendedSources.map((source) => source['connected_at']),
      ...extendedSources.map((source) => source['connectedAt']),
      ...extendedSources.map((source) => source['online']),
      ...extendedSources.map((source) => source['ready'])
    );

    const { status, connected } = this.normalizeStatus(statusValue, connectedCandidate);

    const qrSource: Record<string, unknown> = {};
    for (const source of extendedSources) {
      Object.assign(qrSource, source);
    }

    const statsCandidate = this.pickRecord(
      ...extendedSources.map((source) => source['stats']),
      ...extendedSources.map((source) => source['messages']),
      ...extendedSources.map((source) => source['counters'])
    );

    const metricsCandidate = this.pickRecord(
      ...extendedSources.map((source) => source['metrics']),
      ...extendedSources.map((source) => source['rateUsage']),
      statsCandidate ?? undefined
    );

    const messagesCandidate = this.pickRecord(
      ...extendedSources.map((source) => source['messages'])
    );

    const rateCandidate = this.pickRecord(
      ...extendedSources.map((source) => source['rate']),
      ...extendedSources.map((source) => source['rateLimiter']),
      ...extendedSources.map((source) => source['limits'])
    );

    const rateUsageCandidate = this.pickRecord(
      ...extendedSources.map((source) => source['rateUsage']),
      rateCandidate ?? undefined
    );

    const normalizedQr = this.normalizeQrPayload(qrSource);

    const statusPayload: WhatsAppStatus = {
      status,
      connected,
      ...normalizedQr,
    };

    const statsValue = statsCandidate ?? messagesCandidate ?? null;
    statusPayload.stats = statsValue;

    const metricsValue = metricsCandidate ?? statsCandidate ?? null;
    statusPayload.metrics = metricsValue;

    const messagesValue = messagesCandidate ?? null;
    statusPayload.messages = messagesValue;

    const rateValue = rateCandidate ?? null;
    statusPayload.rate = rateValue;

    const rateUsageValue = rateUsageCandidate ?? rateCandidate ?? null;
    statusPayload.rateUsage = rateUsageValue;

    const rawValue = primary ?? extendedSources[0] ?? null;
    statusPayload.raw = rawValue ?? null;

    return statusPayload;
  }

  private normalizeStatusResponse(
    value: unknown,
    additional: Record<string, unknown>[] = []
  ): WhatsAppStatus | null {
    const record = this.asRecord(value);
    const aggregate: Record<string, unknown>[] = [...additional];

    if (record) {
      aggregate.push(record);
      const dataRecord = this.asRecord(record['data']);
      if (dataRecord) {
        aggregate.push(dataRecord);
      }
    }

    if (aggregate.length === 0) {
      return null;
    }

    const primary = this.pickRecord(
      record?.['status'],
      record?.['sessionStatus'],
      this.asRecord(record?.['data'])?.['status'],
      ...aggregate
    );

    return this.buildStatusFromRecords(primary, aggregate);
  }

  private normalizeInstanceSnapshot(
    tenantId: string,
    value: unknown
  ): WhatsAppBrokerInstanceSnapshot | null {
    const instance = this.normalizeBrokerInstance(tenantId, value);
    if (!instance) {
      return null;
    }

    const record = this.asRecord(value);
    const metadataRecord = record ? this.asRecord(record['metadata']) : null;
    const status = this.normalizeStatusResponse(value, [
      ...(metadataRecord ? [metadataRecord] : []),
    ]);

    return {
      instance,
      status,
    };
  }

  private findSessionPayloads(value: unknown): Record<string, unknown>[] {
    const sessions: Record<string, unknown>[] = [];
    const visited = new Set<unknown>();
    const queue: Record<string, unknown>[] = [];

    const enqueue = (entry: unknown): void => {
      if (!entry || visited.has(entry)) {
        return;
      }

      if (Array.isArray(entry)) {
        visited.add(entry);
        entry.forEach(enqueue);
        return;
      }

      if (typeof entry === 'object') {
        visited.add(entry);
        queue.push(entry as Record<string, unknown>);
      }
    };

    enqueue(value);

    const looksLikeSession = (candidate: Record<string, unknown>): boolean => {
      return [
        'id',
        '_id',
        'sessionId',
        'instanceId',
        'status',
        'metadata',
      ].some((key) => key in candidate);
    };

    while (queue.length > 0) {
      const current = queue.shift()!;

      if (looksLikeSession(current)) {
        sessions.push(current);
      }

      Object.values(current).forEach(enqueue);
    }

    return sessions;
  }

  async listInstances(tenantId: string): Promise<WhatsAppBrokerInstanceSnapshot[]> {
    const normalizedTenantId =
      typeof tenantId === 'string' ? tenantId.trim() : '';
    const requestOptions: BrokerRequestOptions = normalizedTenantId.length > 0
      ? { searchParams: { tenantId: normalizedTenantId }, tenantId: normalizedTenantId }
      : {};

    const response = await this.request<unknown>(
      '/instances',
      {
        method: 'GET',
      },
      requestOptions
    );

    const sessions = this.findSessionPayloads(response);
    if (!sessions.length) {
      logger.debug('WhatsApp broker instances payload missing data', {
        tenantId,
        response,
      });
      return [];
    }

    const normalized = sessions
      .map((session) => this.normalizeInstanceSnapshot(tenantId, session))
      .filter((snapshot): snapshot is WhatsAppBrokerInstanceSnapshot => Boolean(snapshot));

    if (!normalized.length) {
      logger.debug('WhatsApp broker instances could not be normalised', {
        tenantId,
        response,
      });
      return [];
    }

    const deduped = new Map<string, WhatsAppBrokerInstanceSnapshot>();
    const fallbacks: WhatsAppBrokerInstanceSnapshot[] = [];

    for (const snapshot of normalized) {
      const normalizedId = snapshot.instance.id.trim();

      if (normalizedId.length > 0) {
        const existing = deduped.get(normalizedId);
        if (!existing || (!existing.status && snapshot.status)) {
          deduped.set(normalizedId, snapshot);
        }
      } else {
        fallbacks.push(snapshot);
      }
    }

    return [...deduped.values(), ...fallbacks];
  }

  async createInstance(args: {
    tenantId: string;
    name: string;
    instanceId?: string;
    webhookUrl?: string;
  }): Promise<WhatsAppInstance> {
    const config = this.resolveConfig();

    const normalizedTenantId = typeof args.tenantId === 'string' ? args.tenantId.trim() : '';
    const requestOptions: BrokerRequestOptions = normalizedTenantId.length > 0
<<<<<<< HEAD
      ? { searchParams: { tenantId: normalizedTenantId }, tenantId: normalizedTenantId }
=======
      ? { searchParams: { tenantId: normalizedTenantId } }
>>>>>>> aa39ede1
      : {};

    const requestedInstanceId = (() => {
      const explicitId = typeof args.instanceId === 'string' ? args.instanceId.trim() : '';
      if (explicitId.length > 0) {
        return explicitId;
      }

      const nameDerived = typeof args.name === 'string' ? args.name.trim() : '';
      return nameDerived.length > 0 ? nameDerived : 'whatsapp-instance';
    })();

    const webhookUrl =
      typeof args.webhookUrl === 'string' && args.webhookUrl.trim().length > 0
        ? args.webhookUrl.trim()
        : config.webhookUrl;

    let response: unknown;

    try {
      response = await this.request<unknown>('/instances', {
        method: 'POST',
        body: JSON.stringify({
          name: args.name,
          id: requestedInstanceId,
          instanceId: requestedInstanceId,
          webhookUrl,
          verifyToken: config.verifyToken,
        }),
      }, requestOptions);
    } catch (error) {
      logger.warn('Unable to create WhatsApp instance via broker', {
        tenantId: args.tenantId,
        instanceId: requestedInstanceId,
        error,
      });
      throw error;
    }

    const sessions = this.findSessionPayloads(response);
    for (const session of sessions) {
      const snapshot = this.normalizeInstanceSnapshot(args.tenantId, session);
      if (snapshot?.instance) {
        return snapshot.instance;
      }
    }

    const normalizedInstance = this.normalizeBrokerInstance(args.tenantId, response);
    if (normalizedInstance) {
      return normalizedInstance;
    }

    logger.warn('WhatsApp broker create response missing instance data, falling back to request payload', {
      tenantId: args.tenantId,
      instanceId: requestedInstanceId,
      response,
    });

    return {
      id: requestedInstanceId,
      tenantId: args.tenantId,
      name: args.name,
      status: 'connecting',
      connected: false,
    };
  }

  async connectInstance(
    brokerId: string,
    options: { instanceId?: string; code?: string; phoneNumber?: string } = {}
  ): Promise<void> {
    this.resolveConfig();
    const connectPayload: { instanceId: string; code?: string; phoneNumber?: string } = {
      instanceId: options.instanceId ?? brokerId,
    };

    if (options.code) {
      connectPayload.code = options.code;
    }

    if (options.phoneNumber) {
      connectPayload.phoneNumber = options.phoneNumber;
    }

    await this.connectSession(brokerId, connectPayload);
  }

  async disconnectInstance(
    brokerId: string,
    options: { instanceId?: string; wipe?: boolean } = {}
  ): Promise<void> {
    this.resolveConfig();
    const instanceId = options.instanceId ?? brokerId;
    await this.logoutSession(brokerId, { instanceId });
    if (options.wipe) {
      await this.wipeSession(brokerId, { instanceId });
    }
  }

  async deleteInstance(
    brokerId: string,
    options: DeleteInstanceOptions = {}
  ): Promise<void> {
    this.resolveConfig();

    const encodedBrokerId = encodeURIComponent(brokerId);
    const { instanceId: resolvedInstanceId } = this.resolveInstanceIdentifiers(
      brokerId,
      options.instanceId
    );

    if (options.wipe) {
      await this.wipeSession(brokerId, { instanceId: resolvedInstanceId });
    }

    await this.request<void>(`/instances/${encodedBrokerId}`, {
      method: 'DELETE',
    });
  }

  async getQrCode(brokerId: string, options: { instanceId?: string } = {}): Promise<WhatsAppQrCode> {
    const config = this.resolveConfig();

    const { instanceId, queryInstanceId, isOverride } = this.resolveInstanceIdentifiers(
      brokerId,
      options.instanceId
    );
    const searchParams: BrokerRequestOptions['searchParams'] =
      isOverride && queryInstanceId ? { instanceId: queryInstanceId } : undefined;

    const fallback = (): Promise<WhatsAppQrCode> => this.loadQrFromStatus(brokerId, instanceId);
    const request = this.createQrRequestContext(config, brokerId, searchParams);

    try {
      const response = await fetch(request.url, { method: 'GET', headers: request.headers, signal: request.signal });

      if (!response.ok) {
        if (response.status === 404) {
          return await fallback();
        }

        await handleWhatsAppBrokerError(response);
        return await fallback();
      }

      const normalized = await this.normalizeQrResponse(response);
      if (normalized) {
        return normalized;
      }

      return await fallback();
    } catch (error) {
      if (error instanceof WhatsAppBrokerNotConfiguredError) {
        throw error;
      }

      if (error instanceof WhatsAppBrokerError && error.brokerStatus === 404) {
        return await fallback();
      }

      logger.warn('Failed to fetch WhatsApp QR code image from broker', {
        instanceId,
        error,
      });

      return await fallback();
    } finally {
      request.cancel();
    }
  }

  async getStatus(brokerId: string, options: { instanceId?: string } = {}): Promise<WhatsAppStatus> {
    this.resolveConfig();

    const fallback: WhatsAppStatus = {
      status: 'disconnected',
      connected: false,
      qr: null,
      qrCode: null,
      qrExpiresAt: null,
      expiresAt: null,
      stats: null,
      metrics: null,
      messages: null,
      rate: null,
      rateUsage: null,
      raw: null,
    };

    try {
      const result = await this.getSessionStatus<unknown>(brokerId, {
        instanceId: options.instanceId ?? brokerId,
      });

      const normalized = this.normalizeStatusResponse(result);

      if (normalized) {
        logger.debug('🛰️ [BrokerClient] Session status normalizado', {
          brokerId,
          instanceId: options.instanceId ?? brokerId,
          status: normalized.status,
          connected: normalized.connected,
          hasStats: Boolean(normalized.stats),
          hasMetrics: Boolean(normalized.metrics),
          hasMessages: Boolean(normalized.messages),
        });

        return normalized;
      }
    } catch (error) {
      if (error instanceof WhatsAppBrokerNotConfiguredError) {
        throw error;
      }

      logger.warn('Failed to resolve WhatsApp session status via minimal broker; assuming disconnected', { error });
      return fallback;
    }

    logger.warn('WhatsApp broker status payload missing data; assuming disconnected', {
      brokerId,
      instanceId: options.instanceId ?? brokerId,
    });

    return fallback;
  }

}

export const whatsappBrokerClient = new WhatsAppBrokerClient();<|MERGE_RESOLUTION|>--- conflicted
+++ resolved
@@ -1399,11 +1399,8 @@
 
     const normalizedTenantId = typeof args.tenantId === 'string' ? args.tenantId.trim() : '';
     const requestOptions: BrokerRequestOptions = normalizedTenantId.length > 0
-<<<<<<< HEAD
       ? { searchParams: { tenantId: normalizedTenantId }, tenantId: normalizedTenantId }
-=======
       ? { searchParams: { tenantId: normalizedTenantId } }
->>>>>>> aa39ede1
       : {};
 
     const requestedInstanceId = (() => {
