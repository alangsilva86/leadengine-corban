--- conflicted
+++ resolved
@@ -82,7 +82,6 @@
   '# HELP lead_last_contact_timestamp Timestamp (epoch ms) do último contato inbound por lead';
 const LEAD_LAST_CONTACT_TYPE = '# TYPE lead_last_contact_timestamp gauge';
 
-<<<<<<< HEAD
 const AGREEMENT_IMPORT_ENQUEUED_METRIC = 'agreement_import_enqueued_total';
 const AGREEMENT_IMPORT_ENQUEUED_HELP =
   '# HELP agreement_import_enqueued_total Contador de jobs de importação de convênios enfileirados';
@@ -97,7 +96,6 @@
 const AGREEMENT_IMPORT_FAILURE_HELP =
   '# HELP agreement_import_failure_total Contador de jobs de importação de convênios que falharam';
 const AGREEMENT_IMPORT_FAILURE_TYPE = '# TYPE agreement_import_failure_total counter';
-=======
 const AGREEMENTS_SYNC_REQUEST_METRIC = 'agreements_sync_requests_total';
 const AGREEMENTS_SYNC_REQUEST_HELP =
   '# HELP agreements_sync_requests_total Contador de execuções de sincronização de convênios por provedor e resultado';
@@ -117,7 +115,6 @@
 const AGREEMENTS_SYNC_LAST_SUCCESS_HELP =
   '# HELP agreements_sync_last_success_timestamp Timestamp (epoch ms) da última sincronização bem-sucedida por provedor';
 const AGREEMENTS_SYNC_LAST_SUCCESS_TYPE = '# TYPE agreements_sync_last_success_timestamp gauge';
->>>>>>> fac34b11
 
 type CounterLabels = Record<string, string | number | boolean | null | undefined>;
 
@@ -205,7 +202,6 @@
     dimensionValue: DIMENSION_VALUE_CONSTRAINT,
     stage: STAGE_CONSTRAINT,
   },
-<<<<<<< HEAD
   [AGREEMENT_IMPORT_ENQUEUED_METRIC]: {
     ...BASE_LABEL_CONSTRAINTS,
     agreementId: AGREEMENT_CONSTRAINT,
@@ -220,7 +216,6 @@
     ...BASE_LABEL_CONSTRAINTS,
     agreementId: AGREEMENT_CONSTRAINT,
     origin: ORIGIN_CONSTRAINT,
-=======
   [AGREEMENTS_SYNC_REQUEST_METRIC]: {
     providerId: PROVIDER_CONSTRAINT,
     result: RESULT_CONSTRAINT,
@@ -234,7 +229,6 @@
   },
   [AGREEMENTS_SYNC_LAST_SUCCESS_METRIC]: {
     providerId: PROVIDER_CONSTRAINT,
->>>>>>> fac34b11
   },
 };
 
@@ -258,16 +252,13 @@
 const salesDealCounterStore = new Map<string, number>();
 const salesFunnelStageGaugeStore = new Map<string, number>();
 const leadLastContactGaugeStore = new Map<string, number>();
-<<<<<<< HEAD
 const agreementImportEnqueuedStore = new Map<string, number>();
 const agreementImportSuccessStore = new Map<string, number>();
 const agreementImportFailureStore = new Map<string, number>();
-=======
 const agreementsSyncRequestCounterStore = new Map<string, number>();
 const agreementsSyncFailureCounterStore = new Map<string, number>();
 const agreementsSyncDurationStore = new Map<string, { sum: number; count: number }>();
 const agreementsSyncLastSuccessStore = new Map<string, number>();
->>>>>>> fac34b11
 
 const toLabelString = (value: unknown): string | null => {
   if (value === undefined || value === null) {
@@ -862,15 +853,12 @@
   salesDealCounterStore.clear();
   salesFunnelStageGaugeStore.clear();
   leadLastContactGaugeStore.clear();
-<<<<<<< HEAD
   agreementImportEnqueuedStore.clear();
   agreementImportSuccessStore.clear();
   agreementImportFailureStore.clear();
-=======
   agreementsSyncRequestCounterStore.clear();
   agreementsSyncFailureCounterStore.clear();
   agreementsSyncDurationStore.clear();
   agreementsSyncLastSuccessStore.clear();
->>>>>>> fac34b11
   labelValueTracker.clear();
 };