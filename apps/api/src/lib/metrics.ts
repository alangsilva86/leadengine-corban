const WEBHOOK_METRIC = 'whatsapp_webhook_events_total';
const WEBHOOK_HELP = '# HELP whatsapp_webhook_events_total Contador de eventos recebidos pelo webhook de WhatsApp';
const WEBHOOK_TYPE = '# TYPE whatsapp_webhook_events_total counter';

const OUTBOUND_TOTAL_METRIC = 'whatsapp_outbound_total';
const OUTBOUND_TOTAL_HELP = '# HELP whatsapp_outbound_total Contador de envios outbound por instância/status';
const OUTBOUND_TOTAL_TYPE = '# TYPE whatsapp_outbound_total counter';

const OUTBOUND_LATENCY_METRIC = 'whatsapp_outbound_latency_ms';
const OUTBOUND_LATENCY_HELP = '# HELP whatsapp_outbound_latency_ms Latência de envio outbound em milissegundos';
const OUTBOUND_LATENCY_TYPE = '# TYPE whatsapp_outbound_latency_ms summary';

const OUTBOUND_DELIVERY_SUCCESS_METRIC = 'whatsapp_outbound_delivery_success_total';
const OUTBOUND_DELIVERY_SUCCESS_HELP =
  '# HELP whatsapp_outbound_delivery_success_total Contador de mensagens outbound com entrega confirmada por tipo';
const OUTBOUND_DELIVERY_SUCCESS_TYPE = '# TYPE whatsapp_outbound_delivery_success_total counter';

const SOCKET_RECONNECT_METRIC = 'whatsapp_socket_reconnects_total';
const SOCKET_RECONNECT_HELP =
  '# HELP whatsapp_socket_reconnects_total Contador de tentativas de reconexão do socket do WhatsApp';
const SOCKET_RECONNECT_TYPE = '# TYPE whatsapp_socket_reconnects_total counter';

const HTTP_REQUEST_METRIC = 'whatsapp_http_requests_total';
const HTTP_REQUEST_HELP = '# HELP whatsapp_http_requests_total Contador de requisições HTTP para APIs de WhatsApp';
const HTTP_REQUEST_TYPE = '# TYPE whatsapp_http_requests_total counter';

const WS_EMIT_METRIC = 'ws_emit_total';
const WS_EMIT_HELP = '# HELP ws_emit_total Contador de eventos emitidos via WebSocket/Socket.IO';
const WS_EMIT_TYPE = '# TYPE ws_emit_total counter';

const INBOUND_MESSAGES_METRIC = 'inbound_messages_processed_total';
const INBOUND_MESSAGES_HELP =
  '# HELP inbound_messages_processed_total Contador de mensagens inbound processadas por tenant';
const INBOUND_MESSAGES_TYPE = '# TYPE inbound_messages_processed_total counter';

const LEAD_LAST_CONTACT_METRIC = 'lead_last_contact_timestamp';
const LEAD_LAST_CONTACT_HELP =
  '# HELP lead_last_contact_timestamp Timestamp (epoch ms) do último contato inbound por lead';
const LEAD_LAST_CONTACT_TYPE = '# TYPE lead_last_contact_timestamp gauge';

type CounterLabels = Record<string, string | number | boolean | null | undefined>;

type LabelConstraint = {
  limit: number;
  defaultValue?: string;
};

type MetricConstraints = Record<string, LabelConstraint>;

<<<<<<< HEAD
const TRANSPORT_CONSTRAINT: LabelConstraint = { limit: 5, defaultValue: 'unknown' };
const ORIGIN_CONSTRAINT: LabelConstraint = { limit: 20, defaultValue: 'unknown' };
const TENANT_CONSTRAINT: LabelConstraint = { limit: 100, defaultValue: 'unknown' };
const INSTANCE_CONSTRAINT: LabelConstraint = { limit: 200, defaultValue: 'unknown' };

const SHARED_LABEL_CONSTRAINTS: MetricConstraints = {
  origin: ORIGIN_CONSTRAINT,
  tenantId: TENANT_CONSTRAINT,
  instanceId: INSTANCE_CONSTRAINT,
};

const LABEL_CONSTRAINTS_WITH_TRANSPORT: MetricConstraints = {
  transport: TRANSPORT_CONSTRAINT,
  ...SHARED_LABEL_CONSTRAINTS,
=======
const BASE_LABEL_CONSTRAINTS: MetricConstraints = {
  origin: { limit: 20, defaultValue: 'unknown' },
  tenantId: { limit: 100, defaultValue: 'unknown' },
  instanceId: { limit: 200, defaultValue: 'unknown' },
>>>>>>> a00ef7d6
};

const METRIC_CONSTRAINTS: Record<string, MetricConstraints> = {
  [WEBHOOK_METRIC]: SHARED_LABEL_CONSTRAINTS,
  [OUTBOUND_TOTAL_METRIC]: LABEL_CONSTRAINTS_WITH_TRANSPORT,
  [OUTBOUND_LATENCY_METRIC]: LABEL_CONSTRAINTS_WITH_TRANSPORT,
  [OUTBOUND_DELIVERY_SUCCESS_METRIC]: LABEL_CONSTRAINTS_WITH_TRANSPORT,
  [SOCKET_RECONNECT_METRIC]: LABEL_CONSTRAINTS_WITH_TRANSPORT,
  [INBOUND_MESSAGES_METRIC]: SHARED_LABEL_CONSTRAINTS,
};

const labelValueTracker = new Map<string, Map<string, Set<string>>>();

const webhookCounterStore = new Map<string, number>();
const outboundTotalStore = new Map<string, number>();
const outboundLatencyStore = new Map<string, { sum: number; count: number }>();
const outboundDeliverySuccessStore = new Map<string, number>();
const socketReconnectCounterStore = new Map<string, number>();
const httpRequestCounterStore = new Map<string, number>();
const wsEmitCounterStore = new Map<string, number>();
const inboundMessagesCounterStore = new Map<string, number>();
const leadLastContactGaugeStore = new Map<string, number>();

const toLabelString = (value: unknown): string | null => {
  if (value === undefined || value === null) {
    return null;
  }

  if (typeof value === 'string') {
    const trimmed = value.trim();
    return trimmed.length > 0 ? trimmed : null;
  }

  if (typeof value === 'number') {
    return Number.isFinite(value) ? String(value) : null;
  }

  if (typeof value === 'boolean') {
    return value ? 'true' : 'false';
  }

  const serialized = String(value);
  return serialized.length > 0 ? serialized : null;
};

const getLabelValueSet = (metric: string, label: string): Set<string> => {
  let registry = labelValueTracker.get(metric);
  if (!registry) {
    registry = new Map<string, Set<string>>();
    labelValueTracker.set(metric, registry);
  }

  let values = registry.get(label);
  if (!values) {
    values = new Set<string>();
    registry.set(label, values);
  }

  return values;
};

const enforceCardinalityLimit = (
  metric: string,
  label: string,
  value: string,
  constraint: LabelConstraint
): string => {
  const limit = Math.max(constraint.limit, 0);
  if (limit === 0) {
    return 'overflow';
  }

  const values = getLabelValueSet(metric, label);
  if (values.has(value)) {
    return value;
  }

  if (values.size >= limit) {
    return 'overflow';
  }

  values.add(value);
  return value;
};

const applyMetricConstraints = (metric: string, labels: CounterLabels = {}): Record<string, string> => {
  const normalized: Record<string, string> = {};
  const constraints = METRIC_CONSTRAINTS[metric];

  if (constraints) {
    for (const [label, constraint] of Object.entries(constraints)) {
      const rawValue = labels[label];
      const candidate = toLabelString(rawValue);
      const fallback = constraint.defaultValue ?? 'unknown';
      const prepared = enforceCardinalityLimit(metric, label, candidate ?? fallback, constraint);
      normalized[label] = prepared;
    }
  }

  for (const [key, value] of Object.entries(labels)) {
    if (constraints && Object.prototype.hasOwnProperty.call(constraints, key)) {
      continue;
    }

    const candidate = toLabelString(value);
    if (candidate !== null) {
      normalized[key] = candidate;
    }
  }

  return normalized;
};

const serializeLabels = (labels: Record<string, string>): string => {
  const entries = Object.entries(labels);
  if (entries.length === 0) {
    return '';
  }

  return entries
    .sort(([left], [right]) => left.localeCompare(right))
    .map(([key, value]) => `${key}="${value}"`)
    .join(',');
};

const buildLabelKey = (metric: string, labels: CounterLabels = {}): string => {
  const normalized = applyMetricConstraints(metric, labels);
  return serializeLabels(normalized);
};

export const whatsappWebhookEventsCounter = {
  inc(labels: CounterLabels = {}, value = 1): void {
    const key = buildLabelKey(WEBHOOK_METRIC, labels);
    const current = webhookCounterStore.get(key) ?? 0;
    webhookCounterStore.set(key, current + value);
  },
};

export const whatsappOutboundMetrics = {
  incTotal(labels: CounterLabels = {}, value = 1): void {
    const key = buildLabelKey(OUTBOUND_TOTAL_METRIC, labels);
    const current = outboundTotalStore.get(key) ?? 0;
    outboundTotalStore.set(key, current + value);
  },
  observeLatency(labels: CounterLabels = {}, latencyMs: number): void {
    if (!Number.isFinite(latencyMs) || latencyMs < 0) {
      return;
    }

    const key = buildLabelKey(OUTBOUND_LATENCY_METRIC, labels);
    const current = outboundLatencyStore.get(key) ?? { sum: 0, count: 0 };
    outboundLatencyStore.set(key, {
      sum: current.sum + latencyMs,
      count: current.count + 1,
    });
  },
};

export const whatsappOutboundDeliverySuccessCounter = {
  inc(labels: CounterLabels = {}, value = 1): void {
    const key = buildLabelKey(OUTBOUND_DELIVERY_SUCCESS_METRIC, labels);
    const current = outboundDeliverySuccessStore.get(key) ?? 0;
    outboundDeliverySuccessStore.set(key, current + value);
  },
};

export const whatsappSocketReconnectsCounter = {
  inc(labels: CounterLabels = {}, value = 1): void {
    const key = buildLabelKey(SOCKET_RECONNECT_METRIC, labels);
    const current = socketReconnectCounterStore.get(key) ?? 0;
    socketReconnectCounterStore.set(key, current + value);
  },
};

export const whatsappHttpRequestsCounter = {
  inc(labels: CounterLabels = {}, value = 1): void {
    const key = buildLabelKey(HTTP_REQUEST_METRIC, labels);
    const current = httpRequestCounterStore.get(key) ?? 0;
    httpRequestCounterStore.set(key, current + value);
  },
};

export const wsEmitCounter = {
  inc(labels: CounterLabels = {}, value = 1): void {
    const key = buildLabelKey(WS_EMIT_METRIC, labels);
    const current = wsEmitCounterStore.get(key) ?? 0;
    wsEmitCounterStore.set(key, current + value);
  },
};

export const inboundMessagesProcessedCounter = {
  inc(labels: CounterLabels = {}, value = 1): void {
    const key = buildLabelKey(INBOUND_MESSAGES_METRIC, labels);
    const current = inboundMessagesCounterStore.get(key) ?? 0;
    inboundMessagesCounterStore.set(key, current + value);
  },
};

export const leadLastContactGauge = {
  set(labels: CounterLabels = {}, timestampMs: number): void {
    if (!Number.isFinite(timestampMs)) {
      return;
    }

    const key = buildLabelKey(LEAD_LAST_CONTACT_METRIC, labels);
    leadLastContactGaugeStore.set(key, timestampMs);
  },
};

export const renderMetrics = (): string => {
  const lines: string[] = [];

  lines.push(WEBHOOK_HELP, WEBHOOK_TYPE);
  if (webhookCounterStore.size === 0) {
    lines.push(`${WEBHOOK_METRIC} 0`);
  } else {
    for (const [labelString, value] of webhookCounterStore.entries()) {
      const suffix = labelString ? `{${labelString}}` : '';
      lines.push(`${WEBHOOK_METRIC}${suffix} ${value}`);
    }
  }

  lines.push(OUTBOUND_TOTAL_HELP, OUTBOUND_TOTAL_TYPE);
  if (outboundTotalStore.size === 0) {
    lines.push(`${OUTBOUND_TOTAL_METRIC} 0`);
  } else {
    for (const [labelString, value] of outboundTotalStore.entries()) {
      const suffix = labelString ? `{${labelString}}` : '';
      lines.push(`${OUTBOUND_TOTAL_METRIC}${suffix} ${value}`);
    }
  }

  lines.push(OUTBOUND_LATENCY_HELP, OUTBOUND_LATENCY_TYPE);
  if (outboundLatencyStore.size === 0) {
    lines.push(`${OUTBOUND_LATENCY_METRIC}_sum 0`);
    lines.push(`${OUTBOUND_LATENCY_METRIC}_count 0`);
  } else {
    for (const [labelString, stats] of outboundLatencyStore.entries()) {
      const suffix = labelString ? `{${labelString}}` : '';
      lines.push(`${OUTBOUND_LATENCY_METRIC}_sum${suffix} ${stats.sum}`);
      lines.push(`${OUTBOUND_LATENCY_METRIC}_count${suffix} ${stats.count}`);
    }
  }

  lines.push(OUTBOUND_DELIVERY_SUCCESS_HELP, OUTBOUND_DELIVERY_SUCCESS_TYPE);
  if (outboundDeliverySuccessStore.size === 0) {
    lines.push(`${OUTBOUND_DELIVERY_SUCCESS_METRIC} 0`);
  } else {
    for (const [labelString, value] of outboundDeliverySuccessStore.entries()) {
      const suffix = labelString ? `{${labelString}}` : '';
      lines.push(`${OUTBOUND_DELIVERY_SUCCESS_METRIC}${suffix} ${value}`);
    }
  }

  lines.push(SOCKET_RECONNECT_HELP, SOCKET_RECONNECT_TYPE);
  if (socketReconnectCounterStore.size === 0) {
    lines.push(`${SOCKET_RECONNECT_METRIC} 0`);
  } else {
    for (const [labelString, value] of socketReconnectCounterStore.entries()) {
      const suffix = labelString ? `{${labelString}}` : '';
      lines.push(`${SOCKET_RECONNECT_METRIC}${suffix} ${value}`);
    }
  }

  lines.push(HTTP_REQUEST_HELP, HTTP_REQUEST_TYPE);
  if (httpRequestCounterStore.size === 0) {
    lines.push(`${HTTP_REQUEST_METRIC} 0`);
  } else {
    for (const [labelString, value] of httpRequestCounterStore.entries()) {
      const suffix = labelString ? `{${labelString}}` : '';
      lines.push(`${HTTP_REQUEST_METRIC}${suffix} ${value}`);
    }
  }

  lines.push(WS_EMIT_HELP, WS_EMIT_TYPE);
  if (wsEmitCounterStore.size === 0) {
    lines.push(`${WS_EMIT_METRIC} 0`);
  } else {
    for (const [labelString, value] of wsEmitCounterStore.entries()) {
      const suffix = labelString ? `{${labelString}}` : '';
      lines.push(`${WS_EMIT_METRIC}${suffix} ${value}`);
    }
  }

  lines.push(INBOUND_MESSAGES_HELP, INBOUND_MESSAGES_TYPE);
  if (inboundMessagesCounterStore.size === 0) {
    lines.push(`${INBOUND_MESSAGES_METRIC} 0`);
  } else {
    for (const [labelString, value] of inboundMessagesCounterStore.entries()) {
      const suffix = labelString ? `{${labelString}}` : '';
      lines.push(`${INBOUND_MESSAGES_METRIC}${suffix} ${value}`);
    }
  }

  lines.push(LEAD_LAST_CONTACT_HELP, LEAD_LAST_CONTACT_TYPE);
  if (leadLastContactGaugeStore.size === 0) {
    lines.push(`${LEAD_LAST_CONTACT_METRIC} 0`);
  } else {
    for (const [labelString, value] of leadLastContactGaugeStore.entries()) {
      const suffix = labelString ? `{${labelString}}` : '';
      lines.push(`${LEAD_LAST_CONTACT_METRIC}${suffix} ${value}`);
    }
  }

  return `${lines.join('\n')}\n`;
};

export const resetMetrics = (): void => {
  webhookCounterStore.clear();
  outboundTotalStore.clear();
  outboundLatencyStore.clear();
  outboundDeliverySuccessStore.clear();
  socketReconnectCounterStore.clear();
  httpRequestCounterStore.clear();
  wsEmitCounterStore.clear();
  inboundMessagesCounterStore.clear();
  leadLastContactGaugeStore.clear();
  labelValueTracker.clear();
};<|MERGE_RESOLUTION|>--- conflicted
+++ resolved
@@ -47,7 +47,6 @@
 
 type MetricConstraints = Record<string, LabelConstraint>;
 
-<<<<<<< HEAD
 const TRANSPORT_CONSTRAINT: LabelConstraint = { limit: 5, defaultValue: 'unknown' };
 const ORIGIN_CONSTRAINT: LabelConstraint = { limit: 20, defaultValue: 'unknown' };
 const TENANT_CONSTRAINT: LabelConstraint = { limit: 100, defaultValue: 'unknown' };
@@ -62,12 +61,10 @@
 const LABEL_CONSTRAINTS_WITH_TRANSPORT: MetricConstraints = {
   transport: TRANSPORT_CONSTRAINT,
   ...SHARED_LABEL_CONSTRAINTS,
-=======
 const BASE_LABEL_CONSTRAINTS: MetricConstraints = {
   origin: { limit: 20, defaultValue: 'unknown' },
   tenantId: { limit: 100, defaultValue: 'unknown' },
   instanceId: { limit: 200, defaultValue: 'unknown' },
->>>>>>> a00ef7d6
 };
 
 const METRIC_CONSTRAINTS: Record<string, MetricConstraints> = {
