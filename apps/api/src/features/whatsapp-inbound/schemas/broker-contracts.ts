import { z } from 'zod';

const trimmedString = z
  .string()
  .transform((value) => value.trim())
  .pipe(z.string().min(1));

const nullableTrimmedString = z
  .string()
  .transform((value) => {
    const trimmed = value.trim();
    return trimmed.length > 0 ? trimmed : null;
  })
  .nullable();

const optionalTrimmedString = z
  .string()
  .transform((value) => value.trim())
  .pipe(z.string().min(1))
  .optional();

const directionInput = z
  .string()
  .transform((value) => value.trim().toLowerCase())
  .pipe(z.enum(['inbound', 'outbound']))
  .optional();

const timestampInput = z
  .union([
    z.string().transform((value) => {
      const trimmed = value.trim();
      return trimmed.length > 0 ? trimmed : null;
    }),
    z.number().transform((value) => (Number.isFinite(value) ? value : null)),
    z.null(),
  ])
  .optional();

const normalizeTimestamp = (value: string | number | null | undefined): string | null => {
  if (value === undefined || value === null) {
    return null;
  }
  if (typeof value === 'string') {
    const trimmed = value.trim();
    return trimmed.length > 0 ? trimmed : null;
  }
  if (!Number.isFinite(value)) {
    return null;
  }
  const numeric = Number(value);
  const ms = numeric > 1_000_000_000_000 ? numeric : numeric * 1000;
  try {
    return new Date(ms).toISOString();
  } catch (error) {
    return null;
  }
};

const safeRecord = z.record(z.unknown()).catch(() => ({} as Record<string, unknown>));

export const BrokerInboundContactSchema = z
  .object({
    phone: nullableTrimmedString.optional(),
    name: nullableTrimmedString.optional(),
    document: nullableTrimmedString.optional(),
    registrations: z
      .array(z.string().transform((value) => value.trim()).pipe(z.string().min(1)))
      .nonempty()
      .optional()
      .nullable(),
    avatarUrl: nullableTrimmedString.optional(),
    pushName: nullableTrimmedString.optional(),
  })
  .catch(() => ({}) as Record<string, unknown>)
  .transform((contact) => {
    const { registrations, ...rest } = contact;
    return {
      ...rest,
      registrations: registrations ?? null,
    };
  });

export type BrokerInboundContact = z.infer<typeof BrokerInboundContactSchema>;

export const BrokerInboundMessageSchema = safeRecord;
export type BrokerInboundMessage = z.infer<typeof BrokerInboundMessageSchema>;

export const BrokerInboundMetadataSchema = safeRecord;
export type BrokerInboundMetadata = z.infer<typeof BrokerInboundMetadataSchema>;

export const BrokerInboundEventPayloadSchema = z
  .object({
    instanceId: trimmedString,
    timestamp: timestampInput,
    direction: directionInput,
    contact: BrokerInboundContactSchema.default({}) as unknown as z.ZodType<BrokerInboundContact>,
    message: BrokerInboundMessageSchema.default({}) as unknown as z.ZodType<BrokerInboundMessage>,
    metadata: BrokerInboundMetadataSchema.default({}) as unknown as z.ZodType<BrokerInboundMetadata>,
  })
  .transform((payload) => {
    const normalizedTimestamp = normalizeTimestamp(payload.timestamp);
    const normalizedDirection =
      payload.direction === 'outbound'
        ? 'OUTBOUND'
        : payload.direction === 'inbound'
        ? 'INBOUND'
        : 'INBOUND';

    return {
      instanceId: payload.instanceId,
      timestamp: normalizedTimestamp,
      direction: normalizedDirection,
      contact: payload.contact,
      message: payload.message,
      metadata: payload.metadata,
    };
  });

export type BrokerInboundEventPayload = z.infer<typeof BrokerInboundEventPayloadSchema>;

export const BrokerInboundEventSchema = z
  .object({
    id: trimmedString,
    type: z.enum(['MESSAGE_INBOUND', 'MESSAGE_OUTBOUND']),
    tenantId: nullableTrimmedString.optional(),
    sessionId: nullableTrimmedString.optional(),
    instanceId: trimmedString,
    timestamp: timestampInput,
    cursor: timestampInput.nullable().optional(),
    payload: BrokerInboundEventPayloadSchema,
  })
  .transform((event) => {
    const timestamp = normalizeTimestamp(event.timestamp) ?? event.payload.timestamp;
    const type = event.type === 'MESSAGE_OUTBOUND' ? 'MESSAGE_OUTBOUND' : 'MESSAGE_INBOUND';
    const direction =
      event.payload.direction ??
      (type === 'MESSAGE_OUTBOUND' ? 'OUTBOUND' : 'INBOUND');
    const cursor = normalizeTimestamp(event.cursor) ?? null;

    return {
      id: event.id,
      type,
      tenantId: event.tenantId ?? undefined,
      sessionId: event.sessionId ?? undefined,
      instanceId: event.instanceId,
      timestamp,
      cursor,
      payload: {
        ...event.payload,
        direction,
        timestamp,
      },
    };
  });

export type BrokerInboundEvent = z.infer<typeof BrokerInboundEventSchema>;

<<<<<<< HEAD
const outboundMessageTypes = [
  'text',
  'image',
  'video',
  'document',
  'audio',
  'location',
  'template',
  'contact',
  'poll',
] as const;

const OutboundContactEmailSchema = z
  .object({
    email: trimmedString,
    type: optionalTrimmedString,
  })
  .strict();

const OutboundContactPhoneSchema = z
  .object({
    phoneNumber: trimmedString,
    type: optionalTrimmedString,
    waId: optionalTrimmedString,
  })
  .strict();

const OutboundContactSchema = z
  .object({
    fullName: optionalTrimmedString,
    organization: optionalTrimmedString,
    emails: z.array(OutboundContactEmailSchema).min(1).optional(),
    phones: z.array(OutboundContactPhoneSchema).min(1).optional(),
    vcard: trimmedString.optional(),
  })
  .strict()
  .superRefine((value, ctx) => {
    const hasVcard = typeof value.vcard === 'string' && value.vcard.length > 0;
    const hasPhones = Array.isArray(value.phones) && value.phones.length > 0;
    const hasEmails = Array.isArray(value.emails) && value.emails.length > 0;
    const hasName = typeof value.fullName === 'string' && value.fullName.length > 0;

    if (!hasVcard && !hasPhones && !hasEmails && !hasName) {
      ctx.addIssue({
        code: 'custom',
        message: 'Contato deve informar vcard, phones, emails ou fullName.',
        path: ['vcard'],
      });
    }
  });

const OutboundPollSchema = z
  .object({
    question: trimmedString,
    options: z.array(trimmedString).min(2),
    allowMultipleAnswers: z.boolean().optional(),
  })
  .strict();
=======
const outboundMessageTypes = ['text', 'image', 'video', 'document', 'audio', 'location', 'template', 'contact'] as const;
>>>>>>> da19cb36

export const BrokerOutboundMessageSchema = z
  .object({
    sessionId: trimmedString,
    instanceId: trimmedString.optional(),
    to: trimmedString,
    type: z
      .string()
      .transform((value) => value.trim().toLowerCase())
      .pipe(z.enum(outboundMessageTypes))
      .default('text'),
    content: z.string().default(''),
    externalId: nullableTrimmedString.optional(),
    previewUrl: z.boolean().optional(),
    media: z
      .object({
        url: z.string().url(),
        mimetype: trimmedString.optional(),
        filename: trimmedString.optional(),
        size: z.number().int().positive().optional(),
      })
      .optional(),
    location: z
      .object({
        latitude: z.number(),
        longitude: z.number(),
        name: nullableTrimmedString.optional(),
        address: nullableTrimmedString.optional(),
      })
      .optional(),
    contacts: z.array(safeRecord).optional(),
    template: z
      .object({
        name: trimmedString,
        namespace: trimmedString.optional(),
        language: trimmedString.optional(),
        components: z.array(safeRecord).optional(),
      })
      .optional(),
    contact: OutboundContactSchema.optional(),
    poll: OutboundPollSchema.optional(),
    metadata: safeRecord.optional(),
  })
  .superRefine((value, ctx) => {
    const normalizedContent = typeof value.content === 'string' ? value.content.trim() : '';

    if (value.type === 'text' && normalizedContent.length === 0) {
      ctx.addIssue({
        code: 'custom',
        message: 'Texto é obrigatório para mensagens do tipo text.',
        path: ['content'],
      });
    }

<<<<<<< HEAD
    const mediaTypes = new Set(['image', 'video', 'document', 'audio']);

    if (mediaTypes.has(value.type) && !value.media) {
      ctx.addIssue({
        code: 'custom',
        message: 'Mensagens de mídia exigem media payload.',
=======
    if (value.type === 'contact') {
      if (!value.contacts || value.contacts.length === 0) {
        ctx.addIssue({
          code: 'custom',
          message: 'Contact messages require contacts payload.',
          path: ['contacts'],
        });
      }
    }

    if (value.type !== 'text' && !value.media && !value.template && !value.location && !value.contacts) {
      ctx.addIssue({
        code: 'custom',
        message: 'Non-text messages require media, template, location, or contacts payload',
>>>>>>> da19cb36
        path: ['type'],
      });
    }

    if (value.type === 'location' && !value.location) {
      ctx.addIssue({
        code: 'custom',
        message: 'Mensagens de localização exigem location payload.',
        path: ['location'],
      });
    }

    if (value.type === 'template' && !value.template) {
      ctx.addIssue({
        code: 'custom',
        message: 'Mensagens template exigem template payload.',
        path: ['template'],
      });
    }

    if (value.type === 'contact' && !value.contact) {
      ctx.addIssue({
        code: 'custom',
        message: 'Mensagens de contato exigem contact payload.',
        path: ['contact'],
      });
    }

    if (value.type === 'poll' && !value.poll) {
      ctx.addIssue({
        code: 'custom',
        message: 'Mensagens de enquete exigem poll payload.',
        path: ['poll'],
      });
    }
  })
  .transform((value) => ({
    ...value,
    content: typeof value.content === 'string' ? value.content.trim() : '',
  }));

export type BrokerOutboundMessage = z.infer<typeof BrokerOutboundMessageSchema>;

export const BrokerOutboundResponseSchema = z
  .object({
    externalId: nullableTrimmedString.optional(),
    id: nullableTrimmedString.optional(),
    status: nullableTrimmedString.optional(),
    timestamp: nullableTrimmedString.optional(),
    raw: safeRecord.optional(),
  })
  .transform((result) => {
    const externalId = result.externalId ?? result.id ?? null;
    const status = result.status ?? 'sent';
    return {
      externalId,
      status,
      timestamp: result.timestamp ?? null,
      raw: result.raw ?? null,
    };
  });

export type BrokerOutboundResponse = z.infer<typeof BrokerOutboundResponseSchema>;

export const BrokerWebhookInboundSchema = z
  .object({
    event: z.literal('message'),
    direction: directionInput.default('inbound'),
    instanceId: trimmedString,
    timestamp: timestampInput,
    message: BrokerInboundMessageSchema,
    from: BrokerInboundContactSchema,
    metadata: BrokerInboundMetadataSchema.default({}),
  })
  .transform((entry) => ({
    instanceId: entry.instanceId,
    timestamp: normalizeTimestamp(entry.timestamp),
    message: entry.message,
    from: entry.from,
    metadata: entry.metadata,
    direction: entry.direction === 'outbound' ? 'outbound' : 'inbound',
  }));

export type BrokerWebhookInbound = z.infer<typeof BrokerWebhookInboundSchema>;<|MERGE_RESOLUTION|>--- conflicted
+++ resolved
@@ -155,7 +155,6 @@
 
 export type BrokerInboundEvent = z.infer<typeof BrokerInboundEventSchema>;
 
-<<<<<<< HEAD
 const outboundMessageTypes = [
   'text',
   'image',
@@ -214,9 +213,7 @@
     allowMultipleAnswers: z.boolean().optional(),
   })
   .strict();
-=======
 const outboundMessageTypes = ['text', 'image', 'video', 'document', 'audio', 'location', 'template', 'contact'] as const;
->>>>>>> da19cb36
 
 export const BrokerOutboundMessageSchema = z
   .object({
@@ -271,14 +268,12 @@
       });
     }
 
-<<<<<<< HEAD
     const mediaTypes = new Set(['image', 'video', 'document', 'audio']);
 
     if (mediaTypes.has(value.type) && !value.media) {
       ctx.addIssue({
         code: 'custom',
         message: 'Mensagens de mídia exigem media payload.',
-=======
     if (value.type === 'contact') {
       if (!value.contacts || value.contacts.length === 0) {
         ctx.addIssue({
@@ -293,7 +288,6 @@
       ctx.addIssue({
         code: 'custom',
         message: 'Non-text messages require media, template, location, or contacts payload',
->>>>>>> da19cb36
         path: ['type'],
       });
     }
