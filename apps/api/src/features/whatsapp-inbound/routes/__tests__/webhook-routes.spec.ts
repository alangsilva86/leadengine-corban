--- conflicted
+++ resolved
@@ -5,10 +5,7 @@
 import { whatsappWebhookRouter } from '../webhook-routes';
 import { __testing as webhookControllerTesting } from '../webhook-controller';
 import { PollVoteUpdateState } from '../../services/poll-vote-updater';
-<<<<<<< HEAD
-=======
 import type { RawBaileysUpsertEvent } from '../../services/baileys-raw-normalizer';
->>>>>>> be0ebfca
 import { resetMetrics, renderMetrics } from '../../../../lib/metrics';
 import { refreshWhatsAppEnv } from '../../../../config/whatsapp';
 import { __testing as inboundQueueTesting } from '../../services/inbound-queue';
@@ -995,11 +992,8 @@
     pollChoiceEvents.length = 0;
     pollChoiceSubscriptions.forEach((unsubscribe) => unsubscribe());
     pollChoiceSubscriptions = [
-<<<<<<< HEAD
       webhookControllerTesting.subscribeToPollChoiceEvent('pollChoiceCompleted', (payload) => {
-=======
       webhookControllerTesting.pollChoice.subscribe('pollChoiceCompleted', (payload) => {
->>>>>>> be0ebfca
         pollChoiceEvents.push({ event: 'pollChoiceCompleted', payload });
       }),
     ];
@@ -1320,11 +1314,8 @@
       await callback();
     });
 
-<<<<<<< HEAD
     webhookControllerTesting.setPollVoteRetryScheduler(schedulerSpy);
-=======
     webhookControllerTesting.pollChoice.setPollVoteRetryScheduler(schedulerSpy);
->>>>>>> be0ebfca
 
     try {
       const app = buildApp();
@@ -1355,11 +1346,8 @@
         })
       );
     } finally {
-<<<<<<< HEAD
       webhookControllerTesting.resetPollVoteRetryScheduler();
-=======
       webhookControllerTesting.pollChoice.resetPollVoteRetryScheduler();
->>>>>>> be0ebfca
     }
   });
 
@@ -1431,11 +1419,8 @@
       contentUpdated: true,
       captionUpdated: false,
     });
-<<<<<<< HEAD
     webhookControllerTesting.setUpdatePollVoteMessageHandler(updatePollVoteMessageSpy);
-=======
     webhookControllerTesting.pollChoice.setUpdatePollVoteMessageHandler(updatePollVoteMessageSpy);
->>>>>>> be0ebfca
 
     try {
       const response = await request(buildApp()).post('/api/webhooks/whatsapp').send({
@@ -1463,11 +1448,8 @@
         })
       );
     } finally {
-<<<<<<< HEAD
       webhookControllerTesting.resetUpdatePollVoteMessageHandler();
-=======
       webhookControllerTesting.pollChoice.resetUpdatePollVoteMessageHandler();
->>>>>>> be0ebfca
     }
     storageFindMessageByExternalIdMock.mockResolvedValueOnce({
       id: 'message-db-id',
@@ -1613,11 +1595,8 @@
       contentUpdated: true,
       captionUpdated: false,
     });
-<<<<<<< HEAD
     webhookControllerTesting.setUpdatePollVoteMessageHandler(updatePollVoteMessageSpy);
-=======
     webhookControllerTesting.pollChoice.setUpdatePollVoteMessageHandler(updatePollVoteMessageSpy);
->>>>>>> be0ebfca
 
     try {
       const response = await request(buildApp()).post('/api/webhooks/whatsapp').send({
@@ -1648,11 +1627,8 @@
         })
       );
     } finally {
-<<<<<<< HEAD
       webhookControllerTesting.resetUpdatePollVoteMessageHandler();
-=======
       webhookControllerTesting.pollChoice.resetUpdatePollVoteMessageHandler();
->>>>>>> be0ebfca
     }
   });
 
@@ -1691,11 +1667,8 @@
       contentUpdated: true,
       captionUpdated: false,
     });
-<<<<<<< HEAD
     webhookControllerTesting.setUpdatePollVoteMessageHandler(updatePollVoteMessageSpy);
-=======
     webhookControllerTesting.pollChoice.setUpdatePollVoteMessageHandler(updatePollVoteMessageSpy);
->>>>>>> be0ebfca
 
     try {
       const response = await request(buildApp()).post('/api/webhooks/whatsapp').send({
@@ -1717,11 +1690,8 @@
         expect.objectContaining({ selectedOptions: [] })
       );
     } finally {
-<<<<<<< HEAD
       webhookControllerTesting.resetUpdatePollVoteMessageHandler();
-=======
       webhookControllerTesting.pollChoice.resetUpdatePollVoteMessageHandler();
->>>>>>> be0ebfca
     }
   });
 
