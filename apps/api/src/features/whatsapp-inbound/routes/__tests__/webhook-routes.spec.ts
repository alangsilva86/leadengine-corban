--- conflicted
+++ resolved
@@ -926,7 +926,6 @@
     );
   });
 
-<<<<<<< HEAD
   it('includes poll creation message id when updating vote messages', async () => {
     const now = new Date().toISOString();
     syncPollChoiceStateMock.mockResolvedValueOnce(false);
@@ -939,7 +938,6 @@
       updated: true,
       state: {
         pollId: 'poll-with-creation',
-=======
   it('skips poll choice inbox notification when existing poll message is found', async () => {
     const now = new Date().toISOString();
     syncPollChoiceStateMock.mockResolvedValueOnce(false);
@@ -950,20 +948,17 @@
       updated: true,
       state: {
         pollId: 'poll-existing',
->>>>>>> e0f44893
         options: [{ id: 'opt-1', title: 'Option 1', index: 0 }],
         votes: {
           '5511999999999@s.whatsapp.net': {
             optionIds: ['opt-1'],
             selectedOptions: [{ id: 'opt-1', title: 'Option 1' }],
-<<<<<<< HEAD
             messageId: 'wamid-vote',
             timestamp: now,
           },
         },
         aggregates: { totalVoters: 1, totalVotes: 1, optionTotals: { 'opt-1': 1 } },
         brokerAggregates: { totalVoters: 1, totalVotes: 1, optionTotals: { 'opt-1': 1 } },
-=======
             messageId: 'wamid-poll-existing',
             timestamp: now,
           },
@@ -978,13 +973,11 @@
           totalVotes: 1,
           optionTotals: { 'opt-1': 1 },
         },
->>>>>>> e0f44893
         updatedAt: now,
       },
       selectedOptions: [{ id: 'opt-1', title: 'Option 1' }],
     });
 
-<<<<<<< HEAD
     const updatePollVoteMessageSpy = vi.fn().mockResolvedValue(undefined);
     webhookRoutes.__testing.setUpdatePollVoteMessageHandler(updatePollVoteMessageSpy);
 
@@ -1016,7 +1009,6 @@
     } finally {
       webhookRoutes.__testing.resetUpdatePollVoteMessageHandler();
     }
-=======
     storageFindMessageByExternalIdMock.mockResolvedValueOnce({
       id: 'message-db-id',
       content: '[Mensagem recebida via WhatsApp]',
@@ -1055,7 +1047,6 @@
       chatId: '5511999999999@s.whatsapp.net',
       identifiers: expect.arrayContaining(['poll-existing', 'wamid-poll-existing']),
     });
->>>>>>> e0f44893
   });
 
   it('records poll choice inbox failure when tenant context is unavailable', async () => {
