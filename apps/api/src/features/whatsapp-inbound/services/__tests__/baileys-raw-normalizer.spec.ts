import { describe, expect, it } from 'vitest';

import { normalizeUpsertEvent } from '../baileys-raw-normalizer';

const buildBaseEvent = () => ({
  event: 'WHATSAPP_MESSAGES_UPSERT',
  iid: 'instance-1',
  payload: {
    instanceId: 'instance-1',
    tenantId: 'tenant-42',
    sessionId: 'session-9',
    owner: 'server',
    source: 'unit-test',
    timestamp: 1_700_000_000,
    messages: [] as Array<Record<string, unknown>>,
  },
});

describe('normalizeUpsertEvent', () => {
  it('normalizes a simple text message', () => {
    const event = buildBaseEvent();
    event.payload.messages.push({
      key: {
        id: 'wamid-1',
        remoteJid: '5511999999999@s.whatsapp.net',
        fromMe: false,
      },
      pushName: 'Maria',
      messageTimestamp: 1_700_000_001,
      message: {
        conversation: 'Olá!',
      },
    });

    const result = normalizeUpsertEvent(event);

    expect(result.normalized).toHaveLength(1);
    expect(result.ignored).toHaveLength(0);

    const [normalized] = result.normalized;
    expect(normalized.messageType).toBe('text');
    expect(normalized.data.instanceId).toBe('instance-1');

    const from = normalized.data.from as Record<string, unknown>;
    expect(from.phone).toBe('5511999999999');
    expect(from.pushName).toBe('Maria');

    const message = normalized.data.message as Record<string, unknown>;
    expect(message.text).toBe('Olá!');
    expect(message.conversation).toBe('Olá!');

    const metadata = normalized.data.metadata as Record<string, unknown>;
    expect((metadata.broker as Record<string, unknown>).messageType).toBe('text');
    expect(metadata.source).toBe('raw_normalized');
    expect((metadata.contact as Record<string, unknown>).isGroup).toBe(false);
  });

<<<<<<< HEAD
  it('normalizes messages from raw payload when primary array is empty', () => {
=======
  it('normalizes messages present only in the raw envelope', () => {
>>>>>>> 60f0de99
    const event = buildBaseEvent();
    event.payload.messages = [];
    delete (event.payload as Record<string, unknown>).owner;
    delete (event.payload as Record<string, unknown>).source;
    delete (event.payload as Record<string, unknown>).timestamp;
<<<<<<< HEAD
    (event.payload as Record<string, unknown>).raw = {
      owner: 'raw-owner',
      source: 'raw-source',
      timestamp: 1_700_000_555,
      messages: [
        {
          key: {
            id: 'wamid-raw-1',
            remoteJid: '5511999999999@s.whatsapp.net',
            fromMe: false,
          },
          pushName: 'Fallback',
          message: {
            conversation: 'Mensagem vinda do raw',
=======

    const fallbackTimestamp = 1_700_000_555;

    (event.payload as Record<string, unknown>).raw = {
      owner: 'raw-owner',
      source: 'raw-source',
      timestamp: fallbackTimestamp,
      messages: [
        {
          key: {
            remoteJid: '5511991234567@s.whatsapp.net',
            fromMe: false,
          },
          pushName: 'Rafa',
          message: {
            conversation: 'Fallback mágico',
>>>>>>> 60f0de99
          },
        },
      ],
    };

    const result = normalizeUpsertEvent(event);

    expect(result.normalized).toHaveLength(1);
    const [normalized] = result.normalized;
    expect(normalized.messageType).toBe('text');

    const message = normalized.data.message as Record<string, unknown>;
<<<<<<< HEAD
    expect(message.text).toBe('Mensagem vinda do raw');
=======
    expect(message.text).toBe('Fallback mágico');
    expect(message.conversation).toBe('Fallback mágico');
    expect(message.messageTimestamp).toBe(fallbackTimestamp);
>>>>>>> 60f0de99

    const metadata = normalized.data.metadata as Record<string, unknown>;
    const broker = metadata.broker as Record<string, unknown>;
    expect(broker.owner).toBe('raw-owner');
    expect(broker.source).toBe('raw-source');
<<<<<<< HEAD
=======
    expect(broker.messageTimestamp).toBe(fallbackTimestamp);

    const isoFallback = new Date(fallbackTimestamp * 1000).toISOString();
    expect(normalized.data.timestamp).toBe(isoFallback);
>>>>>>> 60f0de99
  });

  it('keeps media attributes for image messages', () => {
    const event = buildBaseEvent();
    event.payload.messages.push({
      key: {
        id: 'wamid-2',
        remoteJid: '5511888888888@s.whatsapp.net',
        fromMe: false,
      },
      pushName: 'João',
      messageTimestamp: 1_700_000_100,
      message: {
        imageMessage: {
          mimetype: 'image/jpeg',
          fileLength: '2048',
          fileName: 'photo.jpg',
          caption: 'Comprovante',
        },
      },
    });

    const result = normalizeUpsertEvent(event);

    expect(result.normalized).toHaveLength(1);
    const [normalized] = result.normalized;
    expect(normalized.messageType).toBe('image');

    const message = normalized.data.message as Record<string, unknown>;
    const imageMessage = message.imageMessage as Record<string, unknown>;
    expect(imageMessage.mimetype).toBe('image/jpeg');
    expect(imageMessage.fileLength).toBe(2048);
    expect(imageMessage.fileName).toBe('photo.jpg');
    expect(message.caption).toBe('Comprovante');

    const metadata = normalized.data.metadata as Record<string, unknown>;
    expect((metadata.broker as Record<string, unknown>).messageType).toBe('image');
  });

  it('marks group messages and preserves participant identifiers', () => {
    const event = buildBaseEvent();
    event.payload.messages.push({
      key: {
        id: 'wamid-3',
        remoteJid: '120363025276989203@g.us',
        participant: '5511555777788@s.whatsapp.net',
        fromMe: false,
      },
      pushName: 'Silvia',
      messageTimestamp: 1_700_000_200,
      message: {
        extendedTextMessage: {
          text: 'Mensagem em grupo',
        },
      },
    });

    const result = normalizeUpsertEvent(event);

    expect(result.normalized).toHaveLength(1);
    const [normalized] = result.normalized;

    const from = normalized.data.from as Record<string, unknown>;
    expect(from.phone).toBe('5511555777788');

    const metadata = normalized.data.metadata as Record<string, unknown>;
    const contact = metadata.contact as Record<string, unknown>;
    expect(contact.isGroup).toBe(true);
    expect(contact.participantJid).toBe('5511555777788@s.whatsapp.net');
    expect(contact.jid).toBe('120363025276989203@g.us');
  });

  it('captures interactive payload for buttons responses', () => {
    const event = buildBaseEvent();
    event.payload.messages.push({
      key: {
        id: 'wamid-4',
        remoteJid: '5511999999999@s.whatsapp.net',
        fromMe: false,
      },
      pushName: 'Marcos',
      messageTimestamp: 1_700_000_300,
      message: {
        buttonsResponseMessage: {
          selectedButtonId: 'btn-1',
          selectedDisplayText: 'Confirmar',
          title: 'Confirmar',
        },
      },
    });

    const result = normalizeUpsertEvent(event);

    expect(result.normalized).toHaveLength(1);
    const [normalized] = result.normalized;
    expect(normalized.messageType).toBe('buttons_response');

    const message = normalized.data.message as Record<string, unknown>;
    const buttons = message.buttonsResponseMessage as Record<string, unknown>;
    expect(buttons.selectedButtonId).toBe('btn-1');
    expect(message.text).toBe('Confirmar');

    const metadata = normalized.data.metadata as Record<string, unknown>;
    const interactive = metadata.interactive as Record<string, unknown>;
    expect(interactive.type).toBe('buttons_response');
  });

  it('returns poll choice metadata when vote message is received', () => {
    const event = buildBaseEvent();
    event.payload.messages.push({
      key: {
        id: 'wamid-5',
        remoteJid: '5511999999999@s.whatsapp.net',
        fromMe: false,
      },
      messageTimestamp: 1_700_000_400,
      message: {
        pollUpdateMessage: {
          pollCreationMessageId: 'poll-1',
          vote: {
            values: [1, 3],
          },
        },
      },
    });

    const result = normalizeUpsertEvent(event);

    expect(result.normalized).toHaveLength(1);
    const [normalized] = result.normalized;
    expect(normalized.messageType).toBe('poll_choice');

    const message = normalized.data.message as Record<string, unknown>;
    const pollUpdate = message.pollUpdateMessage as Record<string, unknown>;
    expect(pollUpdate.pollCreationMessageId).toBe('poll-1');
    expect(Array.isArray((pollUpdate.vote as Record<string, unknown>).values)).toBe(true);
  });

  it('overrides instance, tenant and broker identifiers when provided', () => {
    const event = buildBaseEvent();
    delete (event.payload as Record<string, unknown>).tenantId;
    delete (event.payload as Record<string, unknown>).sessionId;
    event.payload.messages.push({
      key: {
        id: 'wamid-override',
        remoteJid: '5511999999999@s.whatsapp.net',
        fromMe: false,
      },
      messageTimestamp: 1_700_000_600,
      message: {
        conversation: 'Mensagem override',
      },
    });

    const result = normalizeUpsertEvent(event, {
      instanceId: 'instance-alias',
      tenantId: 'tenant-override',
      brokerId: 'broker-uuid-1',
    });

    expect(result.normalized).toHaveLength(1);
    const [normalized] = result.normalized;
    expect(normalized.data.instanceId).toBe('instance-alias');
    expect(normalized.tenantId).toBe('tenant-override');
    expect(normalized.sessionId).toBe('broker-uuid-1');
    expect(normalized.brokerId).toBe('broker-uuid-1');

    const metadata = normalized.data.metadata as Record<string, unknown>;
    const brokerMeta = metadata.broker as Record<string, unknown>;
    expect(brokerMeta.instanceId).toBe('instance-alias');
    expect(brokerMeta.sessionId).toBe('broker-uuid-1');
    expect(brokerMeta.brokerId).toBe('broker-uuid-1');
  });

  it('ignores messages sent from the instance itself', () => {
    const event = buildBaseEvent();
    event.payload.messages.push({
      key: {
        id: 'wamid-ignored',
        remoteJid: '5511999999999@s.whatsapp.net',
        fromMe: true,
      },
      messageTimestamp: 1_700_000_500,
      message: {
        conversation: 'Mensagem própria',
      },
    });

    const result = normalizeUpsertEvent(event);

    expect(result.normalized).toHaveLength(0);
    expect(result.ignored).toHaveLength(1);
    expect(result.ignored[0].reason).toBe('from_me');
  });
});<|MERGE_RESOLUTION|>--- conflicted
+++ resolved
@@ -55,17 +55,13 @@
     expect((metadata.contact as Record<string, unknown>).isGroup).toBe(false);
   });
 
-<<<<<<< HEAD
   it('normalizes messages from raw payload when primary array is empty', () => {
-=======
   it('normalizes messages present only in the raw envelope', () => {
->>>>>>> 60f0de99
     const event = buildBaseEvent();
     event.payload.messages = [];
     delete (event.payload as Record<string, unknown>).owner;
     delete (event.payload as Record<string, unknown>).source;
     delete (event.payload as Record<string, unknown>).timestamp;
-<<<<<<< HEAD
     (event.payload as Record<string, unknown>).raw = {
       owner: 'raw-owner',
       source: 'raw-source',
@@ -80,7 +76,6 @@
           pushName: 'Fallback',
           message: {
             conversation: 'Mensagem vinda do raw',
-=======
 
     const fallbackTimestamp = 1_700_000_555;
 
@@ -97,7 +92,6 @@
           pushName: 'Rafa',
           message: {
             conversation: 'Fallback mágico',
->>>>>>> 60f0de99
           },
         },
       ],
@@ -110,25 +104,19 @@
     expect(normalized.messageType).toBe('text');
 
     const message = normalized.data.message as Record<string, unknown>;
-<<<<<<< HEAD
     expect(message.text).toBe('Mensagem vinda do raw');
-=======
     expect(message.text).toBe('Fallback mágico');
     expect(message.conversation).toBe('Fallback mágico');
     expect(message.messageTimestamp).toBe(fallbackTimestamp);
->>>>>>> 60f0de99
 
     const metadata = normalized.data.metadata as Record<string, unknown>;
     const broker = metadata.broker as Record<string, unknown>;
     expect(broker.owner).toBe('raw-owner');
     expect(broker.source).toBe('raw-source');
-<<<<<<< HEAD
-=======
     expect(broker.messageTimestamp).toBe(fallbackTimestamp);
 
     const isoFallback = new Date(fallbackTimestamp * 1000).toISOString();
     expect(normalized.data.timestamp).toBe(isoFallback);
->>>>>>> 60f0de99
   });
 
   it('keeps media attributes for image messages', () => {
