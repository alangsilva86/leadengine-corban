--- conflicted
+++ resolved
@@ -729,12 +729,9 @@
   }
 
   const payload = asRecord(eventRecord.payload) ?? {};
-<<<<<<< HEAD
   const rawPayload = asRecord(payload.raw);
-=======
   const rawEnvelope = asRecord(payload.raw);
   const rawPayload = asRecord(rawEnvelope?.payload) ?? rawEnvelope;
->>>>>>> 60f0de99
   const rawMetadata = rawPayload ? asRecord(rawPayload.metadata) : null;
 
   const eventType = readString(eventRecord.event);
@@ -777,7 +774,6 @@
       rawMetadata?.brokerId
     ) ?? undefined;
   const sessionId =
-<<<<<<< HEAD
     readString(
       overrides?.sessionId,
       payload.sessionId,
@@ -789,25 +785,21 @@
     readString(payload.owner, eventRecord.owner, rawPayload?.owner, rawMetadata?.owner) ?? null;
   const source =
     readString(payload.source, eventRecord.source, rawPayload?.source, rawMetadata?.source) ?? null;
-=======
     readString(overrides?.sessionId, payload.sessionId, eventRecord.sessionId) ?? brokerId ?? undefined;
   const owner = readString(payload.owner, eventRecord.owner, rawPayload?.owner, rawEnvelope?.owner, rawMetadata?.owner) ?? null;
   const source =
     readString(payload.source, eventRecord.source, rawPayload?.source, rawEnvelope?.source, rawMetadata?.source) ?? null;
->>>>>>> 60f0de99
   const fallbackTimestamp =
     readNumber(
       payload.timestamp,
       eventRecord.timestamp,
       rawPayload?.timestamp,
-<<<<<<< HEAD
       rawMetadata?.timestamp
     ) ?? null;
 
   const payloadMessages = asArray(payload.messages);
   const rawMessages = rawPayload ? asArray(rawPayload.messages) : [];
   const messages = payloadMessages.length > 0 ? payloadMessages : rawMessages;
-=======
       rawEnvelope?.timestamp,
       rawMetadata?.timestamp
     ) ?? null;
@@ -828,7 +820,6 @@
       total: rawMessages.length,
     });
   }
->>>>>>> 60f0de99
 
   const normalized: NormalizedRawUpsertMessage[] = [];
   const ignored: IgnoredRawUpsertMessage[] = [];
