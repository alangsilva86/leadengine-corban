import { randomUUID } from 'node:crypto';
import { ConflictError } from '@ticketz/core';
import { Prisma } from '@prisma/client';

import { prisma } from '../../../lib/prisma';
import { logger } from '../../../config/logger';
import { addAllocations } from '../../../data/lead-allocation-store';
import type { BrokerLeadRecord } from '../../../config/lead-engine';
import { maskDocument, maskPhone } from '../../../lib/pii';
import {
  inboundMessagesProcessedCounter,
  leadLastContactGauge,
} from '../../../lib/metrics';
import {
  createTicket as createTicketService,
  sendMessage as sendMessageService,
} from '../../../services/ticket-service';
import {
  emitToAgreement,
  emitToTenant,
  emitToTicket,
} from '../../../lib/socket-registry';
import { normalizeInboundMessage } from '../utils/normalize';
import { emitWhatsAppDebugPhase } from '../../debug/services/whatsapp-debug-emitter';
import {
  DEFAULT_CAMPAIGN_FALLBACK_AGREEMENT_PREFIX,
  DEFAULT_CAMPAIGN_FALLBACK_NAME,
  DEFAULT_DEDUPE_TTL_MS,
  DEFAULT_QUEUE_CACHE_TTL_MS,
  DEFAULT_QUEUE_FALLBACK_DESCRIPTION,
  DEFAULT_QUEUE_FALLBACK_NAME,
  DEFAULT_TENANT_ID,
} from './constants';
import {
  registerDedupeKey,
  resetDedupeState,
  shouldSkipByDedupe,
} from './dedupe';
import { mapErrorForLog } from './logging';
import {
  pickPreferredName,
  readString,
  resolveBrokerIdFromMetadata,
  resolveDeterministicContactIdentifier,
  resolveTenantIdentifiersFromMetadata,
  sanitizeDocument,
  sanitizePhone,
  uniqueStringList,
} from './identifiers';
import { resolveTicketAgreementId } from './ticket-utils';
import {
  attemptAutoProvisionWhatsAppInstance,
  ensureInboundQueueForInboundMessage,
  getDefaultQueueId,
  isUniqueViolation,
  provisionDefaultQueueForTenant,
  provisionFallbackCampaignForInstance,
  queueCacheByTenant,
} from './provisioning';
import {
  type InboundMessageDetails,
  type InboundWhatsAppEnvelope,
  type InboundWhatsAppEnvelopeMessage,
  type InboundWhatsAppEvent,
} from './types';

const toRecord = (value: unknown): Record<string, unknown> => {
  if (value && typeof value === 'object' && !Array.isArray(value)) {
    return { ...(value as Record<string, unknown>) };
  }
  return {};
};

export const resetInboundLeadServiceTestState = (): void => {
  resetDedupeState();
  queueCacheByTenant.clear();
};



<<<<<<< HEAD
const isMessageEnvelope = (
  envelope: InboundWhatsAppEnvelope
): envelope is InboundWhatsAppEnvelopeMessage => envelope.message.kind === 'message';

// Passthrough handlers are provided by ./passthrough

// Queue provisioning helpers provided by ./provisioning

const isMissingQueueError = (error: unknown): boolean => {
  if (!error) {
    return false;
  }

  if (error instanceof NotFoundError) {
    return true;
  }

  if (isForeignKeyError(error)) {
    return true;
  }

  if (typeof error === 'object' && error !== null) {
    if (error instanceof Error && error.name === 'NotFoundError') {
      return true;
    }

    const cause = (error as { cause?: unknown }).cause;
    if (cause && cause !== error) {
      return isMissingQueueError(cause);
    }
  }

  return false;
};

// Default queue resolution provided by ./provisioning

// Queue ensuring handled by ./provisioning

=======
>>>>>>> ef28e1dd
const ensureContact = async (
  tenantId: string,
  {
    phone,
    name,
    document,
    registrations,
    timestamp,
    avatar,
  }: {
    phone?: string | null | undefined;
    name?: string | null | undefined;
    document?: string | null | undefined;
    registrations?: string[] | null | undefined;
    timestamp?: string | null | undefined;
    avatar?: string | null | undefined;
  }
) => {
  const interactionDate = timestamp ? new Date(timestamp) : new Date();
  const interactionTimestamp = interactionDate.getTime();
  const interactionIso = interactionDate.toISOString();

  let contact = null;

  if (phone) {
    contact = await prisma.contact.findUnique({
      where: {
        tenantId_phone: {
          tenantId,
          phone,
        },
      },
    });
  }

  if (!contact && document) {
    contact = await prisma.contact.findFirst({
      where: {
        tenantId,
        document,
      },
    });
  }

  const tags = Array.from(
    new Set([...(contact?.tags ?? []), 'whatsapp', 'inbound'])
  );

  const customFieldsSource =
    typeof contact?.customFields === 'object' && contact?.customFields !== null
      ? (contact.customFields as Record<string, unknown>)
      : {};

  const customFieldsRecord: Record<string, unknown> = {
    ...customFieldsSource,
    source: 'whatsapp',
    lastInboundChannel: 'whatsapp',
  };

  if (registrations && registrations.length > 0) {
    customFieldsRecord.registrations = registrations;
  } else if (!('registrations' in customFieldsRecord)) {
    customFieldsRecord.registrations = [];
  }

  if (!('consent' in customFieldsRecord)) {
    customFieldsRecord.consent = {
      granted: true,
      base: 'legitimate_interest',
      grantedAt: interactionDate.toISOString(),
    };
  }

  const parseTimestamp = (value: unknown): number | null => {
    if (typeof value === 'string') {
      const parsed = Date.parse(value);
      return Number.isNaN(parsed) ? null : parsed;
    }
    if (typeof value === 'number' && Number.isFinite(value)) {
      return value;
    }
    return null;
  };

  const currentFirstInbound = parseTimestamp(customFieldsRecord['firstInboundAt']);
  if (currentFirstInbound === null || interactionTimestamp < currentFirstInbound) {
    customFieldsRecord['firstInboundAt'] = interactionIso;
  }

  const currentLastInbound = parseTimestamp(customFieldsRecord['lastInboundAt']);
  if (currentLastInbound === null || interactionTimestamp >= currentLastInbound) {
    customFieldsRecord['lastInboundAt'] = interactionIso;
  }

  const contactData = {
    name: name && name.trim().length > 0 ? name.trim() : contact?.name ?? 'Contato WhatsApp',
    phone: phone ?? contact?.phone ?? null,
    document: document ?? contact?.document ?? null,
    avatar: avatar ?? contact?.avatar ?? null,
    tags,
    customFields: customFieldsRecord as Prisma.InputJsonValue,
    lastInteractionAt: interactionDate,
  };

  if (contact) {
    contact = await prisma.contact.update({
      where: { id: contact.id },
      data: contactData,
    });
  } else {
    contact = await prisma.contact.create({
      data: {
        tenantId,
        ...contactData,
      },
    });
  }

  return contact;
};

const ensureTicketForContact = async (
  tenantId: string,
  contactId: string,
  queueId: string,
  subject: string,
  metadata: Record<string, unknown>
): Promise<string | null> => {
  const createTicketWithQueue = async (targetQueueId: string) =>
    createTicketService({
      tenantId,
      contactId,
      queueId: targetQueueId,
      channel: 'WHATSAPP',
      priority: 'NORMAL',
      subject,
      tags: ['whatsapp', 'inbound'],
      metadata,
    });

  try {
    const ticket = await createTicketWithQueue(queueId);
    return ticket.id;
  } catch (error: unknown) {
    if (error instanceof ConflictError) {
      const conflict = error as ConflictError;
      const details = (conflict.details ?? {}) as Record<string, unknown>;
      const existingTicketId =
        typeof details.existingTicketId === 'string'
          ? details.existingTicketId
          : undefined;
      if (existingTicketId) {
        return existingTicketId;
      }
    }

    if (isMissingQueueError(error)) {
      queueCacheByTenant.delete(tenantId);
      let refreshedQueueId: string | null = null;

      try {
        refreshedQueueId = await getDefaultQueueId(tenantId, { provisionIfMissing: false });
      } catch (refreshError) {
        logger.warn('Failed to refresh WhatsApp queue after missing queue error', {
          error: mapErrorForLog(refreshError),
          tenantId,
          contactId,
        });
      }

      if (!refreshedQueueId) {
        try {
          refreshedQueueId = await provisionDefaultQueueForTenant(tenantId);
        } catch (provisionError) {
          logger.error('Failed to ensure WhatsApp ticket for contact after queue refresh', {
            error: mapErrorForLog(provisionError),
            tenantId,
            contactId,
          });
          return null;
        }
      }

      if (refreshedQueueId) {
        try {
          const ticket = await createTicketWithQueue(refreshedQueueId);
          return ticket.id;
        } catch (retryError) {
          if (retryError instanceof ConflictError) {
            const conflict = retryError as ConflictError;
            const details = (conflict.details ?? {}) as Record<string, unknown>;
            const existingTicketId =
              typeof details.existingTicketId === 'string'
                ? details.existingTicketId
                : undefined;
            if (existingTicketId) {
              return existingTicketId;
            }
          }

          logger.error('Failed to ensure WhatsApp ticket for contact after queue refresh', {
            error: mapErrorForLog(retryError),
            tenantId,
            contactId,
          });
          return null;
        }
      }
    }

    logger.error('Failed to ensure WhatsApp ticket for contact', {
      error: mapErrorForLog(error),
      tenantId,
      contactId,
    });
    return null;
  }
};

const emitRealtimeUpdatesForInbound = async ({
  tenantId,
  ticketId,
  instanceId,
  message,
  providerMessageId,
}: {
  tenantId: string;
  ticketId: string;
  instanceId: string;
  message: Awaited<ReturnType<typeof sendMessageService>>;
  providerMessageId: string | null;
}) => {
  try {
    const ticket = await prisma.ticket.findUnique({ where: { id: ticketId } });

    if (!ticket) {
      logger.warn('Inbound realtime event skipped: ticket record missing', {
        tenantId,
        ticketId,
        messageId: message.id,
      });
      return;
    }

    const agreementId = resolveTicketAgreementId(ticket);

    const ticketPayload = {
      tenantId,
      ticketId,
      agreementId,
      instanceId,
      messageId: message.id,
      providerMessageId,
      ticketStatus: ticket.status,
      ticketUpdatedAt: ticket.updatedAt?.toISOString?.() ?? new Date().toISOString(),
      ticket,
    };

    emitToTicket(ticketId, 'tickets.updated', ticketPayload);
    emitToTenant(tenantId, 'tickets.updated', ticketPayload);
    if (agreementId) {
      emitToAgreement(agreementId, 'tickets.updated', ticketPayload);
    }

    const messageMetadata =
      message.metadata && typeof message.metadata === 'object'
        ? (message.metadata as Record<string, unknown>)
        : {};
    const eventMetadata =
      messageMetadata.eventMetadata && typeof messageMetadata.eventMetadata === 'object'
        ? (messageMetadata.eventMetadata as Record<string, unknown>)
        : {};
    const requestId =
      typeof eventMetadata.requestId === 'string' && eventMetadata.requestId.trim().length > 0
        ? eventMetadata.requestId
        : null;

    logger.info('🎯 LeadEngine • WhatsApp :: 🔔 Eventos realtime propagados', {
      requestId,
      tenantId,
      ticketId,
      messageId: message.id,
      providerMessageId,
      agreementId,
    });
  } catch (error) {
    logger.error('Failed to emit realtime updates for inbound WhatsApp message', {
      error: mapErrorForLog(error),
      tenantId,
      ticketId,
      messageId: message.id,
    });
  }
};

const upsertLeadFromInbound = async ({
  tenantId,
  contactId,
  ticketId,
  instanceId,
  providerMessageId,
  message,
}: {
  tenantId: string;
  contactId: string;
  ticketId: string;
  instanceId: string;
  providerMessageId: string | null;
  message: Awaited<ReturnType<typeof sendMessageService>>;
}) => {
  const lastContactAt =
    message.createdAt instanceof Date ? message.createdAt : new Date();

  const messageMetadata =
    message.metadata && typeof message.metadata === 'object'
      ? (message.metadata as Record<string, unknown>)
      : {};
  const eventMetadata =
    messageMetadata.eventMetadata && typeof messageMetadata.eventMetadata === 'object'
      ? (messageMetadata.eventMetadata as Record<string, unknown>)
      : {};
  const messageRequestId =
    typeof eventMetadata.requestId === 'string' && eventMetadata.requestId.trim().length > 0
      ? eventMetadata.requestId
      : null;
  const preview =
    typeof message.content === 'string' && message.content.trim().length > 0
      ? message.content.trim().slice(0, 140)
      : null;

  const existingLead = await prisma.lead.findFirst({
    where: {
      tenantId,
      contactId,
    },
  });

  const lead = existingLead
    ? await prisma.lead.update({
        where: { id: existingLead.id },
        data: { lastContactAt },
      })
    : await prisma.lead.create({
        data: {
          tenantId,
          contactId,
          status: 'NEW',
          source: 'WHATSAPP',
          lastContactAt,
        },
      });

  leadLastContactGauge.set(
    { tenantId, leadId: lead.id },
    lastContactAt.getTime()
  );

  const metadata: Record<string, unknown> = {
    ticketId,
    instanceId,
    providerMessageId,
    messageId: message.id,
    contactId,
    direction: message.direction,
  };

  if (preview) {
    metadata.preview = preview;
  }

  if (messageRequestId) {
    metadata.requestId = messageRequestId;
  }

  const existingLeadActivity = await prisma.leadActivity.findFirst({
    where: {
      tenantId,
      leadId: lead.id,
      type: 'WHATSAPP_REPLIED',
      metadata: {
        path: ['messageId'],
        equals: message.id,
      },
    },
  });

  if (existingLeadActivity) {
    logger.info('🎯 LeadEngine • WhatsApp :: ♻️ Lead activity reaproveitada', {
      tenantId,
      leadId: lead.id,
      ticketId,
      messageId: message.id,
    });
    return { lead, leadActivity: existingLeadActivity };
  }

  const leadActivity = await prisma.leadActivity.create({
    data: {
      tenantId,
      leadId: lead.id,
      type: 'WHATSAPP_REPLIED',
      title: 'Mensagem recebida pelo WhatsApp',
      metadata: metadata as Prisma.InputJsonValue,
      occurredAt: lastContactAt,
    },
  });

  const realtimeEnvelope = {
    tenantId,
    ticketId,
    instanceId,
    providerMessageId,
    message,
    lead,
    leadActivity,
  };

  try {
    emitToTenant(tenantId, 'leads.updated', realtimeEnvelope);
    emitToTicket(ticketId, 'leads.updated', realtimeEnvelope);
  } catch (error) {
    logger.error('Failed to emit lead realtime updates for inbound WhatsApp message', {
      error: mapErrorForLog(error),
      tenantId,
      ticketId,
      leadId: lead.id,
      messageId: message.id,
    });
  }

  try {
    emitToTenant(tenantId, 'leadActivities.new', realtimeEnvelope);
    emitToTicket(ticketId, 'leadActivities.new', realtimeEnvelope);
  } catch (error) {
    logger.error('Failed to emit lead activity realtime updates for inbound WhatsApp message', {
      error: mapErrorForLog(error),
      tenantId,
      ticketId,
      leadId: lead.id,
      messageId: message.id,
    });
  }

  return { lead, leadActivity };
};

const resolveEnvelopeChatId = (
  envelope: InboundWhatsAppEnvelopeMessage
): string | null => {
  const provided = readString(envelope.chatId);
  if (provided) {
    return provided;
  }

  const payloadRecord = toRecord(envelope.message.payload);
  if (payloadRecord.chatId) {
    const candidate = readString(payloadRecord.chatId);
    if (candidate) {
      return candidate;
    }
  }

  const keyRecord = toRecord(payloadRecord.key);
  return readString(keyRecord.remoteJid) ?? readString(keyRecord.jid) ?? null;
};

const resolveEnvelopeMessageId = (
  envelope: InboundWhatsAppEnvelopeMessage
): string | null => {
  const payloadRecord = toRecord(envelope.message.payload);
  const keyRecord = toRecord(payloadRecord.key);

  return (
    readString(envelope.message.externalId) ??
    readString(envelope.message.brokerMessageId) ??
    readString(envelope.message.id) ??
    readString(payloadRecord.id) ??
    readString(keyRecord.id)
  );
};

const mergeEnvelopeMetadata = (
  envelope: InboundWhatsAppEnvelopeMessage,
  chatId: string | null
): Record<string, unknown> => {
  const base = toRecord(envelope.message.metadata);
  const payloadRecord = toRecord(envelope.message.payload);

  if (!base.chatId && chatId) {
    base.chatId = chatId;
  }
  if (!base.tenantId) {
    const payloadTenantId = readString(payloadRecord.tenantId);
    if (payloadTenantId) {
      base.tenantId = payloadTenantId;
    } else if (envelope.tenantId) {
      base.tenantId = envelope.tenantId;
    }
  }

  if (!base.tenant) {
    const payloadTenant = toRecord(payloadRecord.tenant);
    if (Object.keys(payloadTenant).length > 0) {
      base.tenant = payloadTenant;
    }
  }

  if (!base.context) {
    const payloadContext = toRecord(payloadRecord.context);
    if (Object.keys(payloadContext).length > 0) {
      base.context = payloadContext;
    }
  }

  if (!base.integration) {
    const payloadIntegration = toRecord(payloadRecord.integration);
    if (Object.keys(payloadIntegration).length > 0) {
      base.integration = payloadIntegration;
    }
  }

  if (!base.sessionId) {
    const payloadSessionId = readString(payloadRecord.sessionId);
    if (payloadSessionId) {
      base.sessionId = payloadSessionId;
    }
  }

  if (!base.instanceId) {
    base.instanceId = envelope.instanceId;
  }
  if (envelope.raw && !base.rawEnvelope) {
    base.rawEnvelope = envelope.raw;
  }

  return base;
};

export const ingestInboundWhatsAppMessage = async (
  envelope: InboundWhatsAppEnvelope
): Promise<boolean> => {
  if (!isMessageEnvelope(envelope)) {
    logger.debug('whatsappInbound.ingest.skipUpdateEvent', {
      origin: envelope.origin,
      instanceId: envelope.instanceId,
      updateId: envelope.message.id,
    });
    return false;
  }

  const messageEnvelope: InboundWhatsAppEnvelopeMessage = envelope;

  const chatId = resolveEnvelopeChatId(messageEnvelope);
  const messageId = resolveEnvelopeMessageId(messageEnvelope) ?? randomUUID();
  const payloadRecord = toRecord(messageEnvelope.message.payload);
  const envelopeTenantId = readString(messageEnvelope.tenantId);
  const payloadTenantId = readString(payloadRecord.tenantId);
  const metadata = mergeEnvelopeMetadata(messageEnvelope, chatId);
  let tenantId =
    readString(metadata.tenantId) ?? payloadTenantId ?? envelopeTenantId ?? DEFAULT_TENANT_ID;

  if (!metadata.tenantId && tenantId) {
    metadata.tenantId = tenantId;
  }

  const now = Date.now();
  const dedupeTtlMs = messageEnvelope.dedupeTtlMs ?? DEFAULT_DEDUPE_TTL_MS;
  const keyChatId = chatId ?? '__unknown__';
  const dedupeKey = `${tenantId}:${messageEnvelope.instanceId}:${keyChatId}:${messageId}`;

  emitWhatsAppDebugPhase({
    phase: 'ingest:received',
    correlationId: messageId,
    tenantId: tenantId ?? null,
    instanceId: messageEnvelope.instanceId ?? null,
    chatId,
    tags: ['ingest'],
    context: {
      origin: messageEnvelope.origin,
      dedupeKey,
      dedupeTtlMs,
    },
    payload: {
      message: messageEnvelope.message.payload,
      metadata,
    },
  });

  if (await shouldSkipByDedupe(dedupeKey, now, dedupeTtlMs)) {
    logger.info('whatsappInbound.ingest.dedupeSkip', {
      origin: messageEnvelope.origin,
      instanceId: messageEnvelope.instanceId,
      tenantId,
      chatId: keyChatId,
      messageId,
      dedupeKey,
      dedupeTtlMs,
    });
    emitWhatsAppDebugPhase({
      phase: 'ingest:dedupe-skipped',
      correlationId: messageId,
      tenantId: tenantId ?? null,
      instanceId: messageEnvelope.instanceId ?? null,
      chatId,
      tags: ['ingest'],
      context: {
        origin: messageEnvelope.origin,
        dedupeKey,
        dedupeTtlMs,
      },
    });
    return false;
  }

  const event: InboundWhatsAppEvent = {
    id: messageEnvelope.message.id ?? messageId,
    instanceId: messageEnvelope.instanceId,
    direction: messageEnvelope.message.direction,
    chatId,
    externalId: messageEnvelope.message.externalId ?? messageId,
    timestamp: messageEnvelope.message.timestamp ?? null,
    contact: messageEnvelope.message.contact ?? {},
    message: messageEnvelope.message.payload,
    metadata,
    tenantId,
    sessionId: readString(metadata.sessionId),
  };

  let preloadedInstance: WhatsAppInstanceRecord | null = null;

  if (!metadata.tenantId && tenantId) {
    metadata.tenantId = tenantId;
  }

  const tenantIdentifiers = resolveTenantIdentifiersFromMetadata(metadata);

  if (tenantIdentifiers.length > 0) {
    const requestIdForProvision = readString(metadata.requestId);
    const autoProvisionResult = await attemptAutoProvisionWhatsAppInstance({
      instanceId: messageEnvelope.instanceId,
      metadata,
      requestId: requestIdForProvision,
    });

    if (autoProvisionResult) {
      preloadedInstance = autoProvisionResult.instance;

      if (!metadata.brokerId) {
        metadata.brokerId = autoProvisionResult.brokerId;
      }

      if (
        autoProvisionResult.instance?.tenantId &&
        (!event.tenantId || event.tenantId !== autoProvisionResult.instance.tenantId)
      ) {
        event.tenantId = autoProvisionResult.instance.tenantId;
      }
    }
  }

  const messagePersisted = await processStandardInboundEvent(event, now, {
    preloadedInstance,
  });

  if (messagePersisted) {
    await registerDedupeKey(dedupeKey, now, dedupeTtlMs);
  }

  logger.info('🎯 LeadEngine • WhatsApp :: 🤹 Resultado final da ingestão', {
    origin: messageEnvelope.origin,
    instanceId: messageEnvelope.instanceId,
    tenantId: tenantId ?? 'unknown',
    chatId: keyChatId,
    messageId,
    persisted: messagePersisted,
  });

  emitWhatsAppDebugPhase({
    phase: messagePersisted ? 'ingest:completed' : 'ingest:failed',
    correlationId: messageId,
    tenantId: tenantId ?? null,
    instanceId: messageEnvelope.instanceId ?? null,
    chatId,
    tags: ['ingest'],
    context: {
      origin: messageEnvelope.origin,
      dedupeKey,
      dedupeTtlMs,
      persisted: messagePersisted,
    },
    payload: {
      event,
    },
  });

  return messagePersisted;
};

const processStandardInboundEvent = async (
  event: InboundWhatsAppEvent,
  now: number,
  {
    preloadedInstance,
  }: {
    preloadedInstance?: WhatsAppInstanceRecord | null;
  }
): Promise<boolean> => {
  const {
    instanceId,
    contact,
    message,
    timestamp,
    direction,
    chatId,
    externalId,
    tenantId: eventTenantId,
    sessionId: eventSessionId,
  } = event;

  const instanceIdentifier =
    typeof instanceId === 'string' && instanceId.trim().length > 0 ? instanceId.trim() : null;
  const normalizedPhone = sanitizePhone(contact.phone);
  const metadataRecord = toRecord(event.metadata);
  const metadataContact = toRecord(metadataRecord.contact);
  const deterministicIdentifiers = resolveDeterministicContactIdentifier({
    instanceId: instanceIdentifier,
    metadataRecord,
    metadataContact,
    sessionId:
      readString(eventSessionId) ?? readString(metadataRecord.sessionId) ?? readString(metadataRecord.session_id),
    externalId,
  });
  const document = sanitizeDocument(contact.document, [
    normalizedPhone,
    deterministicIdentifiers.deterministicId,
    deterministicIdentifiers.contactId,
    deterministicIdentifiers.sessionId,
    instanceIdentifier,
  ]);
  const requestId = readString(metadataRecord['requestId']);
  const resolvedBrokerId = resolveBrokerIdFromMetadata(metadataRecord);
  const metadataTenantRecord = toRecord(metadataRecord.tenant);
  const metadataPushName = readString(metadataContact['pushName']) ?? readString(metadataRecord['pushName']);
  const resolvedAvatar = [
    contact.avatarUrl,
    metadataContact.avatarUrl,
    metadataContact.profilePicUrl,
    metadataContact.profilePicture,
  ].find((value): value is string => typeof value === 'string' && value.trim().length > 0);
  const resolvedName = pickPreferredName(
    contact.name,
    contact.pushName,
    metadataPushName
  );

  const normalizedEventTenantId =
    typeof eventTenantId === 'string' && eventTenantId.trim().length > 0 ? eventTenantId.trim() : null;
  let metadataTenantId = readString(metadataRecord['tenantId']);

  if (normalizedEventTenantId) {
    if (!metadataTenantId || metadataTenantId !== normalizedEventTenantId) {
      metadataRecord.tenantId = normalizedEventTenantId;
      metadataTenantId = normalizedEventTenantId;
    }
  } else if (eventTenantId && !metadataTenantId) {
    metadataRecord.tenantId = eventTenantId;
    metadataTenantId = eventTenantId;
  }

  if (metadataTenantId) {
    let tenantRecordUpdated = false;
    const tenantRecordId = readString(metadataTenantRecord['id']);
    if (!tenantRecordId || tenantRecordId !== metadataTenantId) {
      metadataTenantRecord['id'] = metadataTenantId;
      tenantRecordUpdated = true;
    }
    const tenantRecordTenantId = readString(metadataTenantRecord['tenantId']);
    if (!tenantRecordTenantId || tenantRecordTenantId !== metadataTenantId) {
      metadataTenantRecord['tenantId'] = metadataTenantId;
      tenantRecordUpdated = true;
    }

    if (tenantRecordUpdated || (!metadataRecord.tenant && Object.keys(metadataTenantRecord).length > 0)) {
      metadataRecord.tenant = metadataTenantRecord;
    }
  }

  const tenantIdForBrokerLookup = normalizedEventTenantId ?? metadataTenantId ?? null;

  metadataRecord.direction = direction;
  if (chatId && !metadataRecord.chatId) {
    metadataRecord.chatId = chatId;
  }
  if (eventSessionId && !metadataRecord.sessionId) {
    metadataRecord.sessionId = eventSessionId;
  }

  const metadataBroker =
    metadataRecord.broker && typeof metadataRecord.broker === 'object'
      ? (metadataRecord.broker as Record<string, unknown>)
      : null;
  if (metadataBroker) {
    metadataBroker.direction = direction;
    metadataBroker.instanceId = metadataBroker.instanceId ?? instanceId;
    if (resolvedBrokerId && (!metadataBroker.id || metadataBroker.id !== resolvedBrokerId)) {
      metadataBroker.id = resolvedBrokerId;
    }
  } else {
    metadataRecord.broker = {
      direction,
      instanceId,
      ...(resolvedBrokerId ? { id: resolvedBrokerId } : {}),
    };
  }

  if (resolvedBrokerId && (!metadataRecord.brokerId || metadataRecord.brokerId !== resolvedBrokerId)) {
    metadataRecord.brokerId = resolvedBrokerId;
  }

  logger.info('🎯 LeadEngine • WhatsApp :: ✉️ Processando mensagem WhatsApp fresquinha', {
    requestId,
    instanceId,
    messageId: message.id ?? null,
    timestamp,
    direction,
    phone: maskPhone(normalizedPhone ?? null),
    document: maskDocument(document),
  });

  let instance: WhatsAppInstanceRecord | null = preloadedInstance ?? null;

  if (resolvedBrokerId) {
    const brokerLookupWhere: Prisma.WhatsAppInstanceWhereInput = { brokerId: resolvedBrokerId };

    if (tenantIdForBrokerLookup) {
      brokerLookupWhere.tenantId = tenantIdForBrokerLookup;
    }

    if (!instance) {
      instance = await prisma.whatsAppInstance.findFirst({ where: brokerLookupWhere });
    }
  }

  if (!instance) {
    instance = await prisma.whatsAppInstance.findUnique({ where: { id: instanceId } });
  }

  if (!instance) {
    const tenantIdentifiersForAutoProvision = resolveTenantIdentifiersFromMetadata(metadataRecord);
    const autoProvisionResult = await attemptAutoProvisionWhatsAppInstance({
      instanceId,
      metadata: metadataRecord,
      requestId,
    });

    if (autoProvisionResult) {
      instance = autoProvisionResult.instance;

      metadataTenantId = instance?.tenantId ?? metadataTenantId;

      if (instance?.tenantId) {
        metadataRecord.tenantId = instance.tenantId;
        metadataTenantRecord['id'] = instance.tenantId;
        metadataTenantRecord['tenantId'] = instance.tenantId;
        metadataRecord.tenant = metadataTenantRecord;
      }

      if (!metadataRecord.brokerId) {
        metadataRecord.brokerId = autoProvisionResult.brokerId;
      }

      if (metadataBroker) {
        if (!metadataBroker.id || metadataBroker.id !== autoProvisionResult.brokerId) {
          metadataBroker.id = autoProvisionResult.brokerId;
        }
      } else {
        metadataRecord.broker = {
          direction,
          instanceId,
          id: autoProvisionResult.brokerId,
        };
      }

      const logContext = {
        requestId,
        instanceId,
        tenantId: instance?.tenantId ?? null,
        tenantIdentifiers: tenantIdentifiersForAutoProvision,
        brokerId: autoProvisionResult.brokerId,
      };

      if (autoProvisionResult.wasCreated) {
        logger.info('🎯 LeadEngine • WhatsApp :: 🆕 Instância autoprov criada durante ingestão padrão', logContext);
      } else {
        logger.info('🎯 LeadEngine • WhatsApp :: ♻️ Instância autoprov reutilizada durante ingestão padrão', logContext);
      }
    } else {
      logger.warn('🎯 LeadEngine • WhatsApp :: ⚠️ Autoprovisionamento não realizado durante ingestão padrão', {
        requestId,
        instanceId,
        tenantIdentifiers: tenantIdentifiersForAutoProvision,
      });
    }
  }

  event.metadata = metadataRecord;

  if (!instance) {
    logger.warn('🎯 LeadEngine • WhatsApp :: 🔍 Instância não encontrada — mensagem inbound estacionada', {
      requestId,
      instanceId,
      messageId: message.id ?? null,
    });
    return;
  }

  const tenantId = instance.tenantId;

  const campaigns = await prisma.campaign.findMany({
    where: {
      tenantId,
      whatsappInstanceId: instanceId,
      status: 'active',
    },
  });

  if (!campaigns.length) {
    const fallbackCampaign = await provisionFallbackCampaignForInstance(tenantId, instanceId);

    if (fallbackCampaign) {
      campaigns.push(fallbackCampaign);
      logger.warn('🎯 LeadEngine • WhatsApp :: 💤 Nenhuma campanha ativa — fallback provisionado', {
        requestId,
        tenantId,
        instanceId,
        fallbackCampaignId: fallbackCampaign.id,
        messageId: message.id ?? null,
      });
    } else {
      logger.warn('🎯 LeadEngine • WhatsApp :: 💤 Nenhuma campanha ativa para a instância — seguindo mesmo assim', {
        requestId,
        tenantId,
        instanceId,
        messageId: message.id ?? null,
      });
    }
  }

  const leadName = resolvedName ?? 'Contato WhatsApp';
  const registrations = uniqueStringList(contact.registrations || null);
  const leadIdBase = message.id || `${instanceId}:${normalizedPhone ?? document}:${timestamp ?? now}`;

  const queueResolution = await ensureInboundQueueForInboundMessage({
    tenantId,
    requestId: requestId ?? null,
    instanceId: instanceId ?? null,
  });

  if (!queueResolution.queueId) {
    if (queueResolution.error) {
      logger.warn('🎯 LeadEngine • WhatsApp :: 🧱 Mensagem estacionada por ausência de fila padrão', {
        requestId,
        tenantId,
        instanceId,
        reason: queueResolution.error.reason,
        recoverable: queueResolution.error.recoverable,
      });
    }

    return false;
  }

  const queueId = queueResolution.queueId;

  const contactRecord = await ensureContact(tenantId, {
    phone: normalizedPhone,
    name: leadName,
    document,
    registrations,
    timestamp,
    avatar: resolvedAvatar ?? null,
  });

  const ticketMetadata: Record<string, unknown> = {
    source: 'WHATSAPP',
    instanceId,
    campaignIds: campaigns.map((campaign) => campaign.id),
    pipelineStep: 'follow-up',
  };

  const ticketSubject = contactRecord.name || contactRecord.phone || 'Contato WhatsApp';
  const ticketId = await ensureTicketForContact(
    tenantId,
    contactRecord.id,
    queueId,
    ticketSubject,
    ticketMetadata
  );

  if (!ticketId) {
    logger.error('🎯 LeadEngine • WhatsApp :: 🚧 Não consegui garantir o ticket para a mensagem inbound', {
      requestId,
      tenantId,
      instanceId,
      messageId: message.id ?? null,
    });
    return false;
  }

  const normalizedMessage = normalizeInboundMessage(message as InboundMessageDetails);
  const messageKeyRecord =
    message && typeof message === 'object' && 'key' in message && message.key && typeof message.key === 'object'
      ? (message.key as { id?: string | null })
      : null;
  const messageExternalId =
    readString(externalId) ??
    readString(normalizedMessage.id) ??
    readString((message as InboundMessageDetails).id) ??
    readString(messageKeyRecord?.id) ??
    event.id;

  if (messageExternalId && !metadataRecord.externalId) {
    metadataRecord.externalId = messageExternalId;
  }

  const metadataBrokerRecord =
    metadataRecord.broker && typeof metadataRecord.broker === 'object'
      ? (metadataRecord.broker as Record<string, unknown>)
      : null;
  if (metadataBrokerRecord) {
    if (messageExternalId && !metadataBrokerRecord.messageId) {
      metadataBrokerRecord.messageId = messageExternalId;
    }
    metadataBrokerRecord.direction = direction;
    metadataBrokerRecord.instanceId = metadataBrokerRecord.instanceId ?? instanceId;
  } else if (messageExternalId) {
    metadataRecord.broker = {
      direction,
      instanceId,
      messageId: messageExternalId,
    };
  }

  const brokerTimestamp = normalizedMessage.brokerMessageTimestamp;
  const normalizedTimestamp = (() => {
    if (typeof brokerTimestamp === 'number') {
      return brokerTimestamp > 1_000_000_000_000 ? brokerTimestamp : brokerTimestamp * 1000;
    }
    if (timestamp) {
      const parsed = Date.parse(timestamp);
      return Number.isNaN(parsed) ? null : parsed;
    }
    return null;
  })();

  const dedupeKey = `${tenantId}:${messageExternalId ?? normalizedMessage.id}`;
  if (direction === 'INBOUND' && (await shouldSkipByDedupe(dedupeKey, now))) {
    logger.info('🎯 LeadEngine • WhatsApp :: ♻️ Mensagem ignorada (janela de dedupe em ação)', {
      requestId,
      tenantId,
      ticketId,
      brokerMessageId: normalizedMessage.id,
      dedupeKey,
    });
    return true;
  }

    let persistedMessage: Awaited<ReturnType<typeof sendMessageService>> | null = null;

    const timelineMessageType = (() => {
      switch (normalizedMessage.type) {
        case 'IMAGE':
        case 'VIDEO':
        case 'AUDIO':
        case 'DOCUMENT':
        case 'LOCATION':
        case 'CONTACT':
        case 'TEMPLATE':
          return normalizedMessage.type;
        case 'TEXT':
        default:
          return 'TEXT';
      }
    })();

  try {
    persistedMessage = await sendMessageService(tenantId, undefined, {
      ticketId,
      content: normalizedMessage.text ?? '[Mensagem]',
      type: timelineMessageType,
      direction,
      externalId: messageExternalId ?? undefined,
      mediaUrl: normalizedMessage.mediaUrl ?? undefined,
      metadata: {
        broker: {
          messageId: messageExternalId ?? normalizedMessage.id,
          clientMessageId: normalizedMessage.clientMessageId,
          conversationId: normalizedMessage.conversationId,
          instanceId,
          campaignIds: campaigns.map((campaign) => campaign.id),
        },
        externalId: messageExternalId ?? undefined,
        media: normalizedMessage.mediaUrl
          ? {
              url: normalizedMessage.mediaUrl,
              mimetype: normalizedMessage.mimetype,
              caption: normalizedMessage.caption,
              size: normalizedMessage.fileSize,
            }
          : undefined,
        location: normalizedMessage.latitude || normalizedMessage.longitude
          ? {
              latitude: normalizedMessage.latitude,
              longitude: normalizedMessage.longitude,
              name: normalizedMessage.locationName,
            }
          : undefined,
        contacts: normalizedMessage.contacts ?? undefined,
        raw: normalizedMessage.raw,
        eventMetadata: event.metadata ?? {},
        receivedAt: normalizedMessage.receivedAt,
        brokerMessageTimestamp: normalizedMessage.brokerMessageTimestamp,
        normalizedTimestamp,
      },
    });
  } catch (error) {
    logger.error('🎯 LeadEngine • WhatsApp :: 💾 Falha ao salvar a mensagem inbound na timeline do ticket', {
      error: mapErrorForLog(error),
      requestId,
      tenantId,
      ticketId,
      messageId: message.id ?? null,
    });
  }

  if (persistedMessage) {
    await registerDedupeKey(dedupeKey, now, DEFAULT_DEDUPE_TTL_MS);

    const providerMessageId = normalizedMessage.id ?? null;
    await emitRealtimeUpdatesForInbound({
      tenantId,
      ticketId,
      instanceId,
      message: persistedMessage,
      providerMessageId,
    });

    let inboundLeadId: string | null = null;

    if (direction === 'INBOUND') {
      try {
        const { lead } = await upsertLeadFromInbound({
          tenantId,
          contactId: contactRecord.id,
          ticketId,
          instanceId,
          providerMessageId,
          message: persistedMessage,
        });
        inboundLeadId = lead.id;
      } catch (error) {
        logger.error('🎯 LeadEngine • WhatsApp :: ⚠️ Falha ao sincronizar lead inbound', {
          error: mapErrorForLog(error),
          requestId,
          tenantId,
          ticketId,
          instanceId,
          contactId: contactRecord.id,
          messageId: persistedMessage.id,
          providerMessageId,
        });
      }
    }

    inboundMessagesProcessedCounter.inc({
      origin: 'legacy',
      tenantId,
      instanceId: instanceId ?? 'unknown',
    });

    logger.info('🎯 LeadEngine • WhatsApp :: ✅ Mensagem inbound processada', {
      requestId,
      tenantId,
      ticketId,
      contactId: contactRecord.id,
      instanceId,
      messageId: persistedMessage.id,
      providerMessageId,
      leadId: inboundLeadId,
    });
  }

  const allocationTargets = campaigns.length
    ? campaigns.map((campaign) => ({
        campaign,
        target: { campaignId: campaign.id, instanceId },
      }))
    : [{ campaign: null as const, target: { instanceId } }];

  for (const { campaign, target } of allocationTargets) {
    const campaignId = campaign?.id ?? null;
    const agreementId = campaign?.agreementId || 'unknown';
    const allocationDedupeKey = campaignId
      ? `${tenantId}:${campaignId}:${document || normalizedPhone || leadIdBase}`
      : `${tenantId}:${instanceId}:${document || normalizedPhone || leadIdBase}`;

    if (campaignId && (await shouldSkipByDedupe(allocationDedupeKey, now))) {
      logger.info('🎯 LeadEngine • WhatsApp :: ⏱️ Mensagem já tratada nas últimas 24h — evitando duplicidade', {
        requestId,
        tenantId,
        campaignId,
        instanceId,
        messageId: message.id ?? null,
        phone: maskPhone(normalizedPhone ?? null),
        dedupeKey: allocationDedupeKey,
      });
      continue;
    }

    const brokerLead = {
      id: campaignId ? `${leadIdBase}:${campaignId}` : `${leadIdBase}:instance:${instanceId}`,
      fullName: leadName,
      document,
      registrations,
      agreementId,
      phone: normalizedPhone,
      margin: undefined,
      netMargin: undefined,
      score: undefined,
      tags: ['inbound-whatsapp'],
      raw: {
        from: contact,
        message,
        metadata: event.metadata ?? {},
        receivedAt: timestamp ?? new Date(now).toISOString(),
      },
    };

    try {
      const { newlyAllocated, summary } = await addAllocations(tenantId, target, [brokerLead]);
      await registerDedupeKey(allocationDedupeKey, now, DEFAULT_DEDUPE_TTL_MS);
      if (newlyAllocated.length > 0) {
        const allocation = newlyAllocated[0];
        logger.info('🎯 LeadEngine • WhatsApp :: 🎯 Lead inbound alocado com sucesso', {
          tenantId,
          campaignId: allocation.campaignId ?? campaignId,
          instanceId,
          allocationId: allocation.allocationId,
          phone: maskPhone(normalizedPhone ?? null),
          leadId: allocation.leadId,
        });

<<<<<<< HEAD
        const brokerLead: BrokerLeadRecord = {
          id: campaignId ? `${leadIdBase}:${campaignId}` : `${leadIdBase}:instance:${instanceId}`,
          fullName: leadName,
          document,
          registrations,
          agreementId,
          tags: ['inbound-whatsapp'],
          raw: {
            from: contact,
            message,
            metadata: event.metadata ?? {},
            receivedAt: timestamp ?? new Date(now).toISOString(),
          },
        };

        if (normalizedPhone) {
          brokerLead.phone = normalizedPhone;
        }

      try {
        const { newlyAllocated, summary } = await addAllocations(tenantId, target, [brokerLead]);
        await registerDedupeKey(allocationDedupeKey, now, DEFAULT_DEDUPE_TTL_MS);
        if (newlyAllocated.length > 0) {
          const allocation = newlyAllocated[0];
          logger.info('🎯 LeadEngine • WhatsApp :: 🎯 Lead inbound alocado com sucesso', {
            tenantId,
            campaignId: allocation.campaignId ?? campaignId,
            instanceId,
            allocationId: allocation.allocationId,
            phone: maskPhone(normalizedPhone ?? null),
            leadId: allocation.leadId,
          });
=======
        const realtimePayload = {
          tenantId,
          campaignId: allocation.campaignId ?? null,
          agreementId: allocation.agreementId ?? null,
          instanceId: allocation.instanceId,
          allocation,
          summary,
        };
>>>>>>> ef28e1dd

        emitToTenant(tenantId, 'leadAllocations.new', realtimePayload);
        if (allocation.agreementId && allocation.agreementId !== 'unknown') {
          emitToAgreement(allocation.agreementId, 'leadAllocations.new', realtimePayload);
        }
      }
    } catch (error) {
      if (isUniqueViolation(error)) {
        logger.debug('🎯 LeadEngine • WhatsApp :: ⛔ Lead inbound já alocado recentemente — ignorando duplicidade', {
          tenantId,
          campaignId: campaignId ?? undefined,
          instanceId,
          phone: maskPhone(normalizedPhone ?? null),
        });
        await registerDedupeKey(allocationDedupeKey, now, DEFAULT_DEDUPE_TTL_MS);
        continue;
      }

      logger.error('🎯 LeadEngine • WhatsApp :: 🚨 Falha ao alocar lead inbound', {
        error: mapErrorForLog(error),
        tenantId,
        campaignId: campaignId ?? undefined,
        instanceId,
        phone: maskPhone(normalizedPhone ?? null),
      });
    }
  }
  return !!persistedMessage;
};

export const __testing = {
  ensureTicketForContact,
  upsertLeadFromInbound,
  emitRealtimeUpdatesForInbound,
  processStandardInboundEvent,
};<|MERGE_RESOLUTION|>--- conflicted
+++ resolved
@@ -78,7 +78,6 @@
 
 
 
-<<<<<<< HEAD
 const isMessageEnvelope = (
   envelope: InboundWhatsAppEnvelope
 ): envelope is InboundWhatsAppEnvelopeMessage => envelope.message.kind === 'message';
@@ -118,8 +117,6 @@
 
 // Queue ensuring handled by ./provisioning
 
-=======
->>>>>>> ef28e1dd
 const ensureContact = async (
   tenantId: string,
   {
@@ -1372,7 +1369,6 @@
           leadId: allocation.leadId,
         });
 
-<<<<<<< HEAD
         const brokerLead: BrokerLeadRecord = {
           id: campaignId ? `${leadIdBase}:${campaignId}` : `${leadIdBase}:instance:${instanceId}`,
           fullName: leadName,
@@ -1405,7 +1401,6 @@
             phone: maskPhone(normalizedPhone ?? null),
             leadId: allocation.leadId,
           });
-=======
         const realtimePayload = {
           tenantId,
           campaignId: allocation.campaignId ?? null,
@@ -1414,7 +1409,6 @@
           allocation,
           summary,
         };
->>>>>>> ef28e1dd
 
         emitToTenant(tenantId, 'leadAllocations.new', realtimePayload);
         if (allocation.agreementId && allocation.agreementId !== 'unknown') {
