import { randomUUID } from 'node:crypto';
import { ConflictError, NotFoundError } from '@ticketz/core';
import { Prisma } from '@prisma/client';

import { prisma } from '../../../lib/prisma';
import { logger } from '../../../config/logger';
import { addAllocations } from '../../../data/lead-allocation-store';
import { maskDocument, maskPhone } from '../../../lib/pii';
import {
  isWhatsappInboundSimpleModeEnabled,
  isWhatsappPassthroughModeEnabled,
} from '../../../config/feature-flags';
import {
  inboundMessagesProcessedCounter,
  leadLastContactGauge,
} from '../../../lib/metrics';
import {
  createTicket as createTicketService,
  sendMessage as sendMessageService,
} from '../../../services/ticket-service';
import {
  findOrCreateOpenTicketByChat,
  upsertMessageByExternalId,
  type PassthroughMessage,
} from '@ticketz/storage';
import {
  emitToAgreement,
  emitToTenant,
  emitToTicket,
  getSocketServer,
} from '../../../lib/socket-registry';
import { normalizeInboundMessage } from '../utils/normalize';

const DEFAULT_DEDUPE_TTL_MS = 24 * 60 * 60 * 1000;
const MAX_DEDUPE_CACHE_SIZE = 10_000;

type DedupeCacheEntry = {
  expiresAt: number;
};

const dedupeCache = new Map<string, DedupeCacheEntry>();

export interface InboundDedupeBackend {
  has(key: string): Promise<boolean>;
  set(key: string, ttlMs: number): Promise<void>;
}

let dedupeBackend: InboundDedupeBackend | null = null;

export const configureInboundDedupeBackend = (backend: InboundDedupeBackend | null): void => {
  dedupeBackend = backend;
};

const DEFAULT_QUEUE_CACHE_TTL_MS = 5 * 60 * 1000;
const DEFAULT_QUEUE_FALLBACK_NAME = 'Atendimento Geral';
const DEFAULT_QUEUE_FALLBACK_DESCRIPTION =
  'Fila criada automaticamente para mensagens inbound do WhatsApp.';

const DEFAULT_CAMPAIGN_FALLBACK_NAME = 'WhatsApp • Inbound';
const DEFAULT_CAMPAIGN_FALLBACK_AGREEMENT_PREFIX = 'whatsapp-instance-fallback';

const DEFAULT_TENANT_ID = (() => {
  const envValue = process.env.AUTH_MVP_TENANT_ID;
  if (typeof envValue === 'string' && envValue.trim().length > 0) {
    return envValue.trim();
  }
  return 'demo-tenant';
})();

const toRecord = (value: unknown): Record<string, unknown> => {
  if (value && typeof value === 'object' && !Array.isArray(value)) {
    return { ...(value as Record<string, unknown>) };
  }
  return {};
};

const handlePassthroughIngest = async (event: InboundWhatsAppEvent): Promise<void> => {
  const toRecord = (value: unknown): Record<string, unknown> => {
    if (value && typeof value === 'object' && !Array.isArray(value)) {
      return { ...(value as Record<string, unknown>) };
    }
    return {};
  };

  const {
    instanceId,
    contact,
    message,
    timestamp,
    direction,
    chatId,
    externalId,
    tenantId: eventTenantId,
  } = event;

  const effectiveTenantId =
    (typeof eventTenantId === 'string' && eventTenantId.trim().length > 0 ? eventTenantId.trim() : null) ??
    DEFAULT_TENANT_ID;
  const metadataRecord = toRecord(event.metadata);
  const metadataContact = toRecord(metadataRecord.contact);
  const messageRecord = toRecord(message);

  const contactPhone = readString(contact.phone);
  const metadataContactPhone = readString(metadataContact.phone);
  const metadataRecordPhone = readString(metadataRecord.phone);
  const normalizedPhone =
    sanitizePhone(contactPhone) ??
    sanitizePhone(metadataContactPhone) ??
    sanitizePhone(metadataRecordPhone);
  const document = sanitizeDocument(readString(contact.document), normalizedPhone);

  const normalizedMessage = normalizeInboundMessage(message as InboundMessageDetails);
  const passthroughDirection =
    typeof direction === 'string' && direction.toUpperCase() === 'OUTBOUND' ? 'outbound' : 'inbound';

  const remoteJidCandidate =
    readString(chatId) ??
    readString(messageRecord.chatId) ??
    readString(metadataRecord.chatId) ??
    readString(metadataRecord.remoteJid) ??
    readString(metadataContact.remoteJid) ??
    readString(contact.phone);

  const resolvedChatId =
    remoteJidCandidate ??
    normalizedPhone ??
    document ??
    readString(externalId) ??
    normalizedMessage.id ??
    event.id ??
    randomUUID();

  const externalIdForUpsert =
    readString(externalId) ??
    readString(messageRecord.id) ??
    normalizedMessage.id ??
    event.id ??
    randomUUID();

  const normalizedType = normalizedMessage.type;
  let passthroughType: 'text' | 'media' | 'unknown' = 'unknown';
  let passthroughText: string | null = null;
  let passthroughMedia: {
    mediaType: string;
    url?: string | null;
    mimeType?: string | null;
    fileName?: string | null;
    size?: number | null;
    caption?: string | null;
  } | null = null;

  if (normalizedType === 'IMAGE' || normalizedType === 'VIDEO' || normalizedType === 'AUDIO' || normalizedType === 'DOCUMENT') {
    passthroughType = 'media';
    const mediaType = normalizedType.toLowerCase();
    passthroughText = normalizedMessage.caption ?? normalizedMessage.text ?? null;
    passthroughMedia = {
      mediaType,
      url: normalizedMessage.mediaUrl ?? null,
      mimeType: normalizedMessage.mimetype ?? null,
      size: normalizedMessage.fileSize ?? null,
      caption: normalizedMessage.caption ?? null,
    };
  } else if (
    normalizedType === 'TEXT' ||
    normalizedType === 'TEMPLATE' ||
    normalizedType === 'CONTACT' ||
    normalizedType === 'LOCATION'
  ) {
    passthroughType = 'text';
    passthroughText = normalizedMessage.text ?? null;
  } else {
    passthroughType = 'unknown';
    passthroughText = normalizedMessage.text ?? null;
  }

  const instanceIdentifier =
    typeof instanceId === 'string' && instanceId.trim().length > 0 ? instanceId.trim() : null;

  const metadataForUpsert = {
    ...metadataRecord,
    tenantId: effectiveTenantId,
    chatId: resolvedChatId,
    direction: passthroughDirection,
    sourceInstance: instanceIdentifier,
    remoteJid: remoteJidCandidate ?? resolvedChatId,
    phoneE164: normalizedPhone ?? null,
  };

  const displayName = pickPreferredName(
    contact.name,
    contact.pushName,
    readString(metadataContact.pushName)
  ) ?? 'Contato WhatsApp';

  const { ticket: passthroughTicket, wasCreated: ticketWasCreated } = await findOrCreateOpenTicketByChat({
    tenantId: effectiveTenantId,
    chatId: resolvedChatId,
    displayName,
    phone: normalizedPhone ?? resolvedChatId,
    instanceId: instanceIdentifier,
  });

  const { message: passthroughMessage, wasCreated: messageWasCreated } = await upsertMessageByExternalId({
    tenantId: effectiveTenantId,
    ticketId: passthroughTicket.id,
    chatId: resolvedChatId,
    direction: passthroughDirection,
    externalId: externalIdForUpsert,
    type: passthroughType,
    text: passthroughText,
    media: passthroughMedia,
    metadata: metadataForUpsert,
    timestamp: (() => {
      if (typeof normalizedMessage.brokerMessageTimestamp === 'number') {
        return normalizedMessage.brokerMessageTimestamp;
      }
      if (typeof timestamp === 'string') {
        const parsed = Date.parse(timestamp);
        if (!Number.isNaN(parsed)) {
          return parsed;
        }
      }
      return Date.now();
    })(),
  });

  const socket = getSocketServer();
  if (socket) {
    socket.to(`tenant:${effectiveTenantId}`).emit('messages.new', passthroughMessage);
    socket.to(`ticket:${passthroughTicket.id}`).emit('messages.new', passthroughMessage);
  }

  logger.info('passthrough: persisted + emitted messages.new', {
    tenantId: effectiveTenantId,
    ticketId: passthroughTicket.id,
    direction: passthroughDirection,
    externalId: externalIdForUpsert,
    messageWasCreated,
    ticketWasCreated,
  });

  await emitPassthroughRealtimeUpdates({
    tenantId: effectiveTenantId,
    ticketId: passthroughTicket.id,
    instanceId: instanceIdentifier,
    message: passthroughMessage,
    ticketWasCreated,
  });

  inboundMessagesProcessedCounter.inc({
    origin: 'passthrough',
    tenantId: effectiveTenantId,
    instanceId: instanceIdentifier ?? 'unknown',
  });
};

type QueueCacheEntry = {
  id: string;
  expires: number;
};

const queueCacheByTenant = new Map<string, QueueCacheEntry>();

export const resetInboundLeadServiceTestState = (): void => {
  dedupeCache.clear();
  queueCacheByTenant.clear();
  dedupeBackend = null;
};

const readString = (value: unknown): string | null => {
  if (typeof value !== 'string') {
    return null;
  }

  const trimmed = value.trim();
  return trimmed.length > 0 ? trimmed : null;
};

const readNestedString = (source: Record<string, unknown>, path: string[]): string | null => {
  let current: unknown = source;

  for (const key of path) {
    if (!current || typeof current !== 'object' || Array.isArray(current)) {
      return null;
    }

    current = (current as Record<string, unknown>)[key];
  }

  return readString(current);
};

const resolveTicketAgreementId = (ticket: unknown): string | null => {
  if (!ticket || typeof ticket !== 'object') {
    return null;
  }

  const ticketRecord = ticket as Record<string, unknown> & {
    metadata?: Prisma.JsonValue | null;
  };

  const directAgreement = readString(ticketRecord['agreementId']);
  if (directAgreement) {
    return directAgreement;
  }

  const metadataRecord = toRecord(ticketRecord.metadata);
  return (
    readString(metadataRecord.agreementId) ??
    readString(metadataRecord.agreement_id) ??
    readNestedString(metadataRecord, ['agreement', 'id']) ??
    readNestedString(metadataRecord, ['agreement', 'agreementId']) ??
    null
  );
};

const pushUnique = (collection: string[], candidate: string | null): void => {
  if (!candidate) {
    return;
  }

  if (!collection.includes(candidate)) {
    collection.push(candidate);
  }
};

const resolveTenantIdentifiersFromMetadata = (metadata: Record<string, unknown>): string[] => {
  const identifiers: string[] = [];

  const directKeys = ['tenantId', 'tenant_id', 'tenantSlug', 'tenant'];
  directKeys.forEach((key) => pushUnique(identifiers, readString(metadata[key])));

  const nestedPaths: string[][] = [
    ['tenant', 'id'],
    ['tenant', 'tenantId'],
    ['tenant', 'slug'],
    ['tenant', 'code'],
    ['tenant', 'slugId'],
    ['context', 'tenantId'],
    ['context', 'tenant', 'id'],
    ['context', 'tenant', 'slug'],
    ['context', 'tenant', 'tenantId'],
    ['context', 'tenantSlug'],
    ['broker', 'tenantId'],
    ['integration', 'tenantId'],
    ['integration', 'tenant', 'id'],
    ['integration', 'tenant', 'slug'],
    ['integration', 'tenant', 'tenantId'],
    ['session', 'tenantId'],
  ];

  nestedPaths.forEach((path) => pushUnique(identifiers, readNestedString(metadata, path)));

  return identifiers;
};

const resolveSessionIdFromMetadata = (metadata: Record<string, unknown>): string | null => {
  const candidates: Array<string | null> = [
    readString(metadata['sessionId']),
    readString(metadata['session_id']),
    readNestedString(metadata, ['session', 'id']),
    readNestedString(metadata, ['session', 'sessionId']),
    readNestedString(metadata, ['connection', 'sessionId']),
    readNestedString(metadata, ['broker', 'sessionId']),
  ];

  return candidates.find((candidate) => Boolean(candidate)) ?? null;
};

const resolveBrokerIdFromMetadata = (metadata: Record<string, unknown>): string | null => {
  const candidates: Array<string | null> = [
    readString(metadata['brokerId']),
    readString(metadata['broker_id']),
    readNestedString(metadata, ['broker', 'id']),
    readNestedString(metadata, ['broker', 'sessionId']),
    resolveSessionIdFromMetadata(metadata),
  ];

  return candidates.find((candidate) => Boolean(candidate)) ?? null;
};

const resolveInstanceDisplayNameFromMetadata = (
  metadata: Record<string, unknown>,
  tenantName: string | null | undefined,
  instanceId: string
): string => {
  const candidates: Array<string | null> = [
    readString(metadata['instanceName']),
    readString(metadata['instanceFriendlyName']),
    readString(metadata['instanceDisplayName']),
    readNestedString(metadata, ['instance', 'name']),
    readNestedString(metadata, ['instance', 'displayName']),
    readNestedString(metadata, ['instance', 'friendlyName']),
    readNestedString(metadata, ['connection', 'name']),
    readNestedString(metadata, ['session', 'name']),
    readString(metadata['connectionName']),
    tenantName ? `WhatsApp • ${tenantName}` : null,
    `WhatsApp • ${instanceId}`,
  ];

  return candidates.find((candidate) => Boolean(candidate)) ?? `WhatsApp • ${instanceId}`;
};

type WhatsAppInstanceRecord = Awaited<ReturnType<typeof prisma.whatsAppInstance.findUnique>>;

const attemptAutoProvisionWhatsAppInstance = async ({
  instanceId,
  metadata,
  requestId,
  simpleMode,
}: {
  instanceId: string;
  metadata: Record<string, unknown>;
  requestId: string | null;
  simpleMode: boolean;
}): Promise<WhatsAppInstanceRecord | null> => {
  if (!simpleMode) {
    return null;
  }

  const tenantIdentifiers = resolveTenantIdentifiersFromMetadata(metadata);

  if (tenantIdentifiers.length === 0) {
    logger.warn('🎯 LeadEngine • WhatsApp :: 🔍 Instância inbound sem tenant identificável', {
      instanceId,
      requestId,
    });
    return null;
  }

  const tenant = await prisma.tenant.findFirst({
    where: {
      OR: tenantIdentifiers.flatMap((identifier) => [
        { id: identifier },
        { slug: identifier },
      ]),
    },
  });

  if (!tenant) {
    logger.warn('🎯 LeadEngine • WhatsApp :: 🔍 Tenant não localizado para autoprov de instância', {
      instanceId,
      requestId,
      tenantIdentifiers,
    });
    return null;
  }

  const brokerId = resolveBrokerIdFromMetadata(metadata) ?? instanceId;
  const sessionId = resolveSessionIdFromMetadata(metadata);
  const displayName = resolveInstanceDisplayNameFromMetadata(metadata, tenant.name, instanceId);

  const brokerLookupWhere: Prisma.WhatsAppInstanceWhereInput = { brokerId };

  if (tenant.id) {
    brokerLookupWhere.tenantId = tenant.id;
  }

  const existingByBroker = await prisma.whatsAppInstance.findFirst({ where: brokerLookupWhere });

  if (existingByBroker) {
    logger.warn('🎯 LeadEngine • WhatsApp :: 🔁 Reutilizando instância existente localizada por broker', {
      instanceId,
      tenantId: existingByBroker.tenantId,
      brokerId,
      requestId,
    });
    return existingByBroker;
  }

  try {
    const created = await prisma.whatsAppInstance.create({
      data: {
        id: instanceId,
        tenantId: tenant.id,
        name: displayName,
        brokerId,
        status: 'connected',
        connected: true,
        metadata: {
          autopProvisionedAt: new Date().toISOString(),
          autopProvisionSource: 'inbound-simple-mode',
          autopProvisionRequestId: requestId ?? null,
          autopProvisionTenantIdentifiers: tenantIdentifiers,
          autopProvisionSessionId: sessionId ?? null,
          autopProvisionBrokerId: brokerId,
        },
      },
    });

    logger.info('🎯 LeadEngine • WhatsApp :: 🆕 Instância provisionada automaticamente', {
      instanceId,
      tenantId: tenant.id,
      brokerId,
      requestId,
    });

    return created;
  } catch (error) {
    if (isUniqueViolation(error)) {
<<<<<<< HEAD
      const existingById = await prisma.whatsAppInstance.findUnique({ where: { id: instanceId } });
      if (existingById) {
        logger.warn('🎯 LeadEngine • WhatsApp :: 🔁 Reutilizando instância existente após colisão de id', {
          instanceId,
          tenantId: existingById.tenantId,
          brokerId,
          requestId,
        });
        return existingById;
      }

      const existing = await prisma.whatsAppInstance.findFirst({ where: brokerLookupWhere });
=======
      const existing =
        (await prisma.whatsAppInstance.findUnique({
          where: {
            tenantId_brokerId: {
              tenantId: tenant.id,
              brokerId,
            },
          },
        })) ??
        (await prisma.whatsAppInstance.findUnique({ where: { brokerId } }));
>>>>>>> d48992dd
      if (existing) {
        logger.warn('🎯 LeadEngine • WhatsApp :: 🔁 Reutilizando instância existente após colisão de broker', {
          instanceId,
          tenantId: existing.tenantId,
          brokerId,
          requestId,
        });
        return existing;
      }
    }

    logger.error('🎯 LeadEngine • WhatsApp :: ❌ Falha ao autoprov instância', {
      error: mapErrorForLog(error),
      instanceId,
      tenantId: tenant.id,
      brokerId,
      requestId,
    });
    return null;
  }
};

const pruneDedupeCache = (now: number): void => {
  if (dedupeCache.size === 0) {
    return;
  }

  let removedExpiredEntries = 0;

  for (const [key, storedAt] of dedupeCache.entries()) {
    if (storedAt.expiresAt <= now) {
      dedupeCache.delete(key);
      removedExpiredEntries += 1;
    }
  }

  if (dedupeCache.size > MAX_DEDUPE_CACHE_SIZE) {
    const sizeBefore = dedupeCache.size;
    dedupeCache.clear();
    logger.warn('whatsappInbound.dedupeCache.massivePurge', {
      maxSize: MAX_DEDUPE_CACHE_SIZE,
      removedExpiredEntries,
      sizeBefore,
    });
  }
};

interface InboundContactDetails {
  phone?: string | null;
  name?: string | null;
  document?: string | null;
  registrations?: string[] | null;
  avatarUrl?: string | null;
  pushName?: string | null;
}

interface InboundMessageDetails {
  id?: string | null;
  type?: string | null;
  text?: unknown;
  metadata?: Record<string, unknown> | null;
  conversation?: unknown;
  extendedTextMessage?: unknown;
  imageMessage?: unknown;
  videoMessage?: unknown;
  audioMessage?: unknown;
  documentMessage?: unknown;
  contactsArrayMessage?: unknown;
  locationMessage?: unknown;
  templateButtonReplyMessage?: unknown;
  buttonsResponseMessage?: unknown;
  stickerMessage?: unknown;
  key?: {
    id?: string | null;
    remoteJid?: string | null;
  } | null;
  messageTimestamp?: number | null;
}

export interface InboundWhatsAppEvent {
  id: string;
  instanceId: string;
  direction: 'INBOUND' | 'OUTBOUND';
  chatId: string | null;
  externalId?: string | null;
  timestamp: string | null;
  contact: InboundContactDetails;
  message: InboundMessageDetails;
  metadata?: Record<string, unknown> | null;
  tenantId?: string | null;
  sessionId?: string | null;
}

export interface InboundWhatsAppEnvelopeBase {
  origin: string;
  instanceId: string;
  chatId: string | null;
  tenantId: string | null;
  dedupeTtlMs?: number;
  raw?: Record<string, unknown> | null;
}

export interface InboundWhatsAppEnvelopeMessage extends InboundWhatsAppEnvelopeBase {
  message: {
    kind: 'message';
    id: string | null;
    externalId?: string | null;
    brokerMessageId?: string | null;
    timestamp: string | null;
    direction: 'INBOUND' | 'OUTBOUND';
    contact: InboundContactDetails;
    payload: InboundMessageDetails;
    metadata?: Record<string, unknown> | null;
  };
}

export interface InboundWhatsAppEnvelopeUpdate extends InboundWhatsAppEnvelopeBase {
  message: {
    kind: 'update';
    id: string;
    status?: string | null;
    timestamp?: string | null;
    metadata?: Record<string, unknown> | null;
  };
}

export type InboundWhatsAppEnvelope = InboundWhatsAppEnvelopeMessage | InboundWhatsAppEnvelopeUpdate;

const isMessageEnvelope = (
  envelope: InboundWhatsAppEnvelope
): envelope is InboundWhatsAppEnvelopeMessage => envelope.message.kind === 'message';

const sanitizePhone = (value?: string | null): string | undefined => {
  if (!value) {
    return undefined;
  }
  const digits = value.replace(/\D/g, '');
  if (digits.length < 10) {
    return undefined;
  }
  return `+${digits.replace(/^\+/, '')}`;
};

const sanitizeDocument = (value?: string | null, fallback?: string): string => {
  const candidate = (value ?? '').replace(/\D/g, '');
  if (candidate.length >= 4) {
    return candidate;
  }
  const fallbackDigits = (fallback ?? '').replace(/\D/g, '');
  if (fallbackDigits.length >= 4) {
    return fallbackDigits;
  }
  return fallback ?? `wa-${randomUUID()}`;
};

const uniqueStringList = (values?: string[] | null): string[] => {
  if (!Array.isArray(values)) {
    return [];
  }

  const normalized: string[] = [];
  const seen = new Set<string>();

  values.forEach((entry) => {
    if (typeof entry !== 'string') {
      return;
    }
    const trimmed = entry.trim();
    if (!trimmed || seen.has(trimmed)) {
      return;
    }
    seen.add(trimmed);
    normalized.push(trimmed);
  });

  return normalized;
};

const pickPreferredName = (...values: Array<unknown>): string | null => {
  for (const value of values) {
    if (typeof value !== 'string') {
      continue;
    }
    const trimmed = value.trim();
    if (trimmed.length > 0) {
      return trimmed;
    }
  }
  return null;
};

const shouldSkipByLocalDedupe = (key: string, now: number, ttlMs: number): boolean => {
  pruneDedupeCache(now);

  const entry = dedupeCache.get(key);
  if (entry && entry.expiresAt > now) {
    return true;
  }

  const expiresAt = now + ttlMs;
  dedupeCache.set(key, { expiresAt });
  return false;
};

export const shouldSkipByDedupe = async (key: string, now: number, ttlMs = DEFAULT_DEDUPE_TTL_MS): Promise<boolean> => {
  if (ttlMs <= 0) {
    return false;
  }

  if (dedupeBackend) {
    if (await dedupeBackend.has(key)) {
      return true;
    }

    try {
      await dedupeBackend.set(key, ttlMs);
    } catch (error) {
      logger.warn('whatsappInbound.dedupeCache.redisFallback', {
        key,
        ttlMs,
        error: mapErrorForLog(error),
      });
      return shouldSkipByLocalDedupe(key, now, ttlMs);
    }

    return false;
  }

  return shouldSkipByLocalDedupe(key, now, ttlMs);
};

const mapErrorForLog = (error: unknown) =>
  error instanceof Error ? { message: error.message, stack: error.stack } : error;

const emitPassthroughRealtimeUpdates = async ({
  tenantId,
  ticketId,
  instanceId,
  message,
  ticketWasCreated,
}: {
  tenantId: string;
  ticketId: string;
  instanceId: string | null;
  message: PassthroughMessage;
  ticketWasCreated: boolean;
}) => {
  try {
    const ticketRecord = await prisma.ticket.findUnique({ where: { id: ticketId } });

    if (!ticketRecord) {
      logger.warn('passthrough: skipped realtime updates due to missing ticket record', {
        tenantId,
        ticketId,
      });
      return;
    }

    const agreementId = resolveTicketAgreementId(ticketRecord);

    const ticketPayload = {
      tenantId,
      ticketId: ticketRecord.id,
      agreementId,
      instanceId: instanceId ?? null,
      messageId: message.id,
      providerMessageId: message.externalId ?? null,
      ticketStatus: ticketRecord.status,
      ticketUpdatedAt: ticketRecord.updatedAt?.toISOString?.() ?? new Date().toISOString(),
      ticket: ticketRecord,
    };

    emitToTicket(ticketRecord.id, 'tickets.updated', ticketPayload);
    emitToTenant(tenantId, 'tickets.updated', ticketPayload);
    if (agreementId) {
      emitToAgreement(agreementId, 'tickets.updated', ticketPayload);
    }

    if (ticketWasCreated) {
      emitToTicket(ticketRecord.id, 'tickets.new', ticketPayload);
      emitToTenant(tenantId, 'tickets.new', ticketPayload);
      if (agreementId) {
        emitToAgreement(agreementId, 'tickets.new', ticketPayload);
      }
    }
  } catch (error) {
    logger.error('passthrough: failed to emit ticket realtime events', {
      error: mapErrorForLog(error),
      tenantId,
      ticketId,
    });
  }
};

const provisionDefaultQueueForTenant = async (tenantId: string): Promise<string | null> => {
  try {
    const queue = await prisma.queue.upsert({
      where: {
        tenantId_name: {
          tenantId,
          name: DEFAULT_QUEUE_FALLBACK_NAME,
        },
      },
      update: {
        description: DEFAULT_QUEUE_FALLBACK_DESCRIPTION,
        isActive: true,
      },
      create: {
        tenantId,
        name: DEFAULT_QUEUE_FALLBACK_NAME,
        description: DEFAULT_QUEUE_FALLBACK_DESCRIPTION,
        color: '#2563EB',
        orderIndex: 0,
      },
    });

    queueCacheByTenant.set(tenantId, {
      id: queue.id,
      expires: Date.now() + DEFAULT_QUEUE_CACHE_TTL_MS,
    });

    logger.info('🎯 LeadEngine • WhatsApp :: 🧱 Fila padrão provisionada automaticamente', {
      tenantId,
      queueId: queue.id,
    });

    return queue.id;
  } catch (error) {
    logger.error('🎯 LeadEngine • WhatsApp :: ⚠️ Falha ao provisionar fila padrão', {
      error: mapErrorForLog(error),
      tenantId,
    });
    return null;
  }
};

const provisionFallbackCampaignForInstance = async (
  tenantId: string,
  instanceId: string
) => {
  try {
    const campaign = await prisma.campaign.upsert({
      where: {
        tenantId_agreementId_whatsappInstanceId: {
          tenantId,
          agreementId: `${DEFAULT_CAMPAIGN_FALLBACK_AGREEMENT_PREFIX}:${instanceId}`,
          whatsappInstanceId: instanceId,
        },
      },
      update: {
        status: 'active',
        name: DEFAULT_CAMPAIGN_FALLBACK_NAME,
        agreementName: DEFAULT_CAMPAIGN_FALLBACK_NAME,
        metadata: {
          fallback: true,
          source: 'whatsapp-inbound',
        } as Prisma.InputJsonValue,
      },
      create: {
        tenantId,
        name: DEFAULT_CAMPAIGN_FALLBACK_NAME,
        agreementId: `${DEFAULT_CAMPAIGN_FALLBACK_AGREEMENT_PREFIX}:${instanceId}`,
        agreementName: DEFAULT_CAMPAIGN_FALLBACK_NAME,
        whatsappInstanceId: instanceId,
        status: 'active',
        metadata: {
          fallback: true,
          source: 'whatsapp-inbound',
        } as Prisma.InputJsonValue,
      },
    });

    logger.info('🎯 LeadEngine • WhatsApp :: 🧱 Campanha fallback provisionada automaticamente', {
      tenantId,
      instanceId,
      campaignId: campaign.id,
    });

    return campaign;
  } catch (error) {
    logger.error('🎯 LeadEngine • WhatsApp :: ⚠️ Falha ao provisionar campanha fallback', {
      error: mapErrorForLog(error),
      tenantId,
      instanceId,
    });
    return null;
  }
};

const isForeignKeyError = (error: unknown): boolean => {
  if (error instanceof Prisma.PrismaClientKnownRequestError && error.code === 'P2003') {
    return true;
  }

  if (typeof error === 'object' && error !== null) {
    const code = (error as { code?: unknown }).code;
    if (code === 'P2003') {
      return true;
    }

    const cause = (error as { cause?: unknown }).cause;
    if (cause && cause !== error && isForeignKeyError(cause)) {
      return true;
    }
  }

  return false;
};

const isUniqueViolation = (error: unknown): boolean => {
  if (error instanceof Prisma.PrismaClientKnownRequestError && error.code === 'P2002') {
    return true;
  }

  if (typeof error === 'object' && error !== null) {
    const code = (error as { code?: unknown }).code;
    if (code === 'P2002') {
      return true;
    }

    const cause = (error as { cause?: unknown }).cause;
    if (cause && cause !== error && isUniqueViolation(cause)) {
      return true;
    }
  }

  return false;
};

const isMissingQueueError = (error: unknown): boolean => {
  if (!error) {
    return false;
  }

  if (error instanceof NotFoundError) {
    return true;
  }

  if (isForeignKeyError(error)) {
    return true;
  }

  if (typeof error === 'object' && error !== null) {
    if (error instanceof Error && error.name === 'NotFoundError') {
      return true;
    }

    const cause = (error as { cause?: unknown }).cause;
    if (cause && cause !== error) {
      return isMissingQueueError(cause);
    }
  }

  return false;
};

const getDefaultQueueId = async (tenantId: string): Promise<string | null> => {
  const now = Date.now();
  const cached = queueCacheByTenant.get(tenantId);

  if (cached) {
    if (cached.expires <= now) {
      queueCacheByTenant.delete(tenantId);
    } else {
      const existingQueue = await prisma.queue.findUnique({ where: { id: cached.id } });
      if (existingQueue) {
        return cached.id;
      }
      queueCacheByTenant.delete(tenantId);
    }
  }

  const queue = await prisma.queue.findFirst({
    where: { tenantId },
    orderBy: [{ orderIndex: 'asc' }, { createdAt: 'asc' }],
  });

  if (!queue) {
    return provisionDefaultQueueForTenant(tenantId);
  }

  queueCacheByTenant.set(tenantId, {
    id: queue.id,
    expires: Date.now() + DEFAULT_QUEUE_CACHE_TTL_MS,
  });
  return queue.id;
};

const ensureContact = async (
  tenantId: string,
  {
    phone,
    name,
    document,
    registrations,
    timestamp,
    avatar,
  }: {
    phone?: string;
    name?: string | null;
    document?: string;
    registrations?: string[];
    timestamp?: string | null;
    avatar?: string | null;
  }
) => {
  const interactionDate = timestamp ? new Date(timestamp) : new Date();
  const interactionTimestamp = interactionDate.getTime();
  const interactionIso = interactionDate.toISOString();

  let contact = null;

  if (phone) {
    contact = await prisma.contact.findUnique({
      where: {
        tenantId_phone: {
          tenantId,
          phone,
        },
      },
    });
  }

  if (!contact && document) {
    contact = await prisma.contact.findFirst({
      where: {
        tenantId,
        document,
      },
    });
  }

  const tags = Array.from(
    new Set([...(contact?.tags ?? []), 'whatsapp', 'inbound'])
  );

  const customFieldsSource =
    typeof contact?.customFields === 'object' && contact?.customFields !== null
      ? (contact.customFields as Record<string, unknown>)
      : {};

  const customFieldsRecord: Record<string, unknown> = {
    ...customFieldsSource,
    source: 'whatsapp',
    lastInboundChannel: 'whatsapp',
  };

  if (registrations && registrations.length > 0) {
    customFieldsRecord.registrations = registrations;
  } else if (!('registrations' in customFieldsRecord)) {
    customFieldsRecord.registrations = [];
  }

  if (!('consent' in customFieldsRecord)) {
    customFieldsRecord.consent = {
      granted: true,
      base: 'legitimate_interest',
      grantedAt: interactionDate.toISOString(),
    };
  }

  const parseTimestamp = (value: unknown): number | null => {
    if (typeof value === 'string') {
      const parsed = Date.parse(value);
      return Number.isNaN(parsed) ? null : parsed;
    }
    if (typeof value === 'number' && Number.isFinite(value)) {
      return value;
    }
    return null;
  };

  const currentFirstInbound = parseTimestamp(customFieldsRecord['firstInboundAt']);
  if (currentFirstInbound === null || interactionTimestamp < currentFirstInbound) {
    customFieldsRecord['firstInboundAt'] = interactionIso;
  }

  const currentLastInbound = parseTimestamp(customFieldsRecord['lastInboundAt']);
  if (currentLastInbound === null || interactionTimestamp >= currentLastInbound) {
    customFieldsRecord['lastInboundAt'] = interactionIso;
  }

  const contactData = {
    name: name && name.trim().length > 0 ? name.trim() : contact?.name ?? 'Contato WhatsApp',
    phone: phone ?? contact?.phone ?? null,
    document: document ?? contact?.document ?? null,
    avatar: avatar ?? contact?.avatar ?? null,
    tags,
    customFields: customFieldsRecord as Prisma.InputJsonValue,
    lastInteractionAt: interactionDate,
  };

  if (contact) {
    contact = await prisma.contact.update({
      where: { id: contact.id },
      data: contactData,
    });
  } else {
    contact = await prisma.contact.create({
      data: {
        tenantId,
        ...contactData,
      },
    });
  }

  return contact;
};

const ensureTicketForContact = async (
  tenantId: string,
  contactId: string,
  queueId: string,
  subject: string,
  metadata: Record<string, unknown>
): Promise<string | null> => {
  const createTicketWithQueue = async (targetQueueId: string) =>
    createTicketService({
      tenantId,
      contactId,
      queueId: targetQueueId,
      channel: 'WHATSAPP',
      priority: 'NORMAL',
      subject,
      tags: ['whatsapp', 'inbound'],
      metadata,
    });

  try {
    const ticket = await createTicketWithQueue(queueId);
    return ticket.id;
  } catch (error: unknown) {
    if (error instanceof ConflictError) {
      const conflict = error as ConflictError;
      const details = (conflict.details ?? {}) as Record<string, unknown>;
      const existingTicketId =
        typeof details.existingTicketId === 'string'
          ? details.existingTicketId
          : undefined;
      if (existingTicketId) {
        return existingTicketId;
      }
    }

    if (isMissingQueueError(error)) {
      queueCacheByTenant.delete(tenantId);
      const refreshedQueueId = await getDefaultQueueId(tenantId);

      if (refreshedQueueId) {
        try {
          const ticket = await createTicketWithQueue(refreshedQueueId);
          return ticket.id;
        } catch (retryError) {
          if (retryError instanceof ConflictError) {
            const conflict = retryError as ConflictError;
            const details = (conflict.details ?? {}) as Record<string, unknown>;
            const existingTicketId =
              typeof details.existingTicketId === 'string'
                ? details.existingTicketId
                : undefined;
            if (existingTicketId) {
              return existingTicketId;
            }
          }

          logger.error('Failed to ensure WhatsApp ticket for contact after queue refresh', {
            error: mapErrorForLog(retryError),
            tenantId,
            contactId,
          });
          return null;
        }
      }
    }

    logger.error('Failed to ensure WhatsApp ticket for contact', {
      error: mapErrorForLog(error),
      tenantId,
      contactId,
    });
    return null;
  }
};

const emitRealtimeUpdatesForInbound = async ({
  tenantId,
  ticketId,
  instanceId,
  message,
  providerMessageId,
}: {
  tenantId: string;
  ticketId: string;
  instanceId: string;
  message: Awaited<ReturnType<typeof sendMessageService>>;
  providerMessageId: string | null;
}) => {
  try {
    const ticket = await prisma.ticket.findUnique({ where: { id: ticketId } });

    if (!ticket) {
      logger.warn('Inbound realtime event skipped: ticket record missing', {
        tenantId,
        ticketId,
        messageId: message.id,
      });
      return;
    }

    const agreementId = resolveTicketAgreementId(ticket);

    const ticketPayload = {
      tenantId,
      ticketId,
      agreementId,
      instanceId,
      messageId: message.id,
      providerMessageId,
      ticketStatus: ticket.status,
      ticketUpdatedAt: ticket.updatedAt?.toISOString?.() ?? new Date().toISOString(),
      ticket,
    };

    emitToTicket(ticketId, 'tickets.updated', ticketPayload);
    emitToTenant(tenantId, 'tickets.updated', ticketPayload);
    if (agreementId) {
      emitToAgreement(agreementId, 'tickets.updated', ticketPayload);
    }

    const messageMetadata =
      message.metadata && typeof message.metadata === 'object'
        ? (message.metadata as Record<string, unknown>)
        : {};
    const eventMetadata =
      messageMetadata.eventMetadata && typeof messageMetadata.eventMetadata === 'object'
        ? (messageMetadata.eventMetadata as Record<string, unknown>)
        : {};
    const requestId =
      typeof eventMetadata.requestId === 'string' && eventMetadata.requestId.trim().length > 0
        ? eventMetadata.requestId
        : null;

    logger.info('🎯 LeadEngine • WhatsApp :: 🔔 Eventos realtime propagados', {
      requestId,
      tenantId,
      ticketId,
      messageId: message.id,
      providerMessageId,
      agreementId,
    });
  } catch (error) {
    logger.error('Failed to emit realtime updates for inbound WhatsApp message', {
      error: mapErrorForLog(error),
      tenantId,
      ticketId,
      messageId: message.id,
    });
  }
};

const upsertLeadFromInbound = async ({
  tenantId,
  contactId,
  ticketId,
  instanceId,
  providerMessageId,
  message,
}: {
  tenantId: string;
  contactId: string;
  ticketId: string;
  instanceId: string;
  providerMessageId: string | null;
  message: Awaited<ReturnType<typeof sendMessageService>>;
}) => {
  const lastContactAt =
    message.createdAt instanceof Date ? message.createdAt : new Date();

  const messageMetadata =
    message.metadata && typeof message.metadata === 'object'
      ? (message.metadata as Record<string, unknown>)
      : {};
  const eventMetadata =
    messageMetadata.eventMetadata && typeof messageMetadata.eventMetadata === 'object'
      ? (messageMetadata.eventMetadata as Record<string, unknown>)
      : {};
  const messageRequestId =
    typeof eventMetadata.requestId === 'string' && eventMetadata.requestId.trim().length > 0
      ? eventMetadata.requestId
      : null;
  const preview =
    typeof message.content === 'string' && message.content.trim().length > 0
      ? message.content.trim().slice(0, 140)
      : null;

  const existingLead = await prisma.lead.findFirst({
    where: {
      tenantId,
      contactId,
    },
  });

  const lead = existingLead
    ? await prisma.lead.update({
        where: { id: existingLead.id },
        data: { lastContactAt },
      })
    : await prisma.lead.create({
        data: {
          tenantId,
          contactId,
          status: 'NEW',
          source: 'WHATSAPP',
          lastContactAt,
        },
      });

  leadLastContactGauge.set(
    { tenantId, leadId: lead.id },
    lastContactAt.getTime()
  );

  const metadata: Record<string, unknown> = {
    ticketId,
    instanceId,
    providerMessageId,
    messageId: message.id,
    contactId,
    direction: message.direction,
  };

  if (preview) {
    metadata.preview = preview;
  }

  if (messageRequestId) {
    metadata.requestId = messageRequestId;
  }

  const existingLeadActivity = await prisma.leadActivity.findFirst({
    where: {
      tenantId,
      leadId: lead.id,
      type: 'WHATSAPP_REPLIED',
      metadata: {
        path: ['messageId'],
        equals: message.id,
      },
    },
  });

  if (existingLeadActivity) {
    logger.info('🎯 LeadEngine • WhatsApp :: ♻️ Lead activity reaproveitada', {
      tenantId,
      leadId: lead.id,
      ticketId,
      messageId: message.id,
    });
    return { lead, leadActivity: existingLeadActivity };
  }

  const leadActivity = await prisma.leadActivity.create({
    data: {
      tenantId,
      leadId: lead.id,
      type: 'WHATSAPP_REPLIED',
      title: 'Mensagem recebida pelo WhatsApp',
      metadata: metadata as Prisma.InputJsonValue,
      occurredAt: lastContactAt,
    },
  });

  const realtimeEnvelope = {
    tenantId,
    ticketId,
    instanceId,
    providerMessageId,
    message,
    lead,
    leadActivity,
  };

  try {
    emitToTenant(tenantId, 'leads.updated', realtimeEnvelope);
    emitToTicket(ticketId, 'leads.updated', realtimeEnvelope);
  } catch (error) {
    logger.error('Failed to emit lead realtime updates for inbound WhatsApp message', {
      error: mapErrorForLog(error),
      tenantId,
      ticketId,
      leadId: lead.id,
      messageId: message.id,
    });
  }

  try {
    emitToTenant(tenantId, 'leadActivities.new', realtimeEnvelope);
    emitToTicket(ticketId, 'leadActivities.new', realtimeEnvelope);
  } catch (error) {
    logger.error('Failed to emit lead activity realtime updates for inbound WhatsApp message', {
      error: mapErrorForLog(error),
      tenantId,
      ticketId,
      leadId: lead.id,
      messageId: message.id,
    });
  }

  return { lead, leadActivity };
};

export const __testing = {
  DEFAULT_DEDUPE_TTL_MS,
  MAX_DEDUPE_CACHE_SIZE,
  DEFAULT_QUEUE_CACHE_TTL_MS,
  dedupeCache,
  configureInboundDedupeBackend,
  queueCacheByTenant,
  resolveTenantIdentifiersFromMetadata,
  resolveBrokerIdFromMetadata,
  resolveSessionIdFromMetadata,
  resolveInstanceDisplayNameFromMetadata,
  attemptAutoProvisionWhatsAppInstance,
  pruneDedupeCache,
  getDefaultQueueId,
  ensureTicketForContact,
  upsertLeadFromInbound,
  emitPassthroughRealtimeUpdates,
  emitRealtimeUpdatesForInbound,
  provisionFallbackCampaignForInstance,
};

const resolveEnvelopeChatId = (
  envelope: InboundWhatsAppEnvelopeMessage
): string | null => {
  const provided = readString(envelope.chatId);
  if (provided) {
    return provided;
  }

  const payloadRecord = toRecord(envelope.message.payload);
  if (payloadRecord.chatId) {
    const candidate = readString(payloadRecord.chatId);
    if (candidate) {
      return candidate;
    }
  }

  const keyRecord = toRecord(payloadRecord.key);
  return readString(keyRecord.remoteJid) ?? readString(keyRecord.jid) ?? null;
};

const resolveEnvelopeMessageId = (
  envelope: InboundWhatsAppEnvelopeMessage
): string | null => {
  const payloadRecord = toRecord(envelope.message.payload);
  const keyRecord = toRecord(payloadRecord.key);

  return (
    readString(envelope.message.externalId) ??
    readString(envelope.message.brokerMessageId) ??
    readString(envelope.message.id) ??
    readString(payloadRecord.id) ??
    readString(keyRecord.id)
  );
};

const mergeEnvelopeMetadata = (
  envelope: InboundWhatsAppEnvelopeMessage,
  chatId: string | null
): Record<string, unknown> => {
  const base = toRecord(envelope.message.metadata);

  if (!base.chatId && chatId) {
    base.chatId = chatId;
  }
  if (!base.tenantId && envelope.tenantId) {
    base.tenantId = envelope.tenantId;
  }
  if (!base.instanceId) {
    base.instanceId = envelope.instanceId;
  }
  if (envelope.raw && !base.rawEnvelope) {
    base.rawEnvelope = envelope.raw;
  }

  return base;
};

export const ingestInboundWhatsAppMessage = async (
  envelope: InboundWhatsAppEnvelope
): Promise<boolean> => {
  if (!isMessageEnvelope(envelope)) {
    logger.debug('whatsappInbound.ingest.skipUpdateEvent', {
      origin: envelope.origin,
      instanceId: envelope.instanceId,
      updateId: envelope.message.id,
    });
    return false;
  }

  const messageEnvelope: InboundWhatsAppEnvelopeMessage = envelope;

  const tenantId = messageEnvelope.tenantId ?? DEFAULT_TENANT_ID;
  const chatId = resolveEnvelopeChatId(messageEnvelope);
  const messageId = resolveEnvelopeMessageId(messageEnvelope) ?? randomUUID();
  const now = Date.now();
  const dedupeTtlMs = messageEnvelope.dedupeTtlMs ?? DEFAULT_DEDUPE_TTL_MS;
  const keyChatId = chatId ?? '__unknown__';
  const dedupeKey = `${tenantId}:${messageEnvelope.instanceId}:${keyChatId}:${messageId}`;

  if (await shouldSkipByDedupe(dedupeKey, now, dedupeTtlMs)) {
    logger.info('whatsappInbound.ingest.dedupeSkip', {
      origin: messageEnvelope.origin,
      instanceId: messageEnvelope.instanceId,
      tenantId,
      chatId: keyChatId,
      messageId,
      dedupeKey,
      dedupeTtlMs,
    });
    return false;
  }

  const metadata = mergeEnvelopeMetadata(messageEnvelope, chatId);

  const event: InboundWhatsAppEvent = {
    id: messageEnvelope.message.id ?? messageId,
    instanceId: messageEnvelope.instanceId,
    direction: messageEnvelope.message.direction,
    chatId,
    externalId: messageEnvelope.message.externalId ?? messageId,
    timestamp: messageEnvelope.message.timestamp ?? null,
    contact: messageEnvelope.message.contact ?? {},
    message: messageEnvelope.message.payload,
    metadata,
    tenantId,
    sessionId: readString(metadata.sessionId),
  };

  const passthroughMode = isWhatsappPassthroughModeEnabled();
  const simpleMode = passthroughMode || isWhatsappInboundSimpleModeEnabled();

  if (passthroughMode) {
    await handlePassthroughIngest(event);
    return true;
  }

  await processStandardInboundEvent(event, now, { passthroughMode, simpleMode });
  return true;
};

const processStandardInboundEvent = async (
  event: InboundWhatsAppEvent,
  now: number,
  {
    passthroughMode,
    simpleMode,
  }: {
    passthroughMode: boolean;
    simpleMode: boolean;
  }
): Promise<void> => {
  const {
    instanceId,
    contact,
    message,
    timestamp,
    direction,
    chatId,
    externalId,
    tenantId: eventTenantId,
    sessionId: eventSessionId,
  } = event;

  const normalizedPhone = sanitizePhone(contact.phone);
  const document = sanitizeDocument(contact.document, normalizedPhone);
  const metadataRecord = toRecord(event.metadata);
  const requestId = readString(metadataRecord['requestId']);
  const resolvedBrokerId = resolveBrokerIdFromMetadata(metadataRecord);
  const metadataContact = toRecord(metadataRecord.contact);
  const metadataPushName = readString(metadataContact['pushName']) ?? readString(metadataRecord['pushName']);
  const resolvedAvatar = [
    contact.avatarUrl,
    metadataContact.avatarUrl,
    metadataContact.profilePicUrl,
    metadataContact.profilePicture,
  ].find((value): value is string => typeof value === 'string' && value.trim().length > 0);
  const resolvedName = pickPreferredName(
    contact.name,
    contact.pushName,
    metadataPushName
  );

  const normalizedEventTenantId =
    typeof eventTenantId === 'string' && eventTenantId.trim().length > 0 ? eventTenantId.trim() : null;
  const metadataTenantId = readString(metadataRecord['tenantId']);
  const tenantIdForBrokerLookup = normalizedEventTenantId ?? metadataTenantId ?? null;

  metadataRecord.direction = direction;
  if (chatId && !metadataRecord.chatId) {
    metadataRecord.chatId = chatId;
  }
  if (eventTenantId && !metadataRecord.tenantId) {
    metadataRecord.tenantId = eventTenantId;
  }
  if (eventSessionId && !metadataRecord.sessionId) {
    metadataRecord.sessionId = eventSessionId;
  }

  const metadataBroker =
    metadataRecord.broker && typeof metadataRecord.broker === 'object'
      ? (metadataRecord.broker as Record<string, unknown>)
      : null;
  if (metadataBroker) {
    metadataBroker.direction = direction;
    metadataBroker.instanceId = metadataBroker.instanceId ?? instanceId;
  } else {
    metadataRecord.broker = {
      direction,
      instanceId,
    };
  }

  logger.info('🎯 LeadEngine • WhatsApp :: ✉️ Processando mensagem WhatsApp fresquinha', {
    requestId,
    instanceId,
    messageId: message.id ?? null,
    timestamp,
    direction,
    phone: maskPhone(normalizedPhone ?? null),
    document: maskDocument(document),
  });

  let instance: WhatsAppInstanceRecord | null = null;

  if (resolvedBrokerId) {
    const brokerLookupWhere: Prisma.WhatsAppInstanceWhereInput = { brokerId: resolvedBrokerId };

    if (tenantIdForBrokerLookup) {
      brokerLookupWhere.tenantId = tenantIdForBrokerLookup;
    }

    instance = await prisma.whatsAppInstance.findFirst({ where: brokerLookupWhere });
  }

  if (!instance) {
    instance = await prisma.whatsAppInstance.findUnique({ where: { id: instanceId } });
  }

  if (!instance) {
    instance = await attemptAutoProvisionWhatsAppInstance({
      instanceId,
      metadata: metadataRecord,
      requestId,
      simpleMode,
    });
  }

  if (!instance) {
    logger.warn('🎯 LeadEngine • WhatsApp :: 🔍 Instância não encontrada — mensagem inbound estacionada', {
      requestId,
      instanceId,
      messageId: message.id ?? null,
    });
    return;
  }

  const tenantId = instance.tenantId;

  const campaigns = simpleMode
    ? []
    : await prisma.campaign.findMany({
        where: {
          tenantId,
          whatsappInstanceId: instanceId,
          status: 'active',
        },
      });

  if (!campaigns.length && !simpleMode && !passthroughMode) {
    const fallbackCampaign = await provisionFallbackCampaignForInstance(tenantId, instanceId);

    if (fallbackCampaign) {
      campaigns.push(fallbackCampaign);
      logger.warn('🎯 LeadEngine • WhatsApp :: 💤 Nenhuma campanha ativa — fallback provisionado', {
        requestId,
        tenantId,
        instanceId,
        fallbackCampaignId: fallbackCampaign.id,
        messageId: message.id ?? null,
      });
    } else {
      logger.warn('🎯 LeadEngine • WhatsApp :: 💤 Nenhuma campanha ativa para a instância — seguindo mesmo assim', {
        requestId,
        tenantId,
        instanceId,
        messageId: message.id ?? null,
      });
    }
  }

  const leadName = resolvedName ?? 'Contato WhatsApp';
  const registrations = uniqueStringList(contact.registrations || null);
  const leadIdBase = message.id || `${instanceId}:${normalizedPhone ?? document}:${timestamp ?? now}`;

  let queueId = await getDefaultQueueId(tenantId);
  if (!queueId) {
    if (simpleMode) {
      try {
        const fallbackQueue = await prisma.queue.upsert({
          where: {
            tenantId_name: {
              tenantId,
              name: 'WhatsApp • Fallback',
            },
          },
          update: {
            description: 'Fila criada automaticamente em modo simples.',
            isActive: true,
          },
          create: {
            tenantId,
            name: 'WhatsApp • Fallback',
            description: 'Fila criada automaticamente em modo simples.',
            color: '#22C55E',
            orderIndex: 0,
          },
        });
        queueCacheByTenant.set(tenantId, {
          id: fallbackQueue.id,
          expires: Date.now() + DEFAULT_QUEUE_CACHE_TTL_MS,
        });
        queueId = fallbackQueue.id;
        logger.warn('🎯 LeadEngine • WhatsApp :: ⚙️ Modo simples — fila fallback provisionada', {
          requestId,
          tenantId,
          instanceId,
          queueId,
        });
      } catch (error) {
        logger.error('🎯 LeadEngine • WhatsApp :: ❌ Falha ao provisionar fila fallback em modo simples', {
          error: mapErrorForLog(error),
          requestId,
          tenantId,
          instanceId,
        });
      }
    } else {
      logger.error('🎯 LeadEngine • WhatsApp :: 🛎️ Fila padrão ausente e fallback falhou', {
        requestId,
        tenantId,
        instanceId,
      });
      emitToTenant(tenantId, 'whatsapp.queue.missing', {
        tenantId,
        instanceId,
        message: 'Nenhuma fila padrão configurada para receber mensagens inbound.',
      });
      return;
    }
  }

  const contactRecord = await ensureContact(tenantId, {
    phone: normalizedPhone,
    name: leadName,
    document,
    registrations,
    timestamp,
    avatar: resolvedAvatar ?? null,
  });

  const ticketMetadata: Record<string, unknown> = {
    source: 'WHATSAPP',
    instanceId,
    campaignIds: campaigns.map((campaign) => campaign.id),
    pipelineStep: 'follow-up',
  };

  const ticketSubject = contactRecord.name || contactRecord.phone || 'Contato WhatsApp';
  let ticketId: string | null = null;
  if (queueId) {
    ticketId = await ensureTicketForContact(
      tenantId,
      contactRecord.id,
      queueId,
      ticketSubject,
      ticketMetadata
    );
  } else {
    const existingTicket = await prisma.ticket.findFirst({
      where: {
        tenantId,
        contactId: contactRecord.id,
        channel: 'WHATSAPP',
      },
      orderBy: {
        createdAt: 'desc',
      },
    });
    if (existingTicket) {
      ticketId = existingTicket.id;
      logger.warn('🎯 LeadEngine • WhatsApp :: ⚠️ Reutilizando ticket existente por ausência de fila', {
        requestId,
        tenantId,
        instanceId,
        ticketId,
      });
    }
  }

  if (!ticketId) {
    logger.error('🎯 LeadEngine • WhatsApp :: 🚧 Não consegui garantir o ticket para a mensagem inbound', {
      requestId,
      tenantId,
      instanceId,
      messageId: message.id ?? null,
    });
    return;
  }

  const normalizedMessage = normalizeInboundMessage(message as InboundMessageDetails);
  const messageKeyRecord =
    message && typeof message === 'object' && 'key' in message && message.key && typeof message.key === 'object'
      ? (message.key as { id?: string | null })
      : null;
  const messageExternalId =
    readString(externalId) ??
    readString(normalizedMessage.id) ??
    readString((message as InboundMessageDetails).id) ??
    readString(messageKeyRecord?.id) ??
    event.id;

  if (messageExternalId && !metadataRecord.externalId) {
    metadataRecord.externalId = messageExternalId;
  }

  const metadataBrokerRecord =
    metadataRecord.broker && typeof metadataRecord.broker === 'object'
      ? (metadataRecord.broker as Record<string, unknown>)
      : null;
  if (metadataBrokerRecord) {
    if (messageExternalId && !metadataBrokerRecord.messageId) {
      metadataBrokerRecord.messageId = messageExternalId;
    }
    metadataBrokerRecord.direction = direction;
    metadataBrokerRecord.instanceId = metadataBrokerRecord.instanceId ?? instanceId;
  } else if (messageExternalId) {
    metadataRecord.broker = {
      direction,
      instanceId,
      messageId: messageExternalId,
    };
  }

  const brokerTimestamp = normalizedMessage.brokerMessageTimestamp;
  const normalizedTimestamp = (() => {
    if (typeof brokerTimestamp === 'number') {
      return brokerTimestamp > 1_000_000_000_000 ? brokerTimestamp : brokerTimestamp * 1000;
    }
    if (timestamp) {
      const parsed = Date.parse(timestamp);
      return Number.isNaN(parsed) ? null : parsed;
    }
    return null;
  })();

  const dedupeKey = `${tenantId}:${messageExternalId ?? normalizedMessage.id}`;
  if (
    !simpleMode &&
    !passthroughMode &&
    direction === 'INBOUND' &&
    (await shouldSkipByDedupe(dedupeKey, now))
  ) {
    logger.info('🎯 LeadEngine • WhatsApp :: ♻️ Mensagem ignorada (janela de dedupe em ação)', {
      requestId,
      tenantId,
      ticketId,
      brokerMessageId: normalizedMessage.id,
      dedupeKey,
    });
    return;
  }

  let persistedMessage: Awaited<ReturnType<typeof sendMessageService>> | null = null;

  const normalizedMessageMedia =
    normalizedMessage.media && typeof normalizedMessage.media === 'object'
      ? (normalizedMessage.media as Record<string, unknown>)
      : null;
  const timelineMessageType = (() => {
    if (normalizedMessage.type === 'media') {
      const mediaType = readString(normalizedMessageMedia?.mediaType) ?? '';
      if (mediaType === 'image' || mediaType === 'sticker') {
        return 'IMAGE';
      }
      if (mediaType === 'video') {
        return 'VIDEO';
      }
      if (mediaType === 'audio') {
        return 'AUDIO';
      }
      return 'DOCUMENT';
    }

    if (normalizedMessage.type === 'text') {
      return 'TEXT';
    }

    if (normalizedMessage.type === 'unknown') {
      return 'TEXT';
    }

    return normalizedMessage.type;
  })();

  try {
    persistedMessage = await sendMessageService(tenantId, undefined, {
      ticketId,
      content: normalizedMessage.text ?? '[Mensagem]',
      type: timelineMessageType,
      direction,
      externalId: messageExternalId ?? undefined,
      mediaUrl: normalizedMessage.mediaUrl ?? undefined,
      metadata: {
        broker: {
          messageId: messageExternalId ?? normalizedMessage.id,
          clientMessageId: normalizedMessage.clientMessageId,
          conversationId: normalizedMessage.conversationId,
          instanceId,
          campaignIds: campaigns.map((campaign) => campaign.id),
        },
        externalId: messageExternalId ?? undefined,
        media: normalizedMessage.mediaUrl
          ? {
              url: normalizedMessage.mediaUrl,
              mimetype: normalizedMessage.mimetype,
              caption: normalizedMessage.caption,
              size: normalizedMessage.fileSize,
            }
          : undefined,
        location: normalizedMessage.latitude || normalizedMessage.longitude
          ? {
              latitude: normalizedMessage.latitude,
              longitude: normalizedMessage.longitude,
              name: normalizedMessage.locationName,
            }
          : undefined,
        contacts: normalizedMessage.contacts ?? undefined,
        raw: normalizedMessage.raw,
        eventMetadata: event.metadata ?? {},
        receivedAt: normalizedMessage.receivedAt,
        brokerMessageTimestamp: normalizedMessage.brokerMessageTimestamp,
        normalizedTimestamp,
      },
    });
  } catch (error) {
    logger.error('🎯 LeadEngine • WhatsApp :: 💾 Falha ao salvar a mensagem inbound na timeline do ticket', {
      error: mapErrorForLog(error),
      requestId,
      tenantId,
      ticketId,
      messageId: message.id ?? null,
    });
  }

  if (persistedMessage) {
    const providerMessageId = normalizedMessage.id ?? null;
    await emitRealtimeUpdatesForInbound({
      tenantId,
      ticketId,
      instanceId,
      message: persistedMessage,
      providerMessageId,
    });

    let inboundLeadId: string | null = null;

    if (!simpleMode && !passthroughMode && direction === 'INBOUND') {
      try {
        const { lead } = await upsertLeadFromInbound({
          tenantId,
          contactId: contactRecord.id,
          ticketId,
          instanceId,
          providerMessageId,
          message: persistedMessage,
        });
        inboundLeadId = lead.id;
      } catch (error) {
        logger.error('🎯 LeadEngine • WhatsApp :: ⚠️ Falha ao sincronizar lead inbound', {
          error: mapErrorForLog(error),
          requestId,
          tenantId,
          ticketId,
          instanceId,
          contactId: contactRecord.id,
          messageId: persistedMessage.id,
          providerMessageId,
        });
      }
    } else {
      logger.debug('🎯 LeadEngine • WhatsApp :: ℹ️ Modo simples ativo — pulando sincronização de leads/CRM', {
        requestId,
        tenantId,
        ticketId,
        messageId: persistedMessage.id,
      });
    }

    inboundMessagesProcessedCounter.inc({
      origin: 'legacy',
      tenantId,
      instanceId: instanceId ?? 'unknown',
    });

    logger.info('🎯 LeadEngine • WhatsApp :: ✅ Mensagem inbound processada', {
      requestId,
      tenantId,
      ticketId,
      contactId: contactRecord.id,
      instanceId,
      messageId: persistedMessage.id,
      providerMessageId,
      leadId: inboundLeadId,
    });
  }

  if (!simpleMode && !passthroughMode) {
    const allocationTargets = campaigns.length
      ? campaigns.map((campaign) => ({
          campaign,
          target: { campaignId: campaign.id, instanceId },
        }))
      : [{ campaign: null as const, target: { instanceId } }];

    for (const { campaign, target } of allocationTargets) {
      const campaignId = campaign?.id ?? null;
      const agreementId = campaign?.agreementId || 'unknown';
      const allocationDedupeKey = campaignId
        ? `${tenantId}:${campaignId}:${document || normalizedPhone || leadIdBase}`
        : `${tenantId}:${instanceId}:${document || normalizedPhone || leadIdBase}`;

      if (campaignId && (await shouldSkipByDedupe(allocationDedupeKey, now))) {
        logger.info('🎯 LeadEngine • WhatsApp :: ⏱️ Mensagem já tratada nas últimas 24h — evitando duplicidade', {
          requestId,
          tenantId,
          campaignId,
          instanceId,
          messageId: message.id ?? null,
          phone: maskPhone(normalizedPhone ?? null),
          dedupeKey: allocationDedupeKey,
        });
        continue;
      }

      const brokerLead = {
        id: campaignId ? `${leadIdBase}:${campaignId}` : `${leadIdBase}:instance:${instanceId}`,
        fullName: leadName,
        document,
        registrations,
        agreementId,
        phone: normalizedPhone,
        margin: undefined,
        netMargin: undefined,
        score: undefined,
        tags: ['inbound-whatsapp'],
        raw: {
          from: contact,
          message,
          metadata: event.metadata ?? {},
          receivedAt: timestamp ?? new Date(now).toISOString(),
        },
      };

      try {
        const { newlyAllocated, summary } = await addAllocations(tenantId, target, [brokerLead]);
        if (newlyAllocated.length > 0) {
          const allocation = newlyAllocated[0];
          logger.info('🎯 LeadEngine • WhatsApp :: 🎯 Lead inbound alocado com sucesso', {
            tenantId,
            campaignId: allocation.campaignId ?? campaignId,
            instanceId,
            allocationId: allocation.allocationId,
            phone: maskPhone(normalizedPhone ?? null),
            leadId: allocation.leadId,
          });

          const realtimePayload = {
            tenantId,
            campaignId: allocation.campaignId ?? null,
            agreementId: allocation.agreementId ?? null,
            instanceId: allocation.instanceId,
            allocation,
            summary,
          };

          emitToTenant(tenantId, 'leadAllocations.new', realtimePayload);
          if (allocation.agreementId && allocation.agreementId !== 'unknown') {
            emitToAgreement(allocation.agreementId, 'leadAllocations.new', realtimePayload);
          }
        }
      } catch (error) {
        if (isUniqueViolation(error)) {
          logger.debug('🎯 LeadEngine • WhatsApp :: ⛔ Lead inbound já alocado recentemente — ignorando duplicidade', {
            tenantId,
            campaignId: campaignId ?? undefined,
            instanceId,
            phone: maskPhone(normalizedPhone ?? null),
          });
          continue;
        }

        logger.error('🎯 LeadEngine • WhatsApp :: 🚨 Falha ao alocar lead inbound', {
          error: mapErrorForLog(error),
          tenantId,
          campaignId: campaignId ?? undefined,
          instanceId,
          phone: maskPhone(normalizedPhone ?? null),
        });
      }
    }
  }
};
<|MERGE_RESOLUTION|>--- conflicted
+++ resolved
@@ -498,7 +498,6 @@
     return created;
   } catch (error) {
     if (isUniqueViolation(error)) {
-<<<<<<< HEAD
       const existingById = await prisma.whatsAppInstance.findUnique({ where: { id: instanceId } });
       if (existingById) {
         logger.warn('🎯 LeadEngine • WhatsApp :: 🔁 Reutilizando instância existente após colisão de id', {
@@ -511,7 +510,6 @@
       }
 
       const existing = await prisma.whatsAppInstance.findFirst({ where: brokerLookupWhere });
-=======
       const existing =
         (await prisma.whatsAppInstance.findUnique({
           where: {
@@ -522,7 +520,6 @@
           },
         })) ??
         (await prisma.whatsAppInstance.findUnique({ where: { brokerId } }));
->>>>>>> d48992dd
       if (existing) {
         logger.warn('🎯 LeadEngine • WhatsApp :: 🔁 Reutilizando instância existente após colisão de broker', {
           instanceId,
