--- conflicted
+++ resolved
@@ -108,7 +108,6 @@
   return lookups;
 };
 
-<<<<<<< HEAD
 const buildSnapshotAllowlist = (tenantId: string, existing: StoredInstance[]): SnapshotAllowlist => {
   const allowlist: SnapshotAllowlist = new Set();
 
@@ -135,9 +134,7 @@
 };
 
 const resolveSnapshotTenantId = (snapshot: WhatsAppBrokerInstanceSnapshot): string => {
-=======
 export const resolveSnapshotTenantId = (snapshot: WhatsAppBrokerInstanceSnapshot): string => {
->>>>>>> 066d2a7c
   const instanceRecord = snapshot.instance as Record<string, unknown>;
   const directTenant = typeof instanceRecord?.tenantId === 'string' ? instanceRecord.tenantId.trim() : '';
   if (directTenant) {
