--- conflicted
+++ resolved
@@ -196,12 +196,9 @@
     .withMessage(INVALID_INSTANCE_ID_MESSAGE);
 
 export const respondWhatsAppBrokerFailure = (res: ResponseLike, error: WhatsAppBrokerError): void => {
-<<<<<<< HEAD
   const status = readBrokerErrorStatus(error) ?? 502;
-=======
   const status = readBrokerErrorStatus(error) ?? error.status ?? 502;
   const responseTimeMs = (error as WhatsAppBrokerError & { responseTimeMs?: number }).responseTimeMs;
->>>>>>> 5f2c25d6
 
   res.status(status).json({
     success: false,
