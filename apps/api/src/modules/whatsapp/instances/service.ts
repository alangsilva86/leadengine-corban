// Auto-generated WhatsApp instance services module
import { Prisma, WhatsAppInstanceStatus } from '@prisma/client';
import { z } from 'zod';
import {
  whatsappBrokerClient,
  WhatsAppBrokerNotConfiguredError,
  WhatsAppBrokerError,
  type WhatsAppStatus,
  type WhatsAppBrokerInstanceSnapshot,
  type WhatsAppInstance as BrokerWhatsAppInstance,
  type DeleteInstanceOptions,
} from '../../../services/whatsapp-broker-client';
import { emitToTenant } from '../../../lib/socket-registry';
import { prisma } from '../../../lib/prisma';
import { logger } from '../../../config/logger';
import {
  whatsappHttpRequestsCounter,
  whatsappQrRequestCounter,
  whatsappRefreshOutcomeCounter,
} from '../../../lib/metrics';
import { normalizePhoneNumber, PhoneNormalizationError } from '../../../utils/phone';
import { invalidateCampaignCache } from '../../../features/whatsapp-inbound/services/inbound-lead-service';
import {
  hasErrorName,
  readPrismaErrorCode,
  isDatabaseDisabledError,
  resolveWhatsAppStorageError,
  describeErrorForLog,
  logWhatsAppStorageError,
} from './errors';
import {
  appendInstanceHistory,
  buildHistoryEntry,
  compactRecord,
  findPhoneNumberInObject,
  isRecord,
  pickString,
  readLastErrorFromMetadata,
  withInstanceLastError,
} from './helpers';
import {
  archiveInstanceSnapshot,
  archiveDetachedInstance,
  readInstanceArchives,
  clearInstanceArchive,
} from './archive';
import { createSyncInstancesFromBroker } from './sync';
import {
  getLastSyncAt,
  setLastSyncAt,
  getCachedSnapshots,
  setCachedSnapshots,
  removeCachedSnapshot,
  scheduleWhatsAppDisconnectRetry,
  clearWhatsAppDisconnectRetry,
  SYNC_TTL_MS,
} from './cache';
import {
  normalizeInstanceStatusResponse,
  normalizeQr,
  extractQrImageBuffer,
  type NormalizedQr,
} from './qr';
import {
  resolveDefaultInstanceId,
  INVALID_INSTANCE_ID_MESSAGE,
  readBrokerErrorStatus,
} from './http';
import type {
  InstanceMetadata,
  NormalizedInstance,
  NormalizedInstanceStatus,
  StoredInstance,
} from './types';

const MAX_BFS_NODES = 5_000;

type BrokerRateLimit = {
  limit: number | null;
  remaining: number | null;
  resetAt: string | null;
};

type BrokerSessionStatus = {
  status?: string | null;
  connected?: boolean | null;
  qrCode?: string | null;
  qrExpiresAt?: string | null;
  rate?: Record<string, unknown> | null;
};

const safeIncrementHttpCounter = (): void => {
  try {
    // metrics are best-effort in some environments
    whatsappHttpRequestsCounter.inc();
  } catch {
    // ignore metric failures
  }
};

const recordRefreshOutcome = (tenantId: string, outcome: 'success' | 'failure', errorCode?: string | null): void => {
  try {
    whatsappRefreshOutcomeCounter.inc({ tenantId, outcome, errorCode: errorCode ?? undefined });
  } catch {
    // metrics are best effort
  }
};

const recordQrOutcome = (
  tenantId: string,
  instanceId: string | null,
  outcome: 'success' | 'failure',
  errorCode?: string | null
): void => {
  try {
    whatsappQrRequestCounter.inc({ tenantId, instanceId: instanceId ?? undefined, outcome, errorCode: errorCode ?? undefined });
  } catch {
    // metrics are best effort
  }
};

const normalizeKeyName = (value: string): string => value.toLowerCase().replace(/[^a-z0-9]/g, '');

const toNumeric = (value: unknown): number | null => {
  if (typeof value === 'number' && Number.isFinite(value)) {
    return value;
  }
  if (typeof value === 'string' && value.trim().length > 0) {
    const parsed = Number(value);
    return Number.isFinite(parsed) ? parsed : null;
  }
  return null;
};

const mapDbStatusToNormalized = (status: WhatsAppInstanceStatus): NormalizedInstance['status'] => {
  switch (status) {
    case 'connected':
      return 'connected';
    case 'connecting':
      return 'connecting';
    case 'pending':
      return 'pending';
    case 'failed':
      return 'failed';
    case 'error':
      return 'error';
    default:
      return 'disconnected';
  }
};

export const mapBrokerStatusToDbStatus = (
  status: WhatsAppStatus | null | undefined,
): WhatsAppInstanceStatus => {
  if (!status) {
    return 'disconnected';
  }
  switch (status.status) {
    case 'connected':
      return 'connected';
    case 'connecting':
      return 'connecting';
    case 'qr_required':
      return 'connecting';
    case 'disconnected':
      return 'disconnected';
    case 'pending':
      return 'pending';
    case 'failed':
      return 'failed';
    default:
      return 'error';
  }
};

export const mapBrokerInstanceStatusToDbStatus = (
  status: string | null | undefined,
): WhatsAppInstanceStatus => {
  switch (status) {
    case 'connected':
      return 'connected';
    case 'connecting':
    case 'qr_required':
      return 'connecting';
    case 'disconnected':
      return 'disconnected';
    case 'pending':
      return 'pending';
    case 'failed':
      return 'failed';
    default:
      return 'error';
  }
};

const asRecord = (value: unknown): Record<string, unknown> | null => {
  return isRecord(value) ? (value as Record<string, unknown>) : null;
};

const mergeRecords = (...sources: Array<Record<string, unknown> | null>): Record<string, unknown> | undefined => {
  const merged: Record<string, unknown> = {};
  let hasValue = false;

  for (const source of sources) {
    if (!isRecord(source)) {
      continue;
    }
    for (const [key, value] of Object.entries(source as Record<string, unknown>)) {
      merged[key] = value;
      hasValue = true;
    }
  }

  return hasValue ? merged : undefined;
};

export const collectNumericFromSources = (
  sources: unknown[],
  keywords: string[],
): number | null => {
  const normalizedKeywords = keywords.map(normalizeKeyName).filter((entry) => entry.length > 0);

  const inspect = (root: unknown, visited: Set<unknown>, override?: string[]): number | null => {
    if (!root || typeof root !== 'object') {
      return null;
    }

    const targetKeywords = override ?? normalizedKeywords;
    const queue = Array.isArray(root) ? [...root] : [root];
    let visitedCount = 0;

    while (queue.length > 0) {
      const current = queue.shift();
      if (!current || typeof current !== 'object') {
        continue;
      }
      if (visited.has(current)) {
        continue;
      }
      visited.add(current);
      visitedCount += 1;
      if (visitedCount > MAX_BFS_NODES) {
        return null;
      }

      if (Array.isArray(current)) {
        for (const entry of current) {
          queue.push(entry);
        }
        continue;
      }

      for (const [key, value] of Object.entries(current as Record<string, unknown>)) {
        const normalizedKey = normalizeKeyName(key);
        const hasMatch = targetKeywords.some((keyword) => normalizedKey.includes(keyword));
        if (hasMatch) {
          const numeric = toNumeric(value);
          if (numeric !== null) {
            return numeric;
          }
          if (value && typeof value === 'object') {
            const nested = inspect(
              value,
              visited,
              ['total', 'value', 'count', 'quantity'].map(normalizeKeyName),
            );
            if (nested !== null) {
              return nested;
            }
          }
        }

        if (value && typeof value === 'object') {
          queue.push(value);
        }
      }
    }

    return null;
  };

  for (const source of sources) {
    const result = inspect(source, new Set());
    if (result !== null) {
      return result;
    }
  }

  return null;
};

const locateStatusCountsCandidate = (sources: Record<string, unknown>[]): Record<string, unknown> | number[] | undefined => {
  const keywords = [
    'statuscounts',
    'statuscount',
    'statusmap',
    'statusmetrics',
    'statuses',
    'bystatus',
    'messagestatuscounts',
    'messagesstatuscounts',
    'status',
  ];
  const normalizedKeywords = keywords.map(normalizeKeyName);
  const statusKeys = new Set(['1', '2', '3', '4', '5']);
  const visited = new Set<unknown>();
  const queue: unknown[] = sources.filter((item) => item !== undefined && item !== null);
  let visitedCount = 0;

  while (queue.length > 0) {
    const current = queue.shift();
    if (!current || typeof current !== 'object') {
      continue;
    }
    if (visited.has(current)) {
      continue;
    }
    visited.add(current);
    visitedCount += 1;
    if (visitedCount > MAX_BFS_NODES) {
      return undefined;
    }

    if (Array.isArray(current)) {
      if (current.length > 0 && current.every((entry) => typeof entry === 'number')) {
        return current;
      }
      for (const entry of current) {
        queue.push(entry);
      }
      continue;
    }

    const record = current as Record<string, unknown>;
    const numericKeys = Object.keys(record).filter((key) => statusKeys.has(key));
    if (numericKeys.length >= 3) {
      return record;
    }

    for (const [key, value] of Object.entries(record)) {
      const normalizedKey = normalizeKeyName(key);
      if (normalizedKeywords.some((keyword) => normalizedKey.includes(keyword))) {
        if (value && typeof value === 'object') {
          return value as Record<string, unknown>;
        }
      }
        if (value && typeof value === 'object') {
          queue.push(value);
        }
    }
  }

  return undefined;
};

export const normalizeStatusCountsData = (
  rawCounts: Record<string, unknown> | number[] | null | undefined,
): Record<string, number> | null => {
  if (!rawCounts) {
    return null;
  }

  const defaultKeys = ['1', '2', '3', '4', '5'];
  const normalizedEntries = new Map<string, number>();

  if (Array.isArray(rawCounts)) {
    rawCounts.forEach((value, index) => {
      const numeric = toNumeric(value);
      if (numeric === null) {
        return;
      }
      normalizedEntries.set(normalizeKeyName(String(index + 1)), numeric);
    });
  } else if (typeof rawCounts === 'object') {
    for (const [key, value] of Object.entries(rawCounts)) {
      const numeric = toNumeric(value);
      if (numeric === null) {
        continue;
      }
      normalizedEntries.set(normalizeKeyName(key), numeric);
    }
  }

  if (normalizedEntries.size === 0) {
    return null;
  }

  const result: Record<string, number> = {};
  defaultKeys.forEach((key) => {
    const normalizedKey = normalizeKeyName(key);
    const candidates = [
      normalizedKey,
      normalizeKeyName(`status_${key}`),
      normalizeKeyName(`status${key}`),
    ];

    let resolved = 0;
    for (const candidate of candidates) {
      if (normalizedEntries.has(candidate)) {
        resolved = normalizedEntries.get(candidate) ?? 0;
        break;
      }
    }
    result[key] = resolved;
  });

  return result;
};

const locateRateSourceCandidate = (sources: Record<string, unknown>[]): Record<string, unknown> | null => {
  const keywords = ['rateusage', 'ratelimit', 'ratelimiter', 'rate', 'throttle', 'quota'];
  const normalizedKeywords = keywords.map(normalizeKeyName);
  const visited = new Set<unknown>();
  const queue: unknown[] = sources.filter((item) => item !== undefined && item !== null);
  let visitedCount = 0;

  while (queue.length > 0) {
    const current = queue.shift();
    if (!current || typeof current !== 'object') {
      continue;
    }
    if (visited.has(current)) {
      continue;
    }
    visited.add(current);
    visitedCount += 1;
    if (visitedCount > MAX_BFS_NODES) {
      return null;
    }

    if (Array.isArray(current)) {
      for (const entry of current) {
        queue.push(entry);
      }
      continue;
    }

    const record = current as Record<string, unknown>;
    for (const [key, value] of Object.entries(record)) {
      const normalizedKey = normalizeKeyName(key);
      if (normalizedKeywords.some((keyword) => normalizedKey.includes(keyword))) {
        if (value && typeof value === 'object') {
          return value as Record<string, unknown>;
        }
      }
      if (value && typeof value === 'object') {
        queue.push(value);
      }
    }
  }

  return null;
};

export const normalizeRateUsageData = (
  rawRate: Record<string, unknown> | null | undefined,
): Record<string, number> | null => {
  if (!rawRate || typeof rawRate !== 'object') {
    return null;
  }

  const source = rawRate as Record<string, unknown>;
  const used =
    collectNumericFromSources([source], ['usage', 'used', 'current', 'value', 'count', 'consumed']) ??
    null;
  const limit =
    collectNumericFromSources([source], ['limit', 'max', 'maximum', 'quota', 'total', 'capacity']) ??
    null;
  const remaining =
    collectNumericFromSources([source], ['remaining', 'left', 'available', 'saldo', 'restante']) ??
    null;

  const resolvedLimit = typeof limit === 'number' ? Math.max(0, limit) : null;
  let resolvedUsed = typeof used === 'number' ? Math.max(0, used) : null;
  let resolvedRemaining = typeof remaining === 'number' ? Math.max(0, remaining) : null;

  if (resolvedUsed === null && resolvedRemaining !== null && resolvedLimit !== null) {
    resolvedUsed = Math.max(0, resolvedLimit - resolvedRemaining);
  }

  if (resolvedRemaining === null && resolvedLimit !== null && resolvedUsed !== null) {
    resolvedRemaining = Math.max(0, resolvedLimit - resolvedUsed);
  }

  const usedValue = resolvedUsed ?? 0;
  const limitValue = resolvedLimit ?? 0;
  const remainingValue = resolvedRemaining ?? (limitValue ? Math.max(0, limitValue - usedValue) : 0);
  const percentageValue =
    limitValue > 0 ? Math.min(100, Math.round((usedValue / limitValue) * 100)) : usedValue > 0 ? 100 : 0;

  if (!usedValue && !limitValue && !remainingValue) {
    return null;
  }

  return {
    used: usedValue,
    limit: limitValue,
    remaining: remainingValue,
    percentage: percentageValue,
  };
};

const readRecordString = (
  source: Record<string, unknown> | null,
  key: string,
): string | null => {
  if (!source) {
    return null;
  }
  const value = source[key];
  return typeof value === 'string' ? value : null;
};

const extractPhoneFromJidString = (value: string | null): string | null => {
  if (typeof value !== 'string') {
    return null;
  }

  const trimmed = value.trim();
  if (!trimmed || !trimmed.includes('@')) {
    return null;
  }

  const local = trimmed.split('@')[0] ?? '';
  const digits = local.replace(/\D+/g, '');
  if (digits.length < 8) {
    return null;
  }
  return `+${digits}`;
};

const findPhoneFromJid = (value: unknown): string | null => {
  if (!value) {
    return null;
  }
  if (typeof value === 'string') {
    return extractPhoneFromJidString(value);
  }
  if (Array.isArray(value)) {
    for (const entry of value) {
      const result = findPhoneFromJid(entry);
      if (result) {
        return result;
      }
    }
    return null;
  }

  if (!isRecord(value)) {
    return null;
  }

  const queue: Record<string, unknown>[] = [value as Record<string, unknown>];
  const visited = new Set<unknown>();

  while (queue.length > 0) {
    const current = queue.shift() as Record<string, unknown>;
    if (visited.has(current)) {
      continue;
    }
    visited.add(current);

    for (const entry of Object.values(current)) {
      if (typeof entry === 'string') {
        const phone = extractPhoneFromJidString(entry);
        if (phone) {
          return phone;
        }
      } else if (Array.isArray(entry)) {
        for (const nested of entry) {
          const phone = findPhoneFromJid(nested);
          if (phone) {
            return phone;
          }
        }
      } else if (isRecord(entry)) {
        queue.push(entry as Record<string, unknown>);
      }
    }
  }

  return null;
};

const resolvePhoneNumber = (
  instance: StoredInstance,
  metadata: Record<string, unknown>,
  brokerStatus: WhatsAppStatus | null,
): string | null => {
  const brokerRecord = asRecord(brokerStatus);
  const rawStatus = asRecord(brokerStatus?.raw);
  const phone = pickString(
    instance.phoneNumber,
    metadata.phoneNumber,
    metadata.phone_number,
    metadata.msisdn,
    metadata.phone,
    metadata.number,
    brokerRecord?.phoneNumber,
    brokerRecord?.phone_number,
    brokerRecord?.msisdn,
    rawStatus?.phoneNumber,
    rawStatus?.phone_number,
    rawStatus?.msisdn,
  );

  if (phone) {
    try {
      const normalized = normalizePhoneNumber(phone);
      return normalized.e164;
    } catch (error) {
      if (!(error instanceof PhoneNormalizationError)) {
        logger.warn('whatsapp.instances.phone.normalizeUnexpected', {
          tenantId: instance.tenantId,
          error: String(error),
        });
      }
      const digits = phone.replace(/\D+/g, '');
      return digits ? `+${digits}` : phone;
    }
  }

  const brokerRecordObject = isRecord(brokerRecord) ? (brokerRecord as Record<string, unknown>) : null;
  const rawStatusObject = isRecord(rawStatus) ? (rawStatus as Record<string, unknown>) : null;
  const metadataObject = isRecord(metadata) ? (metadata as Record<string, unknown>) : null;

  const phoneFromJid =
    extractPhoneFromJidString(readRecordString(brokerRecordObject, 'jid')) ??
    extractPhoneFromJidString(
      isRecord(brokerRecordObject?.user)
        ? readRecordString(brokerRecordObject.user as Record<string, unknown>, 'id')
        : null,
    ) ??
    extractPhoneFromJidString(readRecordString(rawStatusObject, 'jid')) ??
    extractPhoneFromJidString(readRecordString(metadataObject, 'jid')) ??
    findPhoneFromJid(metadata) ??
    findPhoneFromJid(rawStatus) ??
    findPhoneFromJid(brokerRecord);

  if (phoneFromJid) {
    return phoneFromJid;
  }

  return (
    findPhoneNumberInObject(metadata) ??
    findPhoneNumberInObject(rawStatus) ??
    findPhoneNumberInObject(brokerRecord) ??
    null
  );
};

const normalizeInstance = (instance: BrokerWhatsAppInstance | null | undefined): NormalizedInstance | null => {
  if (!instance) {
    return null;
  }

  const id = typeof instance.id === 'string' && instance.id.trim().length > 0 ? instance.id.trim() : null;
  if (!id) {
    return null;
  }

  const status: NormalizedInstance['status'] = (() => {
    const rawStatus: string | null = typeof instance.status === 'string' ? instance.status : null;
    switch (rawStatus) {
      case 'connected':
        return 'connected';
      case 'connecting':
      case 'qr_required':
        return 'connecting';
      case 'disconnected':
        return 'disconnected';
      case 'pending':
        return 'pending';
      case 'failed':
        return 'failed';
      default:
        return instance.connected ? 'connected' : 'disconnected';
    }
  })();

  const connected = Boolean(instance.connected ?? status === 'connected');
  const name = typeof instance.name === 'string' && instance.name.trim().length > 0 ? instance.name.trim() : id;

  return {
    id,
    tenantId: instance.tenantId ?? null,
    name,
    status,
    connected,
    createdAt: instance.createdAt ?? null,
    lastActivity: instance.lastActivity ?? null,
    phoneNumber: instance.phoneNumber ?? null,
    user: instance.user ?? null,
    agreementId: null,
    stats: instance.stats ?? null,
    metrics: isRecord((instance as { metrics?: unknown }).metrics)
      ? ((instance as { metrics?: Record<string, unknown> | null }).metrics ?? null)
      : null,
    messages: null,
    rate: null,
    rawStatus: null,
    metadata: {},
    lastError: null,
  };
};

const slugifyInstanceId = (value: string): string => {
  return value
    .normalize('NFD')
    .replace(/\p{Diacritic}/gu, '')
    .replace(/[^a-zA-Z0-9]+/g, '-')
    .replace(/^-+|-+$/g, '')
    .toLowerCase();
};

const generateInstanceIdSuggestion = async (
  tenantId: string,
  baseName: string,
  fallbackId: string,
): Promise<string> => {
  const base = slugifyInstanceId(baseName) || slugifyInstanceId(fallbackId) || 'whatsapp-instance';

  const exists = async (candidate: string) => {
    const match = await prisma.whatsAppInstance.findFirst({
      where: { tenantId, id: candidate },
      select: { id: true },
    });
    return Boolean(match);
  };

  const suffix = () => Math.floor(Math.random() * 10_000)
    .toString()
    .padStart(4, '0');

  const maxLength = 40;
  let candidate = base.slice(0, maxLength);
  let attempts = 0;

  while (await exists(candidate) && attempts < 5) {
    const suffixValue = suffix();
    const trimmedBase = candidate.slice(0, Math.max(0, maxLength - suffixValue.length - 1));
    candidate = `${trimmedBase}-${suffixValue}`.replace(/^-+/, '');
    attempts += 1;
  }

  return candidate || fallbackId || `instance-${suffix()}`;
};

export class WhatsAppInstanceAlreadyExistsError extends Error {
  code = 'INSTANCE_ALREADY_EXISTS';
  status = 409;
  suggestedId: string | null;

  constructor(message = 'Já existe uma instância WhatsApp com esse identificador.', suggestedId: string | null = null) {
    super(message);
    this.name = 'WhatsAppInstanceAlreadyExistsError';
    this.suggestedId = suggestedId;
  }
}

export class WhatsAppInstanceInvalidPayloadError extends Error {
  code = 'INVALID_INSTANCE_PAYLOAD';
  status = 400;

  constructor(message = 'Não foi possível criar a instância WhatsApp com os dados fornecidos.') {
    super(message);
    this.name = 'WhatsAppInstanceInvalidPayloadError';
  }
}

export const createWhatsAppInstanceSchema = z
  .object({
    name: z.string({ required_error: 'Nome da instância é obrigatório.' }).trim().min(1, 'Nome da instância é obrigatório.'),
    id: z
      .string()
      .transform((value) => value.trim())
      .refine((value) => value.length > 0, INVALID_INSTANCE_ID_MESSAGE)
      .optional(),
    tenantId: z.string().optional().transform((value) => (typeof value === 'string' ? value.trim() : value)),
  })
  .transform((data) => ({
    ...data,
    id: data.id && data.id.length > 0 ? data.id : undefined,
    tenantId: data.tenantId && data.tenantId.length > 0 ? data.tenantId : undefined,
  }));

export const executeSideEffects = async (
  effects: Array<() => Promise<void> | void>,
  context: Record<string, unknown>,
): Promise<void> => {
  for (const effect of effects) {
    try {
      await effect();
    } catch (error) {
      logger.warn('whatsapp.instances.sideEffect.failed', {
        ...context,
        error: describeErrorForLog(error),
      });
    }
  }
};

const BROKER_NOT_FOUND_CODES = new Set(['SESSION_NOT_FOUND', 'BROKER_SESSION_NOT_FOUND', 'INSTANCE_NOT_FOUND']);
const BROKER_ALREADY_DISCONNECTED_CODES = new Set([
  'SESSION_NOT_CONNECTED',
  'SESSION_ALREADY_DISCONNECTED',
  'SESSION_ALREADY_LOGGED_OUT',
  'SESSION_NOT_OPEN',
  'SESSION_CLOSED',
  'ALREADY_DISCONNECTED',
  'ALREADY_LOGGED_OUT',
  'SESSION_NOT_INITIALIZED',
]);

const readBrokerErrorCode = (error: unknown): string | null => {
  if (
    error &&
    typeof error === 'object' &&
    'code' in error &&
    typeof (error as { code?: unknown }).code === 'string'
  ) {
    const normalized = ((error as { code: string }).code ?? '').trim();
    return normalized.length > 0 ? normalized : null;
  }
  return null;
};

const readBrokerErrorMessage = (error: unknown): string | null => {
  if (error && typeof error === 'object' && 'message' in error && typeof (error as { message?: unknown }).message === 'string') {
    const normalized = ((error as { message: string }).message || '').trim();
    return normalized.length > 0 ? normalized : null;
  }
  return null;
};

export const isBrokerMissingInstanceError = (error: unknown): boolean => {
  const status = readBrokerErrorStatus(error);
  const code = readBrokerErrorCode(error);
  return status === 404 || (code ? BROKER_NOT_FOUND_CODES.has(code) : false);
};

const includesBrokerMessageKeyword = (message: string | null, keywords: string[]): boolean => {
  if (!message) {
    return false;
  }
  const normalized = message.toLowerCase();
  return keywords.some((keyword) => normalized.includes(keyword));
};

export const isBrokerAlreadyDisconnectedError = (error: unknown): boolean => {
  const code = readBrokerErrorCode(error);
  if (code && (BROKER_ALREADY_DISCONNECTED_CODES.has(code) || BROKER_NOT_FOUND_CODES.has(code))) {
    return true;
  }

  const message = readBrokerErrorMessage(error);
  if (
    includesBrokerMessageKeyword(message, [
      'already disconnected',
      'already logged out',
      'not connected',
      'session closed',
      'sessão já desconectada',
      'sessão encerrada',
      'não está conectada',
    ])
  ) {
    return true;
  }

  const status = readBrokerErrorStatus(error);
  return status === 409 || status === 410 || status === 404;
};

const extractAgreementIdFromMetadata = (metadata: Record<string, unknown> | null | undefined): string | null => {
  if (!metadata || typeof metadata !== 'object') {
    return null;
  }
  const source = metadata as Record<string, unknown>;
  const direct = pickString(
    source.agreementId,
    source.agreement_id,
    source.agreementCode,
    source.agreementSlug,
    source.tenantAgreement,
    source.agreement,
  );
  if (direct) {
    return direct;
  }
  const nested =
    isRecord(source.agreement) && typeof (source.agreement as Record<string, unknown>).id === 'string'
      ? ((source.agreement as Record<string, unknown>).id as string)
      : null;
  return nested ?? null;
};

export const serializeStoredInstance = (
  instance: StoredInstance,
  brokerStatus: WhatsAppStatus | null,
) => {
  const normalizedStatus: NormalizedInstance['status'] =
    brokerStatus?.status ?? mapDbStatusToNormalized(instance.status);
  const connected = brokerStatus?.connected ?? instance.connected;
  const rawStatus =
    asRecord(brokerStatus?.raw) ??
    (isRecord(brokerStatus) ? (brokerStatus as Record<string, unknown>) : null);

  const stats =
    mergeRecords(
      asRecord(brokerStatus?.stats),
      asRecord(brokerStatus?.messages),
      asRecord(rawStatus?.stats as Record<string, unknown> | null),
      asRecord(rawStatus?.messages as Record<string, unknown> | null),
      asRecord(rawStatus?.metrics as Record<string, unknown> | null),
      asRecord((rawStatus as Record<string, unknown> | null)?.counters),
      asRecord((rawStatus as Record<string, unknown> | null)?.status),
      asRecord((instance.metadata as Record<string, unknown> | null)?.stats),
    ) ?? undefined;

  let metrics =
    mergeRecords(
      asRecord(brokerStatus?.metrics),
      asRecord(brokerStatus?.rateUsage),
      asRecord(rawStatus?.metrics as Record<string, unknown> | null),
      asRecord(rawStatus?.messages as Record<string, unknown> | null),
      asRecord(rawStatus?.stats as Record<string, unknown> | null),
    ) ?? null;

  const baseMetadata = (instance.metadata as Record<string, unknown>) ?? {};
  const cachedNormalized =
    typeof baseMetadata.normalizedMetrics === 'object' ? baseMetadata.normalizedMetrics : null;
  const brokerBroughtNewMetrics =
    Boolean(brokerStatus?.metrics) ||
    Boolean(brokerStatus?.rateUsage) ||
    Boolean(rawStatus?.metrics) ||
    Boolean(rawStatus?.messages) ||
    Boolean(rawStatus?.stats);

  if (!brokerBroughtNewMetrics && cachedNormalized && (!metrics || Object.keys(metrics).length === 0)) {
    metrics = { ...(cachedNormalized as Record<string, unknown>) };
  }

  const messages = asRecord(brokerStatus?.messages) ?? asRecord(rawStatus?.messages) ?? null;
  const rate =
    mergeRecords(
      asRecord(brokerStatus?.rate),
      asRecord(brokerStatus?.rateUsage),
      asRecord(rawStatus?.rate as Record<string, unknown> | null),
      asRecord((rawStatus as Record<string, unknown> | null)?.rateUsage),
    ) ?? null;

  const metadata = { ...baseMetadata };
  if (brokerStatus?.metrics && typeof brokerStatus.metrics === 'object') {
    metadata.brokerMetrics = brokerStatus.metrics;
  }
  if (brokerStatus?.rateUsage && typeof brokerStatus.rateUsage === 'object') {
    metadata.brokerRateUsage = brokerStatus.rateUsage;
  }

  const phoneNumber = resolvePhoneNumber(instance, metadata, brokerStatus);
  const brokerRecord = brokerStatus ? brokerStatus : null;

  const dataSources = [metrics, stats, messages, rawStatus, brokerRecord].filter(
    (value) => value !== undefined && value !== null,
  ) as Record<string, unknown>[];

  const sentMetric = collectNumericFromSources(dataSources, [
    'messagessent',
    'messagesent',
    'totalsent',
    'senttotal',
    'sent',
    'enviadas',
    'enviados',
  ]);
  const queuedMetric = collectNumericFromSources(dataSources, [
    'queue',
    'queued',
    'pending',
    'waiting',
    'fila',
    'aguardando',
  ]);
  const failedMetric = collectNumericFromSources(dataSources, [
    'fail',
    'failed',
    'failure',
    'falha',
    'falhas',
    'error',
    'errors',
    'erro',
    'erros',
  ]);

  const statusCountsCandidate = locateStatusCountsCandidate(dataSources);
  const normalizedStatusCounts = normalizeStatusCountsData(statusCountsCandidate);
  const rateSourceCandidate = locateRateSourceCandidate(dataSources);
  const normalizedRateUsage = normalizeRateUsageData(rateSourceCandidate);

  const normalizedMetrics: Record<string, unknown> = metrics ? { ...metrics } : {};
  if (sentMetric !== null) {
    normalizedMetrics.messagesSent = sentMetric;
    normalizedMetrics.sent = sentMetric;
  }
  if (queuedMetric !== null) {
    normalizedMetrics.queued = queuedMetric;
    normalizedMetrics.pending = queuedMetric;
  }
  if (failedMetric !== null) {
    normalizedMetrics.failed = failedMetric;
    normalizedMetrics.errors = failedMetric;
  }
  if (normalizedStatusCounts) {
    normalizedMetrics.statusCounts = normalizedStatusCounts;
  }
  if (normalizedRateUsage) {
    normalizedMetrics.rateUsage = normalizedRateUsage;
  }
  if (Object.keys(normalizedMetrics).length > 0) {
    metrics = normalizedMetrics;
    metadata.normalizedMetrics = normalizedMetrics;
  } else {
    metrics = null;
  }

  const agreementId = extractAgreementIdFromMetadata(metadata) ?? null;
  if (agreementId && typeof metadata.agreementId !== 'string') {
    metadata.agreementId = agreementId;
  }
  if (agreementId) {
    const agreementMetadata =
      metadata.agreement && typeof metadata.agreement === 'object'
        ? { ...(metadata.agreement as Record<string, unknown>) }
        : {};
    if (!agreementMetadata.id) {
      agreementMetadata.id = agreementId;
    }
    metadata.agreement = agreementMetadata;
  }

  const lastError = readLastErrorFromMetadata(metadata as InstanceMetadata);

  return {
    id: instance.id,
    tenantId: instance.tenantId,
    name: instance.name,
    status: normalizedStatus,
    connected,
    createdAt: instance.createdAt.toISOString(),
    lastActivity: instance.lastSeenAt ? instance.lastSeenAt.toISOString() : null,
    phoneNumber,
    user: null,
    agreementId,
    stats,
    metrics,
    messages,
    rate,
    rawStatus,
    metadata,
    lastError,
    brokerId: instance.brokerId,
  };
};

export const syncInstancesFromBroker = createSyncInstancesFromBroker({
  prisma,
  logger,
  whatsappBrokerClient,
  emitToTenant,
  readInstanceArchives,
  appendInstanceHistory,
  buildHistoryEntry,
  withInstanceLastError,
  findPhoneNumberInObject,
  pickString,
  mapBrokerStatusToDbStatus,
  mapBrokerInstanceStatusToDbStatus,
});

const toJsonObject = (value: unknown): Record<string, unknown> => {
  if (value && typeof value === 'object' && !Array.isArray(value)) {
    return value as Record<string, unknown>;
  }
  try {
    return JSON.parse(JSON.stringify(value ?? {}));
  } catch {
    return {};
  }
};

export const createWhatsAppInstance = async ({
  tenantId,
  actorId,
  input,
}: {
  tenantId: string;
  actorId: string;
  input: z.infer<typeof createWhatsAppInstanceSchema>;
}) => {
  const name = input.name.trim();
  const explicitId = input.id?.trim() ?? '';
  const instanceId = explicitId || name || resolveDefaultInstanceId();

  const existing = await prisma.whatsAppInstance.findFirst({
    where: {
      tenantId,
      id: instanceId,
    },
    select: { id: true },
  });

  if (existing) {
    const suggestion = await generateInstanceIdSuggestion(tenantId, name, instanceId);
    throw new WhatsAppInstanceAlreadyExistsError(undefined, suggestion);
  }

  safeIncrementHttpCounter();
  const brokerInstance = await whatsappBrokerClient.createInstance({
    tenantId,
    name,
    instanceId,
  });

  const brokerIdCandidate = typeof brokerInstance.id === 'string' ? brokerInstance.id.trim() : '';
  const brokerId = brokerIdCandidate.length > 0 ? brokerIdCandidate : instanceId;
  const brokerNameCandidate = typeof brokerInstance.name === 'string' ? brokerInstance.name.trim() : '';
  const displayName = brokerNameCandidate.length > 0 ? brokerNameCandidate : name;
  const mappedStatus = mapBrokerInstanceStatusToDbStatus(brokerInstance.status ?? null);
  const connected = Boolean(brokerInstance.connected ?? mappedStatus === 'connected');
  const phoneNumber =
    typeof brokerInstance.phoneNumber === 'string' && brokerInstance.phoneNumber.trim().length > 0
      ? brokerInstance.phoneNumber.trim()
      : null;

  const historyEntry = buildHistoryEntry(
    'created',
    actorId,
    compactRecord({
      status: mappedStatus,
      connected,
      name: displayName,
      phoneNumber: phoneNumber ?? undefined,
    }),
  );

  const baseMetadata: Record<string, unknown> = {
    displayId: instanceId,
    slug: instanceId,
    brokerId,
    displayName,
    label: displayName,
    origin: 'api-create',
  };
  const metadataWithHistory = appendInstanceHistory(baseMetadata, historyEntry);
  const metadataWithoutError = withInstanceLastError(metadataWithHistory, null);

  let stored: StoredInstance;
  try {
    stored = await prisma.whatsAppInstance.create({
      data: {
        id: instanceId,
        tenantId,
        name: displayName,
        brokerId,
        status: mappedStatus,
        connected,
        ...(phoneNumber ? { phoneNumber } : {}),
        metadata: metadataWithoutError,
      },
    });
  } catch (error) {
    if (error instanceof Prisma.PrismaClientKnownRequestError && error.code === 'P2002') {
      const suggestion = await generateInstanceIdSuggestion(tenantId, name, instanceId);
      throw new WhatsAppInstanceAlreadyExistsError(undefined, suggestion);
    }
    if (error instanceof Prisma.PrismaClientValidationError) {
      throw new WhatsAppInstanceInvalidPayloadError();
    }
    throw error;
  }

  const serialized = serializeStoredInstance(stored, null);
  const sideEffects: Array<() => Promise<void> | void> = [
    async () => {
      await clearInstanceArchive(tenantId, stored.id, brokerId);
    },
    async () => {
      await removeCachedSnapshot(tenantId, instanceId, brokerId);
    },
    () => {
      emitToTenant(tenantId, 'whatsapp.instances.created', {
        instance: toJsonObject(serialized),
      });
    },
    () => {
      logger.info('whatsapp.instances.create.success', {
        tenantId,
        actorId,
        instanceId: serialized.id,
        brokerId,
        status: serialized.status,
        connected: serialized.connected,
      });
    },
  ];

  return {
    serialized,
    sideEffects,
    context: {
      tenantId,
      actorId,
      instanceId: serialized.id,
      brokerId,
    },
  };
};

type InstanceCollectionOptions = {
  refresh?: boolean;
  existing?: StoredInstance[];
  snapshots?: WhatsAppBrokerInstanceSnapshot[] | null;
  fetchSnapshots?: boolean;
};

type InstanceCollectionEntry = {
  stored: StoredInstance;
  serialized: ReturnType<typeof serializeStoredInstance>;
  status: WhatsAppStatus | null;
};

type InstanceCollectionResult = {
  entries: InstanceCollectionEntry[];
  instances: NormalizedInstance[];
  rawInstances: Array<ReturnType<typeof serializeStoredInstance>>;
  map: Map<string, InstanceCollectionEntry>;
  snapshots: WhatsAppBrokerInstanceSnapshot[];
  // observability
  shouldRefresh?: boolean;
  fetchSnapshots?: boolean;
  synced?: boolean;
};

const toPublicInstance = (
  value: ReturnType<typeof serializeStoredInstance>
): NormalizedInstance => {
  const { brokerId: _brokerId, ...publicInstance } = value;
  return publicInstance;
};

const buildFallbackContextFromStored = (
  stored: StoredInstance
): InstanceOperationContext => {
  const serialized = serializeStoredInstance(stored, null);
  const instance = toPublicInstance(serialized);
  const status = normalizeInstanceStatusResponse(null);
  const qr = normalizeQr({
    qr: status.qr,
    qrCode: status.qrCode,
    qrExpiresAt: status.qrExpiresAt,
    expiresAt: status.expiresAt,
  });

  return {
    stored,
    entry: null,
    brokerStatus: null,
    serialized,
    instance,
    status,
    qr,
    instances: [instance],
  };
};

const buildFallbackInstancesFromSnapshots = (
  tenantId: string,
  snapshots: WhatsAppBrokerInstanceSnapshot[]
): NormalizedInstance[] => {
  const instances: NormalizedInstance[] = [];

  for (const snapshot of snapshots) {
    const normalized = normalizeInstance(snapshot.instance);
    const status = normalizeInstanceStatusResponse(snapshot.status);
    const fallbackMetadataBase =
      (normalized?.metadata && typeof normalized.metadata === 'object'
        ? (normalized.metadata as Record<string, unknown>)
        : {}) ?? {};

    const fallbackMetadata: Record<string, unknown> = {
      ...fallbackMetadataBase,
      fallbackSource: 'broker-snapshot',
    };

    if (snapshot.status?.raw && typeof snapshot.status.raw === 'object') {
      fallbackMetadata.lastBrokerSnapshot = snapshot.status.raw;
    }

    if (normalized) {
      instances.push({
        ...normalized,
        tenantId: normalized.tenantId ?? snapshot.instance?.tenantId ?? tenantId ?? null,
        status: status.status,
        connected: status.connected,
        stats: normalized.stats ?? snapshot.status?.stats ?? undefined,
        metrics: normalized.metrics ?? snapshot.status?.metrics ?? null,
        messages: normalized.messages ?? snapshot.status?.messages ?? null,
        rate:
          normalized.rate ??
          snapshot.status?.rate ??
          snapshot.status?.rateUsage ??
          null,
        rawStatus: normalized.rawStatus ?? snapshot.status?.raw ?? null,
        metadata: fallbackMetadata,
      });
      continue;
    }

    const instanceSource = snapshot.instance ?? ({} as BrokerWhatsAppInstance);
    const instanceId =
      typeof instanceSource.id === 'string' && instanceSource.id.trim().length > 0
        ? instanceSource.id.trim()
        : null;

    if (!instanceId) {
      continue;
    }

    const agreementId = (() => {
      if (typeof (instanceSource as { agreementId?: unknown }).agreementId === 'string') {
        const value = ((instanceSource as { agreementId?: string }).agreementId ?? '').trim();
        return value.length > 0 ? value : null;
      }
      return null;
    })();

    instances.push({
      id: instanceId,
      tenantId: instanceSource.tenantId ?? tenantId ?? null,
      name: instanceSource.name ?? instanceId,
      status: status.status,
      connected: status.connected,
      createdAt: instanceSource.createdAt ?? null,
      lastActivity: instanceSource.lastActivity ?? null,
      phoneNumber: instanceSource.phoneNumber ?? null,
      user: instanceSource.user ?? null,
      agreementId,
      stats: snapshot.status?.stats ?? undefined,
      metrics: snapshot.status?.metrics ?? null,
      messages: snapshot.status?.messages ?? null,
      rate: snapshot.status?.rate ?? snapshot.status?.rateUsage ?? null,
      rawStatus: snapshot.status?.raw ?? null,
      metadata: fallbackMetadata,
      lastError: null,
    });
  }

  return instances;
};

export const collectInstancesForTenant = async (
  tenantId: string,
  options: InstanceCollectionOptions = {}
): Promise<InstanceCollectionResult> => {
  const refreshFlag = options.refresh;
  const fetchSnapshots = options.fetchSnapshots ?? false;

  // Load stored instances first (DB)
  let storedInstances =
    options.existing ??
    ((await prisma.whatsAppInstance.findMany({
      where: { tenantId },
      orderBy: { createdAt: 'asc' },
    })) as StoredInstance[]);

  // Prefer snapshots provided by caller
  let snapshots = options.snapshots ?? null;

  // Decide if we should actually refresh (sync DB with broker)
  let shouldRefresh = false;
  if (refreshFlag === true) {
    shouldRefresh = true; // explicit force
  } else if (refreshFlag === false) {
    shouldRefresh = false;
  } else {
    // default: do NOT sync unless we have nothing stored and caller allows snapshots
    shouldRefresh = Boolean(fetchSnapshots) && storedInstances.length === 0;
  }

  // TTL: only applies when refresh wasn't explicitly forced
  if (shouldRefresh && refreshFlag !== true) {
    const last = await getLastSyncAt(tenantId);
    if (last && Date.now() - last.getTime() < SYNC_TTL_MS) {
      shouldRefresh = false;
    }
  }

  let synced = false;

  if (shouldRefresh) {
    try {
      safeIncrementHttpCounter();
      const syncResult = await syncInstancesFromBroker(
        tenantId,
        storedInstances,
        snapshots ?? undefined
      );
      storedInstances = syncResult.instances;
      snapshots = syncResult.snapshots;
      await setLastSyncAt(tenantId, new Date());
      // cache snapshots for short TTL to reduce pressure
      if (snapshots && snapshots.length > 0) {
        await setCachedSnapshots(tenantId, snapshots, 30);
      }
      recordRefreshOutcome(tenantId, 'success');
      synced = true;
    } catch (error) {
      const errorCode =
        (error as { code?: string }).code ??
        (error as { name?: string }).name ??
        (error instanceof Error ? error.name : null);
      recordRefreshOutcome(tenantId, 'failure', errorCode);
      if (error instanceof WhatsAppBrokerNotConfiguredError) {
        if (options.refresh) {
          throw error;
        }
        logger.info('whatsapp.instances.sync.brokerNotConfigured', { tenantId });
        snapshots = [];
      } else {
        throw error;
      }
    }
  } else if (fetchSnapshots) {
    // Snapshot mode (read-only): use cache first, then broker, and cache the result
    if (!snapshots) {
      snapshots = await getCachedSnapshots(tenantId);
    }
    if (!snapshots) {
      try {
        safeIncrementHttpCounter();
        snapshots = await whatsappBrokerClient.listInstances(tenantId);
        if (snapshots && snapshots.length > 0) {
          await setCachedSnapshots(tenantId, snapshots, 30);
        }
      } catch (error) {
        if (error instanceof WhatsAppBrokerNotConfiguredError) {
          snapshots = [];
        } else {
          throw error;
        }
      }
    }
  } else if (!snapshots) {
    snapshots = [];
  }

  // Index snapshots by id for quick lookups
  const snapshotMap = new Map<string, WhatsAppBrokerInstanceSnapshot>();
  if (snapshots) {
    for (const snapshot of snapshots) {
      const rawId = snapshot.instance?.id;
      const normalizedId = typeof rawId === 'string' ? rawId.trim() : '';
      if (normalizedId && !snapshotMap.has(normalizedId)) {
        snapshotMap.set(normalizedId, snapshot);
      }
    }
  }

  const entries: InstanceCollectionEntry[] = [];

  for (const stored of storedInstances) {
    const snapshot = snapshotMap.get(stored.id) ??
      (stored.brokerId ? snapshotMap.get(stored.brokerId) : undefined);
    const brokerStatus = snapshot?.status ?? null;
    const serialized = serializeStoredInstance(stored, brokerStatus);

    // Keep E.164 normalized phone in DB when we discover a better one
    if (serialized.phoneNumber && serialized.phoneNumber !== stored.phoneNumber) {
      await prisma.whatsAppInstance.update({
        where: { id: stored.id },
        data: { phoneNumber: serialized.phoneNumber },
      });
      stored.phoneNumber = serialized.phoneNumber;
    }

    entries.push({ stored, serialized, status: brokerStatus });
  }

  const map = new Map<string, InstanceCollectionEntry>();
  for (const entry of entries) {
    map.set(entry.stored.id, entry);
    if (entry.stored.brokerId && entry.stored.brokerId !== entry.stored.id) {
      map.set(entry.stored.brokerId, entry);
    }
  }

  const instances = entries.map(({ serialized }) => toPublicInstance(serialized));

  const result: InstanceCollectionResult = {
    entries,
    instances,
    rawInstances: entries.map(({ serialized }) => serialized),
    map,
    snapshots: snapshots ?? [],
    shouldRefresh,
    fetchSnapshots,
    synced,
  };

  return result;
};

export type InstanceOperationContext = {
  stored: StoredInstance;
  entry: InstanceCollectionEntry | null;
  brokerStatus: WhatsAppStatus | null;
  serialized: ReturnType<typeof serializeStoredInstance>;
  instance: NormalizedInstance;
  status: ReturnType<typeof normalizeInstanceStatusResponse>;
  qr: NormalizedQr;
  instances: NormalizedInstance[];
};

export const resolveInstanceOperationContext = async (
  tenantId: string,
  instance: StoredInstance,
  options: { refresh?: boolean; fetchSnapshots?: boolean } = {}
): Promise<InstanceOperationContext> => {
  const collection = await collectInstancesForTenant(tenantId, {
    ...(typeof options.refresh === 'boolean' ? { refresh: options.refresh } : {}),
    ...(typeof options.fetchSnapshots === 'boolean' ? { fetchSnapshots: options.fetchSnapshots } : {}),
  });

  const entry =
    collection.map.get(instance.id) ??
    (instance.brokerId ? collection.map.get(instance.brokerId) : undefined) ??
    null;

  const stored = entry?.stored ?? instance;
  const brokerStatus = entry?.status ?? null;
  const serialized = entry?.serialized ?? serializeStoredInstance(stored, brokerStatus);
  const publicInstance = toPublicInstance(serialized);
  const status = normalizeInstanceStatusResponse(brokerStatus);
  const qr = normalizeQr({
    qr: status.qr,
    qrCode: status.qrCode,
    qrExpiresAt: status.qrExpiresAt,
    expiresAt: status.expiresAt,
  });

  const existingIndex = collection.instances.findIndex((item) => item.id === publicInstance.id);
  const instances =
    existingIndex >= 0
      ? collection.instances.map((item, index) => (index === existingIndex ? publicInstance : item))
      : [...collection.instances, publicInstance];

  return {
    stored,
    entry,
    brokerStatus,
    serialized,
    instance: publicInstance,
    status,
    qr,
    instances,
  };
};

type InstanceStatusResponsePayload = {
  connected: boolean;
  status: ReturnType<typeof normalizeInstanceStatusResponse>;
  qr: NormalizedQr;
  instance: NormalizedInstance;
  instances: NormalizedInstance[];
  brokerStatus: WhatsAppStatus | null;
};

export const buildInstanceStatusPayload = (
  context: InstanceOperationContext,
  overrideQr?: NormalizedQr
): InstanceStatusResponsePayload => {
  const qr = overrideQr ?? context.qr;
  const status = {
    ...context.status,
    qr: qr.qr,
    qrCode: qr.qrCode,
    qrExpiresAt: qr.qrExpiresAt,
    expiresAt: qr.expiresAt,
    qrAvailable: qr.available,
    qrReason: qr.reason,
  };

  return {
    connected: status.connected,
    status,
    qr,
    instance: context.instance,
    instances: context.instances,
    brokerStatus: context.brokerStatus,
  };
};

export const fetchStatusWithBrokerQr = async (
  tenantId: string,
  stored: StoredInstance,
  options: { refresh?: boolean; fetchSnapshots?: boolean } = {}
): Promise<{ context: InstanceOperationContext; qr: NormalizedQr }> => {
  const { refresh, fetchSnapshots } = options;
  const contextOptions: { refresh?: boolean; fetchSnapshots?: boolean } = {};
  if (typeof refresh === 'boolean') {
    contextOptions.refresh = refresh;
  }
  if (typeof fetchSnapshots === 'boolean') {
    contextOptions.fetchSnapshots = fetchSnapshots;
  }

  let context: InstanceOperationContext | null = null;
  try {
    context = await resolveInstanceOperationContext(tenantId, stored, contextOptions);
  } catch (error) {
    const storageErrorLogged = logWhatsAppStorageError('instances.context', error, {
      tenantId,
      instanceId: stored.id,
      refresh,
      fetchSnapshots,
    });

    if (!storageErrorLogged) {
      throw error;
    }

    context = buildFallbackContextFromStored(stored);
  }

  const safeContext = context ?? buildFallbackContextFromStored(stored);

  try {
    try {
      safeIncrementHttpCounter();
    } catch {
      // metrics are best effort
    }

    const brokerQr = await whatsappBrokerClient.getQrCode(stored.brokerId ?? stored.id, {
      instanceId: stored.id,
    });
    const qr = normalizeQr(brokerQr);

<<<<<<< HEAD
    recordQrOutcome(tenantId, stored.id, 'success');

    return { context, qr };
=======
    return { context: safeContext, qr };
>>>>>>> 3516c2a0
  } catch (error) {
    const errorCode =
      (error as { code?: string }).code ??
      (error as { name?: string }).name ??
      (error instanceof Error ? error.name : null);
    recordQrOutcome(tenantId, stored.id, 'failure', errorCode);
    // ensure context is returned alongside broker errors when needed
    (error as { __context__?: InstanceOperationContext }).__context__ = safeContext;
    throw error;
  }
};

type DisconnectStoredInstanceResult =
  | { outcome: 'success'; context: InstanceOperationContext }
  | {
      outcome: 'retry';
      retry: { scheduledAt: string; status: number; requestId: string | null };
    };

export const disconnectStoredInstance = async (
  tenantId: string,
  stored: StoredInstance,
  actorId: string,
  options: { wipe?: boolean } = {}
): Promise<DisconnectStoredInstanceResult> => {
  const disconnectOptions = options.wipe === undefined ? undefined : { wipe: options.wipe };
  let cachedContext: InstanceOperationContext | null = null;

  try {
    await whatsappBrokerClient.disconnectInstance(stored.brokerId, {
      ...(disconnectOptions ?? {}),
      instanceId: stored.id,
    });
  } catch (error) {
    if (error instanceof WhatsAppBrokerError || hasErrorName(error, 'WhatsAppBrokerError')) {
      const brokerError = error as WhatsAppBrokerError;
      const brokerStatus = readBrokerErrorStatus(brokerError);

      if (
        isBrokerAlreadyDisconnectedError(brokerError) ||
        brokerStatus === 409 ||
        brokerStatus === 410
      ) {
        logger.info('whatsapp.instances.disconnect.alreadyStored', {
          tenantId,
          instanceId: stored.id,
          status: brokerStatus,
          code: brokerError.code,
          requestId: brokerError.requestId,
        });
        cachedContext = await resolveInstanceOperationContext(tenantId, stored, { refresh: true });
      } else if (brokerStatus !== null && brokerStatus >= 500) {
        const scheduledAt = new Date().toISOString();

        logger.warn('whatsapp.instances.disconnect.retryScheduled', {
          tenantId,
          instanceId: stored.id,
          brokerId: stored.brokerId,
          status: brokerStatus,
          code: brokerError.code,
          requestId: brokerError.requestId,
          wipe: Boolean(options.wipe),
        });

        await scheduleWhatsAppDisconnectRetry(tenantId, {
          instanceId: stored.id,
          status: brokerStatus,
          requestId: brokerError.requestId ?? null,
          wipe: Boolean(options.wipe),
          requestedAt: scheduledAt,
        });

        return {
          outcome: 'retry',
          retry: {
            scheduledAt,
            status: brokerStatus,
            requestId: brokerError.requestId ?? null,
          },
        };
      } else {
        throw brokerError;
      }
    } else {
      throw error;
    }
  }

  const context = cachedContext ?? (await resolveInstanceOperationContext(tenantId, stored, { refresh: true }));

  const historyEntry = buildHistoryEntry('disconnect-instance', actorId, {
    status: context.status.status,
    connected: context.status.connected,
    wipe: Boolean(options.wipe),
  });

  const metadataWithHistory = appendInstanceHistory(
    context.stored.metadata as InstanceMetadata,
    historyEntry
  );
  const metadataWithoutError = withInstanceLastError(metadataWithHistory, null);

  const derivedStatus = context.brokerStatus
    ? mapBrokerStatusToDbStatus(context.brokerStatus)
    : mapBrokerInstanceStatusToDbStatus(context.status.status);

  const lastSeenAt = context.status.connected ? context.stored.lastSeenAt : new Date();

  await prisma.whatsAppInstance.update({
    where: { id: context.stored.id },
    data: {
      status: derivedStatus,
      connected: context.status.connected,
      metadata: metadataWithoutError,
      lastSeenAt,
    },
  });

  return { outcome: 'success', context };
};

type DeleteStoredInstanceResult = {
  deletedAt: string;
  instances: NormalizedInstance[];
  context: InstanceOperationContext;
};

export const deleteStoredInstance = async (
  tenantId: string,
  stored: StoredInstance,
  actorId: string
): Promise<DeleteStoredInstanceResult> => {
  const context = await resolveInstanceOperationContext(tenantId, stored, {
    refresh: false,
    fetchSnapshots: true,
  });

  const deletedAt = new Date().toISOString();

  await archiveInstanceSnapshot(prisma, {
    tenantId,
    stored,
    actorId,
    deletedAt,
    serialized: context.serialized,
    status: context.status,
    qr: context.qr,
    brokerStatus: context.brokerStatus,
    instances: context.instances,
  });

  try {
    await prisma.$transaction(async (tx) => {
      await tx.campaign.updateMany({
        where: { tenantId, whatsappInstanceId: stored.id },
        data: { whatsappInstanceId: null },
      });

      await tx.whatsAppSession.deleteMany({ where: { instanceId: stored.id } });
      await tx.whatsAppInstance.delete({ where: { id: stored.id } });
    });
  } catch (error) {
    if (error instanceof Prisma.PrismaClientKnownRequestError && error.code === 'P2025') {
      logger.warn('whatsapp.instances.delete.notFound', { tenantId, instanceId: stored.id });
    } else {
      throw error;
    }
  }

  try {
    await clearWhatsAppDisconnectRetry(tenantId, stored.id);
  } catch (error) {
    if (!logWhatsAppStorageError('deleteStoredInstance.clearRetry', error, { tenantId, instanceId: stored.id })) {
      throw error;
    }
  }

  invalidateCampaignCache(tenantId, stored.id);
  await removeCachedSnapshot(tenantId, stored.id, stored.brokerId);

  const collection = await collectInstancesForTenant(tenantId, {
    refresh: false,
    fetchSnapshots: false,
  });

  const sanitizedInstances = collection.instances.filter(
    (instance) => instance.id !== stored.id && instance.id !== stored.brokerId
  );

  return {
    deletedAt,
    instances: sanitizedInstances,
    context,
  };
};

const parseNumber = (input: unknown): number | null => {
  if (typeof input === 'number' && Number.isFinite(input)) {
    return input;
  }

  if (typeof input === 'string' && input.trim().length > 0) {
    const parsed = Number(input);
    return Number.isFinite(parsed) ? parsed : null;
  }

  return null;
};

const parseRateLimit = (value: unknown): BrokerRateLimit | null => {
  if (!value || typeof value !== 'object') {
    return null;
  }

  const source = value as Record<string, unknown>;
  const limit = parseNumber(source.limit);
  const remaining = parseNumber(source.remaining);
  const resetCandidate = source.resetAt ?? source.reset ?? source.reset_at;
  let resetAt: string | null = null;

  if (typeof resetCandidate === 'string') {
    resetAt = resetCandidate;
  } else {
    const parsed = parseNumber(resetCandidate);
    resetAt = parsed !== null ? new Date(parsed).toISOString() : null;
  }

  if (limit === null && remaining === null && resetAt === null) {
    return null;
  }

  return { limit, remaining, resetAt };
};

const normalizeBaileysAck = (value: unknown): number | string | null => {
  if (typeof value === 'number' && Number.isFinite(value)) {
    return value;
  }

  if (typeof value === 'string') {
    const trimmed = value.trim();
    return trimmed.length > 0 ? trimmed : null;
  }

  return null;
};

const isBaileysAckFailure = (
  ack: number | string | null,
  status: unknown
): boolean => {
  if (typeof ack === 'number') {
    return ack < 0;
  }

  if (typeof ack === 'string') {
    const normalized = ack.trim().toLowerCase();
    if (!normalized) {
      return false;
    }

    return normalized.includes('fail') || normalized.includes('erro');
  }

  if (typeof status === 'string') {
    const normalizedStatus = status.trim().toLowerCase();
    return normalizedStatus.includes('fail') || normalizedStatus.includes('erro');
  }

  return false;
};

const readMessageIdFromBrokerPayload = (
  payload: Record<string, unknown> | null | undefined
): string | null => {
  if (!payload) {
    return null;
  }

  const candidates = ['id', 'messageId', 'externalId'];
  for (const key of candidates) {
    const value = payload[key];
    if (typeof value === 'string') {
      const trimmed = value.trim();
      if (trimmed.length > 0) {
        return trimmed;
      }
    }
  }

  return null;
};

const normalizeSessionStatus = (status: BrokerSessionStatus | null | undefined) => {
  const rawStatus = typeof status?.status === 'string' ? status.status.toLowerCase() : undefined;
  const connected = Boolean(status?.connected ?? (rawStatus === 'connected'));
  const normalizedStatus = ((): 'connected' | 'connecting' | 'disconnected' | 'qr_required' => {
    switch (rawStatus) {
      case 'connected':
      case 'connecting':
      case 'qr_required':
      case 'disconnected':
        return rawStatus;
      default:
        return connected ? 'connected' : 'disconnected';
    }
  })();

  return {
    status: normalizedStatus,
    connected,
    qrCode: typeof status?.qrCode === 'string' ? status.qrCode : null,
    qrExpiresAt: typeof status?.qrExpiresAt === 'string' ? status.qrExpiresAt : null,
    rate: parseRateLimit(status?.rate ?? null),
  };
};<|MERGE_RESOLUTION|>--- conflicted
+++ resolved
@@ -1648,13 +1648,10 @@
     });
     const qr = normalizeQr(brokerQr);
 
-<<<<<<< HEAD
     recordQrOutcome(tenantId, stored.id, 'success');
 
     return { context, qr };
-=======
     return { context: safeContext, qr };
->>>>>>> 3516c2a0
   } catch (error) {
     const errorCode =
       (error as { code?: string }).code ??
