--- conflicted
+++ resolved
@@ -84,14 +84,11 @@
 import { resetMetrics, renderMetrics } from '../../lib/metrics';
 import { resetTicketStore, createTicket } from '@ticketz/storage';
 import { resetRateLimit } from '../../utils/rate-limit';
-<<<<<<< HEAD
 import { WhatsAppBrokerError } from '../../services/whatsapp-broker-client';
 import type { WhatsAppTransport } from '../../features/whatsapp-transport';
 import * as transportModule from '../../features/whatsapp-transport';
-=======
 import { resetCircuitBreaker } from '../../utils/circuit-breaker';
 import { whatsappBrokerClient, WhatsAppBrokerError } from '../../services/whatsapp-broker-client';
->>>>>>> 06fc34ac
 
 class MockSocketServer {
   public events: Array<{ room: string; event: string; payload: unknown }> = [];
@@ -163,13 +160,10 @@
 
 describe('Outbound message routes', () => {
   let socket: MockSocketServer;
-<<<<<<< HEAD
   let sendMessageMock: ReturnType<typeof vi.fn>;
   let transportMock: WhatsAppTransport;
   let getTransportSpy: ReturnType<typeof vi.spyOn>;
-=======
   let sendTextMock: typeof transportMock.sendText;
->>>>>>> 06fc34ac
 
   beforeEach(async () => {
     queueFindFirstMock.mockResolvedValue({
@@ -302,17 +296,13 @@
     transportMock.checkRecipient.mockReset();
     transportMock.getStatus.mockReset();
     let counter = 0;
-<<<<<<< HEAD
     sendMessageMock = vi.fn(async (_instanceId: string, payload: unknown) => {
-=======
     sendTextMock = transportMock.sendText.mockImplementation(async (_input) => {
->>>>>>> 06fc34ac
       counter += 1;
       return {
         externalId: `wamid-${counter.toString().padStart(3, '0')}`,
         status: 'SENT',
         timestamp: new Date().toISOString(),
-<<<<<<< HEAD
         raw: { payload },
       };
     });
@@ -340,7 +330,6 @@
     getTransportSpy = vi
       .spyOn(transportModule, 'getWhatsAppTransport')
       .mockReturnValue(transportMock);
-=======
         raw: { counter },
         transport: 'http',
       };
@@ -355,21 +344,17 @@
         transport: 'http',
       };
     });
->>>>>>> 06fc34ac
   });
 
   afterEach(() => {
     registerSocketServer(null);
-<<<<<<< HEAD
     getTransportSpy.mockRestore();
-=======
     transportMock.sendText.mockReset();
     transportMock.sendMedia.mockReset();
     resolveTransportMock.mockReset();
     transportMock.checkRecipient.mockReset();
     transportMock.getStatus.mockReset();
     resetTransportCacheMock.mockReset();
->>>>>>> 06fc34ac
     queueFindFirstMock.mockReset();
     queueUpsertMock.mockReset();
     contactFindUniqueMock.mockReset();
@@ -411,13 +396,11 @@
       error: null,
     });
 
-<<<<<<< HEAD
     expect(sendMessageMock).toHaveBeenCalledTimes(1);
     expect(sendMessageMock).toHaveBeenCalledWith('instance-001', expect.objectContaining({
       to: '+554499999999',
       type: 'TEXT',
     }));
-=======
     expect(sendTextMock).toHaveBeenCalledTimes(1);
     expect(sendTextMock).toHaveBeenCalledWith(
       expect.objectContaining({
@@ -427,7 +410,6 @@
         message: 'Olá! Teste via ticket',
       })
     );
->>>>>>> 06fc34ac
 
     const createdEvent = socket.events.find(
       (event) => event.event === 'message:created' && event.room.startsWith('tenant:')
@@ -516,10 +498,8 @@
     });
     tickets.set(ticket.id, ticket);
 
-<<<<<<< HEAD
     sendMessageMock.mockRejectedValueOnce(
       new WhatsAppBrokerError('Request timed out', 'REQUEST_TIMEOUT', 408, 'req-123')
-=======
     sendTextMock.mockRejectedValueOnce(
       new WhatsAppTransportError('Request timed out', {
         code: 'BROKER_TIMEOUT',
@@ -527,7 +507,6 @@
         requestId: 'req-123',
         transport: 'http',
       })
->>>>>>> 06fc34ac
     );
 
     const app = buildApp();
@@ -568,10 +547,8 @@
     });
     tickets.set(ticket.id, ticket);
 
-<<<<<<< HEAD
     sendMessageMock.mockRejectedValueOnce(
       new WhatsAppBrokerError('Session disconnected', 'SESSION_NOT_CONNECTED', 409, 'req-409')
-=======
     sendTextMock.mockRejectedValueOnce(
       new WhatsAppTransportError('Session disconnected', {
         code: 'INSTANCE_NOT_CONNECTED',
@@ -579,7 +556,6 @@
         requestId: 'req-409',
         transport: 'http',
       })
->>>>>>> 06fc34ac
     );
 
     const app = buildApp();
@@ -619,10 +595,8 @@
     });
     tickets.set(ticket.id, ticket);
 
-<<<<<<< HEAD
     sendMessageMock.mockRejectedValueOnce(
       new WhatsAppBrokerError('Invalid recipient number', 'INVALID_RECIPIENT', 400, 'req-400')
-=======
     sendTextMock.mockRejectedValueOnce(
       new WhatsAppTransportError('Invalid recipient number', {
         code: 'INVALID_TO',
@@ -630,7 +604,6 @@
         requestId: 'req-400',
         transport: 'http',
       })
->>>>>>> 06fc34ac
     );
 
     const app = buildApp();
@@ -670,10 +643,8 @@
     });
     tickets.set(ticket.id, ticket);
 
-<<<<<<< HEAD
     sendMessageMock.mockRejectedValueOnce(
       new WhatsAppBrokerError('Rate limit reached', 'RATE_LIMIT_EXCEEDED', 429, 'req-429')
-=======
     sendTextMock.mockRejectedValueOnce(
       new WhatsAppTransportError('Rate limit reached', {
         code: 'RATE_LIMITED',
@@ -681,7 +652,6 @@
         requestId: 'req-429',
         transport: 'http',
       })
->>>>>>> 06fc34ac
     );
 
     const app = buildApp();
@@ -737,11 +707,8 @@
     expect(first.status).toBe(202);
     const messageId = first.body.messageId;
 
-<<<<<<< HEAD
     sendMessageMock.mockClear();
-=======
     sendTextMock.mockClear();
->>>>>>> 06fc34ac
 
     const second = await request(app)
       .post(`/api/tickets/${ticket.id}/messages`)
@@ -758,11 +725,8 @@
     expect(second.status).toBe(202);
     expect(second.body.messageId).toBe(messageId);
     expect(second.body.status).toBe(first.body.status);
-<<<<<<< HEAD
     expect(sendMessageMock).not.toHaveBeenCalled();
-=======
     expect(sendTextMock).not.toHaveBeenCalled();
->>>>>>> 06fc34ac
   });
 
   it('creates a fallback queue automatically when tenant has none', async () => {
@@ -837,7 +801,6 @@
     });
     expect(response.body.queued).toBe(true);
     expect(response.body.ticketId).toBeTruthy();
-<<<<<<< HEAD
     expect(sendMessageMock).toHaveBeenCalledWith('instance-001', expect.objectContaining({
       to: contact.phone,
     }));
@@ -846,7 +809,6 @@
   it('surfaces normalized broker errors for ad-hoc sends', async () => {
     sendMessageMock.mockRejectedValueOnce(
       new WhatsAppBrokerError('Invalid destination number', 'INVALID_DESTINATION', 400, 'adhoc-400')
-=======
     expect(sendTextMock).toHaveBeenCalledWith(
       expect.objectContaining({
         sessionId: 'instance-001',
@@ -863,7 +825,6 @@
         requestId: 'adhoc-400',
         transport: 'http',
       })
->>>>>>> 06fc34ac
     );
 
     const app = buildApp();
@@ -925,11 +886,8 @@
         code: 'INSTANCE_DISCONNECTED',
       },
     });
-<<<<<<< HEAD
     expect(sendMessageMock).not.toHaveBeenCalled();
-=======
     expect(sendTextMock).not.toHaveBeenCalled();
->>>>>>> 06fc34ac
   });
 
   it('enforces basic rate limiting per instance', async () => {
