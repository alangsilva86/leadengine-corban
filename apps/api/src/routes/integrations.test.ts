import express from 'express';
import type { Request } from 'express';
import type { AddressInfo } from 'net';
import type { Server } from 'http';
import { Prisma } from '@prisma/client';
import { afterEach, describe, expect, it, vi } from 'vitest';

import { errorHandler } from '../middleware/error-handler';
import { normalizePhoneNumber } from '../utils/phone';
import {
  WhatsAppBrokerError,
  type WhatsAppBrokerInstanceSnapshot,
} from '../services/whatsapp-broker-client';

vi.mock('../middleware/auth', async () => {
  const actual = await vi.importActual<typeof import('../middleware/auth')>(
    '../middleware/auth'
  );
  return {
    ...actual,
    requireTenant: (_req: unknown, _res: unknown, next: () => void) => next(),
  };
});

const createModelMock = () => ({
  findMany: vi.fn(),
  findUnique: vi.fn(),
  findFirst: vi.fn(),
  create: vi.fn(),
  createMany: vi.fn(),
  update: vi.fn(),
  delete: vi.fn(),
  deleteMany: vi.fn(),
  upsert: vi.fn(),
});

const prismaMock = {
  whatsAppInstance: createModelMock(),
  campaign: createModelMock(),
  processedIntegrationEvent: createModelMock(),
  contact: createModelMock(),
  ticket: createModelMock(),
  user: createModelMock(),
  $transaction: vi.fn(),
  $connect: vi.fn(),
  $disconnect: vi.fn(),
} as Record<string, ReturnType<typeof createModelMock> | ReturnType<typeof vi.fn>>;

vi.mock('../lib/prisma', () => ({
  prisma: prismaMock,
}));

const emitToTenantMock = vi.fn();

vi.mock('../lib/socket-registry', () => ({
  emitToTenant: emitToTenantMock,
}));

const sendAdHocMock = vi.fn();

vi.mock('../services/ticket-service', async () => {
  const actual = await vi.importActual<typeof import('../services/ticket-service')>(
    '../services/ticket-service'
  );

  return {
    ...actual,
    sendAdHoc: sendAdHocMock,
  };
});

const prismaModelKeys = [
  'whatsAppInstance',
  'campaign',
  'processedIntegrationEvent',
  'contact',
  'ticket',
  'user',
] as const;

const resetPrismaMocks = () => {
  prismaModelKeys.forEach((modelKey) => {
    const model = prismaMock[modelKey] as ReturnType<typeof createModelMock>;
    Object.values(model).forEach((fn) => fn.mockReset());
  });

  const transactionMock = prismaMock.$transaction as ReturnType<typeof vi.fn>;
  transactionMock.mockReset();
  transactionMock.mockImplementation(async (callback: (tx: typeof prismaMock) => unknown) => {
    return await callback(prismaMock as never);
  });

  (prismaMock.$connect as ReturnType<typeof vi.fn>).mockReset();
  (prismaMock.$disconnect as ReturnType<typeof vi.fn>).mockReset();

  const instanceModel = prismaMock.whatsAppInstance as ReturnType<typeof createModelMock>;
  instanceModel.findMany.mockResolvedValue([]);
  instanceModel.findUnique.mockResolvedValue(null);
  instanceModel.findFirst.mockResolvedValue(null);
  instanceModel.update.mockResolvedValue(null);
  instanceModel.create.mockResolvedValue(null);
  instanceModel.delete.mockResolvedValue(null);

  const userModel = prismaMock.user as ReturnType<typeof createModelMock>;
  userModel.findUnique.mockResolvedValue(null);
};

resetPrismaMocks();

const originalWhatsAppEnv = {
  url: process.env.WHATSAPP_BROKER_URL,
  apiKey: process.env.WHATSAPP_BROKER_API_KEY,
  mode: process.env.WHATSAPP_MODE,
};

const restoreWhatsAppEnv = () => {
  if (typeof originalWhatsAppEnv.url === 'string') {
    process.env.WHATSAPP_BROKER_URL = originalWhatsAppEnv.url;
  } else {
    delete process.env.WHATSAPP_BROKER_URL;
  }

  if (typeof originalWhatsAppEnv.apiKey === 'string') {
    process.env.WHATSAPP_BROKER_API_KEY = originalWhatsAppEnv.apiKey;
  } else {
    delete process.env.WHATSAPP_BROKER_API_KEY;
  }

  if (typeof originalWhatsAppEnv.mode === 'string') {
    process.env.WHATSAPP_MODE = originalWhatsAppEnv.mode;
  } else {
    delete process.env.WHATSAPP_MODE;
  }
};

afterEach(() => {
  vi.restoreAllMocks();
  restoreWhatsAppEnv();
  resetPrismaMocks();
  emitToTenantMock.mockReset();
  sendAdHocMock.mockReset();
});

const startTestServer = async ({
  configureWhatsApp = false,
}: { configureWhatsApp?: boolean } = {}) => {
  vi.resetModules();
  if (configureWhatsApp) {
    process.env.WHATSAPP_MODE = 'http';
    process.env.WHATSAPP_BROKER_URL = 'http://broker.test';
    process.env.WHATSAPP_BROKER_API_KEY = 'test-key';
  } else {
    delete process.env.WHATSAPP_MODE;
    delete process.env.WHATSAPP_BROKER_URL;
    delete process.env.WHATSAPP_BROKER_API_KEY;
  }

  const { integrationsRouter } = await import('./integrations');
  const { whatsappMessagesRouter } = await import('./integrations/whatsapp.messages');

  const app = express();
  app.use(express.json());
  app.use((req, _res, next) => {
    (req as Request).user = {
      id: 'user-1',
      tenantId: 'tenant-123',
      email: 'user@example.com',
      name: 'Test User',
      role: 'ADMIN',
      isActive: true,
      permissions: [],
    };
    next();
  });
  app.use('/api', whatsappMessagesRouter);
  app.use('/api/integrations', integrationsRouter);
  app.use(errorHandler);

  return new Promise<{ server: Server; url: string }>((resolve) => {
    const server = app.listen(0, () => {
      const { port } = server.address() as AddressInfo;
      resolve({ server, url: `http://127.0.0.1:${port}` });
    });
  });
};

const stopTestServer = (server: Server) =>
  new Promise<void>((resolve, reject) => {
    server.close((error) => {
      if (error) {
        reject(error);
        return;
      }
      resolve();
    });
  });

describe('WhatsApp integration routes when broker is not configured', () => {
  it('returns empty list when broker is disabled and no instances are stored', async () => {
    const { server, url } = await startTestServer();
    const { prisma } = await import('../lib/prisma');

    prisma.whatsAppInstance.findMany.mockResolvedValue([]);

    try {
      const response = await fetch(`${url}/api/integrations/whatsapp/instances`, {
        method: 'GET',
        headers: {
          'x-tenant-id': 'tenant-123',
        },
      });

      const body = await response.json();

      expect(response.status).toBe(200);
      expect(body).toMatchObject({
        success: true,
        data: { instances: [] },
      });
    } finally {
      await stopTestServer(server);
    }
  });

  it('fails to create a WhatsApp instance when broker configuration is missing', async () => {
    const { server, url } = await startTestServer();
    const { prisma } = await import('../lib/prisma');

    try {
      const response = await fetch(`${url}/api/integrations/whatsapp/instances`, {
        method: 'POST',
        headers: {
          'content-type': 'application/json',
          'x-tenant-id': 'tenant-123',
        },
        body: JSON.stringify({ name: 'created-instance' }),
      });

      const body = await response.json();

      expect(response.status).toBe(503);
      expect(body).toMatchObject({
        success: false,
        error: { code: 'WHATSAPP_NOT_CONFIGURED' },
      });
      expect(prisma.whatsAppInstance.create).not.toHaveBeenCalled();
    } finally {
      await stopTestServer(server);
    }
  });

  it('responds with 400 when Prisma rejects WhatsApp instance payload', async () => {
    const { server, url } = await startTestServer({ configureWhatsApp: true });
    const { prisma } = await import('../lib/prisma');
    const { whatsappBrokerClient } = await import('../services/whatsapp-broker-client');

    const validationError = Object.create(Prisma.PrismaClientValidationError.prototype);
    validationError.message = 'Invalid data';

    vi.spyOn(whatsappBrokerClient, 'createInstance').mockResolvedValue({
      id: 'tenant-123--invalid-instance',
      tenantId: 'tenant-123',
      name: 'invalid-instance',
      status: 'connecting',
      connected: false,
    });
    prisma.whatsAppInstance.create.mockRejectedValue(validationError);

    try {
      const response = await fetch(`${url}/api/integrations/whatsapp/instances`, {
        method: 'POST',
        headers: {
          'content-type': 'application/json',
          'x-tenant-id': 'tenant-123',
        },
        body: JSON.stringify({ name: 'invalid-instance' }),
      });

      const body = await response.json();

      expect(response.status).toBe(400);
      expect(body).toMatchObject({
        success: false,
        error: {
          code: 'INVALID_INSTANCE_PAYLOAD',
          message: expect.stringContaining('Não foi possível criar a instância WhatsApp'),
        },
      });
      expect(emitToTenantMock).not.toHaveBeenCalled();
    } finally {
      await stopTestServer(server);
    }
  });

  const brokerDependentRoutes = [
    {
      name: 'pair instance',
      method: 'POST',
      path: '/whatsapp/instances/test-instance/pair',
      setup: () => {
        (prismaMock.whatsAppInstance.findUnique as ReturnType<typeof vi.fn>).mockResolvedValue({
          id: 'test-instance',
          tenantId: 'tenant-123',
          name: 'Test Instance',
          brokerId: 'test-instance',
          phoneNumber: null,
          status: 'disconnected',
          connected: false,
          lastSeenAt: null,
          createdAt: new Date('2024-01-01T00:00:00.000Z'),
          updatedAt: new Date('2024-01-01T00:00:00.000Z'),
          metadata: { history: [] },
        });
      },
    },
    {
      name: 'stop instance',
      method: 'POST',
      path: '/whatsapp/instances/test-instance/stop',
      setup: () => {
        (prismaMock.whatsAppInstance.findUnique as ReturnType<typeof vi.fn>).mockResolvedValue({
          id: 'test-instance',
          tenantId: 'tenant-123',
          name: 'Test Instance',
          brokerId: 'test-instance',
          phoneNumber: null,
          status: 'connected',
          connected: true,
          lastSeenAt: new Date('2024-01-01T00:00:00.000Z'),
          createdAt: new Date('2024-01-01T00:00:00.000Z'),
          updatedAt: new Date('2024-01-01T00:00:00.000Z'),
          metadata: { history: [] },
        });
      },
    },
    {
      name: 'get QR code',
      method: 'GET',
      path: '/whatsapp/instances/test-instance/qr',
      setup: () => {
        (prismaMock.whatsAppInstance.findUnique as ReturnType<typeof vi.fn>).mockResolvedValue({
          id: 'test-instance',
          tenantId: 'tenant-123',
          name: 'Test Instance',
          brokerId: 'test-instance',
          phoneNumber: null,
          status: 'disconnected',
          connected: false,
          lastSeenAt: null,
          createdAt: new Date('2024-01-01T00:00:00.000Z'),
          updatedAt: new Date('2024-01-01T00:00:00.000Z'),
          metadata: { history: [] },
        });
      },
    },
    {
      name: 'get status',
      method: 'GET',
      path: '/whatsapp/instances/test-instance/status',
      setup: () => {
        (prismaMock.whatsAppInstance.findUnique as ReturnType<typeof vi.fn>).mockResolvedValue({
          id: 'test-instance',
          tenantId: 'tenant-123',
          name: 'Test Instance',
          brokerId: 'test-instance',
          phoneNumber: null,
          status: 'connected',
          connected: true,
          lastSeenAt: null,
          createdAt: new Date('2024-01-01T00:00:00.000Z'),
          updatedAt: new Date('2024-01-01T00:00:00.000Z'),
          metadata: { history: [] },
        });
      },
    },
  ] as const;

  it.each(brokerDependentRoutes)('responds with 503 for %s', async ({ method, path, setup }) => {
    const { server, url } = await startTestServer();

    setup?.();

    try {
      const response = await fetch(`${url}/api/integrations${path}`, {
        method,
        headers: {
          'x-tenant-id': 'tenant-123',
        },
      });

      const responseBody = await response.json();

      expect(response.status).toBe(503);
      expect(responseBody).toMatchObject({
        success: false,
        error: { code: 'WHATSAPP_NOT_CONFIGURED' },
      });
    } finally {
      await stopTestServer(server);
    }
  });

  it('responds with 503 when pairing an instance without broker configuration', async () => {
    const { server, url } = await startTestServer();
    const { prisma } = await import('../lib/prisma');

    const storedInstance = {
      id: 'leadengine-default',
      tenantId: 'tenant-123',
      name: 'Default Instance',
      brokerId: 'leadengine-default',
      phoneNumber: null,
      status: 'disconnected',
      connected: false,
      lastSeenAt: null,
      createdAt: new Date('2024-01-01T00:00:00.000Z'),
      updatedAt: new Date('2024-01-01T00:00:00.000Z'),
      metadata: { history: [] },
    } as Awaited<ReturnType<typeof prisma.whatsAppInstance.findUnique>>;

    prisma.whatsAppInstance.findUnique.mockResolvedValue(storedInstance);

    try {
      const response = await fetch(
        `${url}/api/integrations/whatsapp/instances/${storedInstance.id}/pair`,
        {
          method: 'POST',
          headers: {
            'content-type': 'application/json',
            'x-tenant-id': 'tenant-123',
          },
        }
      );

      const responseBody = await response.json();

      expect(response.status).toBe(503);
      expect(responseBody).toMatchObject({
        success: false,
        error: { code: 'WHATSAPP_NOT_CONFIGURED' },
      });
    } finally {
      delete process.env.LEADENGINE_INSTANCE_ID;
      await stopTestServer(server);
    }
  });

  it('responds with 410 when pairing without providing an instance id', async () => {
    const { server, url } = await startTestServer();

    try {
      const response = await fetch(`${url}/api/integrations/whatsapp/instances/pair`, {
        method: 'POST',
        headers: {
          'content-type': 'application/json',
          'x-tenant-id': 'tenant-123',
        },
      });

      const responseBody = await response.json();

      expect(response.status).toBe(410);
      expect(responseBody).toMatchObject({
        success: false,
        error: { code: 'PAIR_ROUTE_MISSING_ID' },
      });
    } finally {
      delete process.env.LEADENGINE_INSTANCE_ID;
      await stopTestServer(server);
    }
  });

  it('responds with 503 when disconnecting the default instance without broker configuration', async () => {
    const { server, url } = await startTestServer();
    const { prisma } = await import('../lib/prisma');

    const storedInstance = {
      id: 'leadengine-default',
      tenantId: 'tenant-123',
      name: 'Default Instance',
      brokerId: 'leadengine-default',
      phoneNumber: null,
      status: 'connected',
      connected: true,
      lastSeenAt: new Date('2024-01-01T00:00:00.000Z'),
      createdAt: new Date('2024-01-01T00:00:00.000Z'),
      updatedAt: new Date('2024-01-01T00:00:00.000Z'),
      metadata: { history: [] },
    } as Awaited<ReturnType<typeof prisma.whatsAppInstance.findUnique>>;

    prisma.whatsAppInstance.findUnique.mockResolvedValue(storedInstance);

    try {
      const response = await fetch(`${url}/api/integrations/whatsapp/instances/disconnect`, {
        method: 'POST',
        headers: {
          'content-type': 'application/json',
          'x-tenant-id': 'tenant-123',
        },
        body: JSON.stringify({ instanceId: storedInstance.id }),
      });

      const responseBody = await response.json();

      expect(response.status).toBe(503);
      expect(responseBody).toMatchObject({
        success: false,
        error: { code: 'WHATSAPP_NOT_CONFIGURED' },
      });
    } finally {
      delete process.env.LEADENGINE_INSTANCE_ID;
      await stopTestServer(server);
    }
  });
});

describe('WhatsApp integration routes with configured broker', () => {
  it('lists WhatsApp instances', async () => {
    const { server, url } = await startTestServer({ configureWhatsApp: true });
    const { prisma } = await import('../lib/prisma');
    const { whatsappBrokerClient } = await import('../services/whatsapp-broker-client');

    const storedInstances = [
      {
        id: 'instance-1',
        tenantId: 'tenant-123',
        name: 'Main Instance',
        brokerId: 'broker-1',
        phoneNumber: '+5511987654321',
        status: 'connected',
        connected: true,
        lastSeenAt: new Date('2024-01-02T00:00:00.000Z'),
        createdAt: new Date('2024-01-01T00:00:00.000Z'),
        updatedAt: new Date('2024-01-01T01:00:00.000Z'),
        metadata: {
          displayId: 'instance-1',
          history: [
            {
              action: 'broker-sync',
              by: 'system',
              at: new Date('2024-01-01T02:00:00.000Z').toISOString(),
              status: 'connected',
              connected: true,
            },
          ],
          lastBrokerSnapshot: {
            status: 'connected',
            connected: true,
            metrics: { messagesSent: 15 },
          },
        },
      },
      {
        id: 'instance-2',
        tenantId: 'tenant-123',
        name: 'Backup Instance',
        brokerId: 'broker-2',
        phoneNumber: null,
        status: 'disconnected',
        connected: false,
        lastSeenAt: null,
        createdAt: new Date('2024-01-03T00:00:00.000Z'),
        updatedAt: new Date('2024-01-03T00:00:00.000Z'),
        metadata: {
          history: [],
        },
      },
    ] as unknown as Awaited<ReturnType<typeof prisma.whatsAppInstance.findMany>>;

    prisma.whatsAppInstance.findMany.mockResolvedValue(storedInstances);
    prisma.whatsAppInstance.update.mockImplementation(async ({ where, data }) => {
      const match = storedInstances.find((instance) => instance.id === where.id);
      if (match) {
        Object.assign(match, data);
        return match as Awaited<ReturnType<typeof prisma.whatsAppInstance.update>>;
      }

      return storedInstances[0] as Awaited<ReturnType<typeof prisma.whatsAppInstance.update>>;
    });

    const brokerSnapshots: WhatsAppBrokerInstanceSnapshot[] = [
      {
        instance: {
          id: 'broker-1',
          tenantId: 'tenant-123',
          name: 'Main Instance',
          status: 'connected',
          connected: true,
          phoneNumber: '+5511987654321',
          lastActivity: '2024-01-02T02:00:00.000Z',
          stats: { totalSent: 42 },
        },
        status: {
          status: 'connected',
          connected: true,
          qr: null,
          qrCode: null,
          qrExpiresAt: null,
          expiresAt: null,
          stats: { totalSent: 42, queued: 3, failed: 1 },
          metrics: { throughput: { perMinute: 18 } },
          messages: { sent: 42 },
          rate: { limit: 100, remaining: 97, resetAt: '2024-01-01T01:30:00.000Z' },
          rateUsage: { limit: 100, used: 3 },
          raw: { stats: { totalSent: 42, queued: 3, failed: 1 } },
        },
      },
      {
        instance: {
          id: 'broker-2',
          tenantId: 'tenant-123',
          name: 'Backup Instance',
          status: 'disconnected',
          connected: false,
          phoneNumber: null,
        },
        status: {
          status: 'disconnected',
          connected: false,
          qr: null,
          qrCode: null,
          qrExpiresAt: null,
          expiresAt: null,
          stats: null,
          metrics: null,
          messages: null,
          rate: null,
          rateUsage: null,
          raw: null,
        },
      },
    ];

    const listSpy = vi
      .spyOn(whatsappBrokerClient, 'listInstances')
      .mockResolvedValue(brokerSnapshots);

    try {
      const response = await fetch(`${url}/api/integrations/whatsapp/instances`, {
        method: 'GET',
        headers: {
          'x-tenant-id': 'tenant-123',
        },
      });

      const body = await response.json();

      expect(prisma.whatsAppInstance.findMany).toHaveBeenCalledWith({
        where: { tenantId: 'tenant-123' },
        orderBy: { createdAt: 'asc' },
      });
      expect(listSpy).toHaveBeenCalledWith('tenant-123');
      expect(prisma.whatsAppInstance.update).toHaveBeenCalled();
      expect(response.status).toBe(200);
      expect(body).toMatchObject({
        success: true,
        data: {
          instances: [
            expect.objectContaining({
              id: 'instance-1',
              status: 'connected',
              connected: true,
              phoneNumber: '+5511987654321',
              metrics: expect.objectContaining({
                messagesSent: 42,
                sent: 42,
                queued: 3,
              }),
              rate: expect.objectContaining({ limit: 100, remaining: 97 }),
            }),
            expect.objectContaining({
              id: 'instance-2',
              status: 'disconnected',
              connected: false,
            }),
          ],
        },
      });
    } finally {
      await stopTestServer(server);
    }
  });

<<<<<<< HEAD
  it('falls back to broker snapshots when persistence is unavailable', async () => {
    const { server, url } = await startTestServer({ configureWhatsApp: true });
    const { prisma } = await import('../lib/prisma');
    const { whatsappBrokerClient } = await import('../services/whatsapp-broker-client');

    const prismaError = Object.assign(new Error('whatsapp_instances table is missing'), {
      code: 'P2021',
    });

    prisma.whatsAppInstance.findMany.mockRejectedValue(prismaError);

    const brokerSnapshots: WhatsAppBrokerInstanceSnapshot[] = [
      {
        instance: {
          id: 'broker-instance-1',
          tenantId: 'tenant-123',
          name: 'Broker Snapshot 1',
          status: 'connected',
          connected: true,
          phoneNumber: '+5511988888888',
          lastActivity: '2024-01-02T00:00:00.000Z',
        },
        status: {
          status: 'connected',
          connected: true,
          metrics: { throughput: { perMinute: 10 } },
          stats: { sent: 5 },
          rate: { limit: 30, remaining: 29 },
          rateUsage: { used: 1 },
          messages: { sent: 5 },
          raw: { debug: true },
          qr: null,
          qrCode: null,
          qrExpiresAt: null,
          expiresAt: null,
        },
      },
    ];

    const listSpy = vi
      .spyOn(whatsappBrokerClient, 'listInstances')
      .mockResolvedValue(brokerSnapshots);

    try {
      const response = await fetch(`${url}/api/integrations/whatsapp/instances`, {
        method: 'GET',
        headers: {
          'x-tenant-id': 'tenant-123',
        },
      });

      const body = await response.json();

      expect(response.status).toBe(200);
      expect(listSpy).toHaveBeenCalledWith('tenant-123');
      expect(body).toMatchObject({
        success: true,
        data: {
          instances: [
            expect.objectContaining({
              id: 'broker-instance-1',
              status: 'connected',
              connected: true,
              metadata: expect.objectContaining({ fallbackSource: 'broker-snapshot' }),
            }),
          ],
        },
        meta: expect.objectContaining({
          storageFallback: true,
          warnings: expect.arrayContaining([
            expect.objectContaining({ code: 'WHATSAPP_STORAGE_FALLBACK' }),
          ]),
        }),
      });
    } finally {
      await stopTestServer(server);
    }
  });

  it('creates a WhatsApp instance', async () => {
=======
  it('creates a WhatsApp instance preserving the friendly name', async () => {
>>>>>>> 3731a01e
    const { server, url } = await startTestServer({ configureWhatsApp: true });
    const { prisma } = await import('../lib/prisma');
    const { whatsappBrokerClient } = await import('../services/whatsapp-broker-client');

    const friendlyName = 'WhatsApp Principal';
    const slug = 'whatsapp-principal';
    const brokerInstance = {
      id: slug,
      tenantId: 'tenant-123',
      name: friendlyName,
      status: 'connecting' as const,
      connected: false,
      phoneNumber: '+5511987654321',
    };

    const createInstanceSpy = vi
      .spyOn(whatsappBrokerClient, 'createInstance')
      .mockResolvedValue(brokerInstance);

    prisma.whatsAppInstance.create.mockImplementation(async ({ data }) => {
      expect(data).toMatchObject({
        id: slug,
        tenantId: 'tenant-123',
        name: friendlyName,
        brokerId: slug,
        status: 'connecting',
        connected: false,
        phoneNumber: '+5511987654321',
        metadata: expect.objectContaining({
          displayId: slug,
          slug,
          brokerId: slug,
          displayName: friendlyName,
          label: friendlyName,
        }),
      });

      return {
        id: data.id,
        tenantId: data.tenantId,
        name: data.name,
        brokerId: data.brokerId,
        phoneNumber: data.phoneNumber,
        status: data.status,
        connected: data.connected,
        lastSeenAt: null,
        createdAt: new Date('2024-01-05T00:00:00.000Z'),
        updatedAt: new Date('2024-01-05T00:00:00.000Z'),
        metadata: data.metadata,
      } as Awaited<ReturnType<typeof prisma.whatsAppInstance.create>>;
    });

    try {
      const response = await fetch(`${url}/api/integrations/whatsapp/instances`, {
        method: 'POST',
        headers: {
          'content-type': 'application/json',
          'x-tenant-id': 'tenant-123',
        },
        body: JSON.stringify({ name: friendlyName }),
      });

      const body = await response.json();

      expect(prisma.whatsAppInstance.findFirst).toHaveBeenCalledWith({
        where: { tenantId: 'tenant-123', id: slug },
        select: { id: true },
      });
      expect(createInstanceSpy).toHaveBeenCalledWith({
        tenantId: 'tenant-123',
        name: friendlyName,
        instanceId: slug,
      });
      expect(prisma.whatsAppInstance.create).toHaveBeenCalledWith({
        data: {
          id: slug,
          tenantId: 'tenant-123',
          name: friendlyName,
          brokerId: slug,
          status: 'connecting',
          connected: false,
          phoneNumber: '+5511987654321',
          metadata: expect.objectContaining({
            displayId: slug,
            slug,
            brokerId: slug,
            displayName: friendlyName,
            label: friendlyName,
            history: expect.arrayContaining([
              expect.objectContaining({ action: 'created', by: 'user-1' }),
            ]),
          }),
        },
      });
      expect(response.status).toBe(201);
      expect(body).toMatchObject({
        success: true,
        data: {
          id: slug,
          name: friendlyName,
          status: 'connecting',
          connected: false,
        },
      });
    } finally {
      await stopTestServer(server);
    }
  });

  it('rejects WhatsApp instance identifiers that contain invalid characters', async () => {
    const { server, url } = await startTestServer({ configureWhatsApp: true });
    const { prisma } = await import('../lib/prisma');

    try {
      const response = await fetch(`${url}/api/integrations/whatsapp/instances`, {
        method: 'POST',
        headers: {
          'content-type': 'application/json',
          'x-tenant-id': 'tenant-123',
        },
        body: JSON.stringify({ name: 'WhatsApp Principal', id: 'Invalid Slug' }),
      });

      const body = await response.json();

      expect(response.status).toBe(400);
      expect(body).toMatchObject({
        success: false,
        error: { code: 'INVALID_INSTANCE_ID' },
      });
      expect(prisma.whatsAppInstance.create).not.toHaveBeenCalled();
    } finally {
      await stopTestServer(server);
    }
  });

  it('returns a bad gateway response when the broker rejects instance creation', async () => {
    const { server, url } = await startTestServer({ configureWhatsApp: true });
    const { prisma } = await import('../lib/prisma');
    const { whatsappBrokerClient } = await import('../services/whatsapp-broker-client');

    const brokerError = new WhatsAppBrokerError('Broker error', 'BROKER_FAILURE', 500, 'req-123');
    vi.spyOn(whatsappBrokerClient, 'createInstance').mockRejectedValue(brokerError);

    try {
      const response = await fetch(`${url}/api/integrations/whatsapp/instances`, {
        method: 'POST',
        headers: {
          'content-type': 'application/json',
          'x-tenant-id': 'tenant-123',
        },
        body: JSON.stringify({ name: 'created-instance' }),
      });

      const body = await response.json();

      expect(response.status).toBe(502);
      expect(body).toMatchObject({
        success: false,
        error: {
          code: 'BROKER_FAILURE',
          message: 'Broker error',
          details: { status: 500, requestId: 'req-123' },
        },
      });
      expect(prisma.whatsAppInstance.create).not.toHaveBeenCalled();
    } finally {
      await stopTestServer(server);
    }
  });

  it('creates a WhatsApp instance with a sequential identifier when the slug already exists', async () => {
    const { server, url } = await startTestServer({ configureWhatsApp: true });
    const { prisma } = await import('../lib/prisma');
    const { whatsappBrokerClient } = await import('../services/whatsapp-broker-client');

    (prisma.whatsAppInstance.findFirst as ReturnType<typeof vi.fn>)
      .mockResolvedValueOnce({ id: 'whatsapp-principal' })
      .mockResolvedValueOnce(null);

    const friendlyName = 'WhatsApp Principal';
    const createInstanceSpy = vi
      .spyOn(whatsappBrokerClient, 'createInstance')
      .mockImplementation(async ({ tenantId, name, instanceId }) => {
        expect(instanceId).toBe('whatsapp-principal-2');
        expect(name).toBe(friendlyName);
        return {
          id: `${tenantId}--${instanceId}`,
          tenantId,
          name,
          status: 'connecting',
          connected: false,
        };
      });

    prisma.whatsAppInstance.create.mockImplementation(async ({ data }) => {
      expect(data).toMatchObject({
        id: 'whatsapp-principal-2',
        brokerId: 'tenant-123--whatsapp-principal-2',
        status: 'connecting',
        connected: false,
        metadata: expect.objectContaining({
          brokerId: 'tenant-123--whatsapp-principal-2',
          displayName: friendlyName,
          label: friendlyName,
        }),
      });

      return {
        id: data.id,
        tenantId: data.tenantId,
        name: data.name,
        brokerId: data.brokerId,
        phoneNumber: data.phoneNumber ?? null,
        status: data.status,
        connected: data.connected,
        lastSeenAt: null,
        createdAt: new Date('2024-01-05T00:00:00.000Z'),
        updatedAt: new Date('2024-01-05T00:00:00.000Z'),
        metadata: data.metadata,
      } as Awaited<ReturnType<typeof prisma.whatsAppInstance.create>>;
    });

    try {
      const response = await fetch(`${url}/api/integrations/whatsapp/instances`, {
        method: 'POST',
        headers: {
          'content-type': 'application/json',
          'x-tenant-id': 'tenant-123',
        },
        body: JSON.stringify({ name: friendlyName }),
      });

      const body = await response.json();

      expect(prisma.whatsAppInstance.findFirst).toHaveBeenNthCalledWith(1, {
        where: { tenantId: 'tenant-123', id: 'whatsapp-principal' },
        select: { id: true },
      });
      expect(prisma.whatsAppInstance.findFirst).toHaveBeenNthCalledWith(2, {
        where: { tenantId: 'tenant-123', id: 'whatsapp-principal-2' },
        select: { id: true },
      });
      expect(prisma.whatsAppInstance.create).toHaveBeenCalledWith({
        data: {
          id: 'whatsapp-principal-2',
          tenantId: 'tenant-123',
          name: friendlyName,
          brokerId: 'tenant-123--whatsapp-principal-2',
          status: 'connecting',
          connected: false,
          phoneNumber: null,
          metadata: expect.objectContaining({
            displayId: 'whatsapp-principal-2',
            slug: 'whatsapp-principal',
            brokerId: 'tenant-123--whatsapp-principal-2',
            displayName: friendlyName,
            label: friendlyName,
            history: expect.arrayContaining([
              expect.objectContaining({ action: 'created', by: 'user-1' }),
            ]),
          }),
        },
      });
      expect(createInstanceSpy).toHaveBeenCalledWith({
        tenantId: 'tenant-123',
        name: friendlyName,
        instanceId: 'whatsapp-principal-2',
      });
      expect(response.status).toBe(201);
      expect(body).toMatchObject({
        success: true,
        data: expect.objectContaining({ id: 'whatsapp-principal-2' }),
      });
    } finally {
      await stopTestServer(server);
    }
  });

  it('returns service unavailable when persistence lookups fail while creating an instance', async () => {
    const { server, url } = await startTestServer({ configureWhatsApp: true });
    const { prisma } = await import('../lib/prisma');

    const prismaError = Object.assign(new Error('whatsapp_instances table does not exist'), {
      code: 'P2021',
      clientVersion: '5.0.0',
    });

    (prisma.whatsAppInstance.findFirst as ReturnType<typeof vi.fn>).mockRejectedValueOnce(prismaError);

    try {
      const response = await fetch(`${url}/api/integrations/whatsapp/instances`, {
        method: 'POST',
        headers: {
          'content-type': 'application/json',
          'x-tenant-id': 'tenant-123',
        },
        body: JSON.stringify({ name: 'new-instance' }),
      });

      const body = await response.json();

      expect(response.status).toBe(503);
      expect(body).toMatchObject({
        success: false,
        error: {
          code: 'WHATSAPP_STORAGE_UNAVAILABLE',
        },
      });
    } finally {
      await stopTestServer(server);
    }
  });

  it('returns latest snapshot without triggering broker pairing when no phone number is provided', async () => {
    const { server, url } = await startTestServer({ configureWhatsApp: true });
    const { prisma } = await import('../lib/prisma');
    const { whatsappBrokerClient } = await import('../services/whatsapp-broker-client');

    let storedInstance = {
      id: 'instance-3',
      tenantId: 'tenant-123',
      name: 'Instance 3',
      brokerId: 'broker-3',
      phoneNumber: null,
      status: 'disconnected',
      connected: false,
      lastSeenAt: null,
      createdAt: new Date('2024-01-06T00:00:00.000Z'),
      updatedAt: new Date('2024-01-06T00:00:00.000Z'),
      metadata: { history: [] },
    } as Awaited<ReturnType<typeof prisma.whatsAppInstance.findUnique>>;

    prisma.whatsAppInstance.findUnique.mockResolvedValue(storedInstance);
    prisma.whatsAppInstance.findMany.mockImplementation(async () => [storedInstance]);
    prisma.whatsAppInstance.update.mockImplementation(async ({ data, where }) => {
      if (where.id === storedInstance.id) {
        storedInstance = {
          ...storedInstance,
          ...data,
          metadata: data.metadata ?? storedInstance.metadata,
        } as typeof storedInstance;
      }

      return storedInstance as Awaited<ReturnType<typeof prisma.whatsAppInstance.update>>;
    });

    const connectSpy = vi.spyOn(whatsappBrokerClient, 'connectInstance').mockResolvedValue();
    const listSpy = vi.spyOn(whatsappBrokerClient, 'listInstances').mockResolvedValue([
      {
        instance: {
          id: 'broker-3',
          tenantId: 'tenant-123',
          name: 'Instance 3',
          status: 'connected',
          connected: true,
          phoneNumber: '+5511999999999',
          stats: { totalSent: 5 },
        },
        status: {
          status: 'connected',
          connected: true,
          qr: null,
          qrCode: null,
          qrExpiresAt: null,
          expiresAt: null,
          stats: { totalSent: 5 },
          metrics: { sent: 5 },
          messages: { sent: 5 },
          rate: { limit: 50, remaining: 45, resetAt: '2024-01-06T01:00:00.000Z' },
          rateUsage: { limit: 50, used: 5 },
          raw: { stats: { totalSent: 5 } },
        },
      },
    ]);

    try {
      const response = await fetch(
        `${url}/api/integrations/whatsapp/instances/instance-3/pair`,
        {
          method: 'POST',
          headers: {
            'x-tenant-id': 'tenant-123',
          },
        }
      );

      const body = await response.json();

      expect(connectSpy).not.toHaveBeenCalled();
      expect(listSpy).toHaveBeenCalledWith('tenant-123');
      expect(prisma.whatsAppInstance.update).toHaveBeenCalledWith({
        where: { id: 'instance-3' },
        data: expect.objectContaining({ status: 'connected', connected: true }),
      });
      expect(response.status).toBe(200);
      expect(body).toMatchObject({
        success: true,
        data: {
          connected: true,
          status: expect.objectContaining({ status: 'connected', connected: true }),
          instance: expect.objectContaining({
            id: 'instance-3',
            status: 'connected',
            connected: true,
            phoneNumber: '+5511999999999',
          }),
          instances: expect.arrayContaining([
            expect.objectContaining({ id: 'instance-3', status: 'connected' }),
          ]),
        },
      });
    } finally {
      await stopTestServer(server);
    }
  });

  it('requests broker pairing when a phone number is provided', async () => {
    const { server, url } = await startTestServer({ configureWhatsApp: true });
    const { prisma } = await import('../lib/prisma');
    const { whatsappBrokerClient } = await import('../services/whatsapp-broker-client');

    let storedInstance = {
      id: 'instance-4',
      tenantId: 'tenant-123',
      name: 'Instance 4',
      brokerId: 'broker-4',
      phoneNumber: null,
      status: 'disconnected',
      connected: false,
      lastSeenAt: null,
      createdAt: new Date('2024-01-07T00:00:00.000Z'),
      updatedAt: new Date('2024-01-07T00:00:00.000Z'),
      metadata: { history: [] },
    } as Awaited<ReturnType<typeof prisma.whatsAppInstance.findUnique>>;

    prisma.whatsAppInstance.findUnique.mockResolvedValue(storedInstance);
    prisma.whatsAppInstance.findMany.mockImplementation(async () => [storedInstance]);
    prisma.whatsAppInstance.update.mockImplementation(async ({ data, where }) => {
      if (where.id === storedInstance.id) {
        storedInstance = {
          ...storedInstance,
          ...data,
          metadata: (data.metadata ?? storedInstance.metadata) as typeof storedInstance.metadata,
        } as typeof storedInstance;
      }

      return storedInstance as Awaited<ReturnType<typeof prisma.whatsAppInstance.update>>;
    });

    const connectSpy = vi.spyOn(whatsappBrokerClient, 'connectInstance').mockResolvedValue();
    const listSpy = vi.spyOn(whatsappBrokerClient, 'listInstances').mockResolvedValue([
      {
        instance: {
          id: 'broker-4',
          tenantId: 'tenant-123',
          name: 'Instance 4',
          status: 'connecting',
          connected: false,
          phoneNumber: '+5511999999999',
        },
        status: {
          status: 'connecting',
          connected: false,
          qr: null,
          qrCode: null,
          qrExpiresAt: null,
          expiresAt: null,
          stats: null,
          metrics: null,
          messages: null,
          rate: null,
          rateUsage: null,
          raw: null,
        },
      },
    ]);

    const phoneInput = '(11) 99999-9999';
    const expectedPhoneNumber = normalizePhoneNumber(phoneInput).e164;

    try {
      const response = await fetch(
        `${url}/api/integrations/whatsapp/instances/instance-4/pair`,
        {
          method: 'POST',
          headers: {
            'x-tenant-id': 'tenant-123',
            'content-type': 'application/json',
          },
          body: JSON.stringify({ phoneNumber: phoneInput }),
        }
      );

      const body = await response.json();

      expect(connectSpy).toHaveBeenCalledWith('broker-4', {
        instanceId: 'instance-4',
        phoneNumber: expectedPhoneNumber,
      });
      expect(listSpy).toHaveBeenCalledWith('tenant-123');
      expect(response.status).toBe(200);
      expect(body).toMatchObject({ success: true });

      const updateArgs = prisma.whatsAppInstance.update.mock.calls.at(-1)?.[0];
      expect(updateArgs?.data?.metadata).toEqual(
        expect.objectContaining({
          history: expect.arrayContaining([
            expect.objectContaining({ phoneNumber: expectedPhoneNumber }),
          ]),
        })
      );
    } finally {
      await stopTestServer(server);
    }
  });

  it('connects a WhatsApp instance when identifier is URL-encoded', async () => {
    const { server, url } = await startTestServer({ configureWhatsApp: true });
    const { prisma } = await import('../lib/prisma');
    const { whatsappBrokerClient } = await import('../services/whatsapp-broker-client');

    const decodedId = '554199999999:18@s.whatsapp.net';
    const encodedId = encodeURIComponent(decodedId);

    let storedInstance = {
      id: decodedId,
      tenantId: 'tenant-123',
      name: 'JID Instance',
      brokerId: decodedId,
      phoneNumber: '+554199999999',
      status: 'disconnected',
      connected: false,
      lastSeenAt: null,
      createdAt: new Date('2024-01-07T00:00:00.000Z'),
      updatedAt: new Date('2024-01-07T00:00:00.000Z'),
      metadata: { history: [] },
    } as Awaited<ReturnType<typeof prisma.whatsAppInstance.findUnique>>;

    prisma.whatsAppInstance.findUnique.mockResolvedValue(storedInstance);
    prisma.whatsAppInstance.findMany.mockImplementation(async () => [storedInstance]);
    prisma.whatsAppInstance.update.mockImplementation(async ({ data, where }) => {
      if (where.id === storedInstance.id) {
        storedInstance = {
          ...storedInstance,
          ...data,
          metadata: data.metadata ?? storedInstance.metadata,
        } as typeof storedInstance;
      }

      return storedInstance as Awaited<ReturnType<typeof prisma.whatsAppInstance.update>>;
    });

    const connectSpy = vi.spyOn(whatsappBrokerClient, 'connectInstance').mockResolvedValue();
    const listSpy = vi.spyOn(whatsappBrokerClient, 'listInstances').mockResolvedValue([
      {
        instance: {
          id: decodedId,
          tenantId: 'tenant-123',
          name: 'JID Instance',
          status: 'connected',
          connected: true,
          phoneNumber: '+554199999999',
          stats: { totalSent: 1 },
        },
        status: {
          status: 'connected',
          connected: true,
          qr: null,
          qrCode: null,
          qrExpiresAt: null,
          expiresAt: null,
          stats: { totalSent: 1 },
          metrics: null,
          messages: null,
          rate: null,
          rateUsage: null,
          raw: null,
        },
      },
    ]);

    try {
      const response = await fetch(
        `${url}/api/integrations/whatsapp/instances/${encodedId}/pair`,
        {
          method: 'POST',
          headers: {
            'x-tenant-id': 'tenant-123',
          },
        }
      );

      const body = await response.json();

      expect(prisma.whatsAppInstance.findUnique).toHaveBeenCalledWith({
        where: { id: decodedId },
      });
      expect(connectSpy).not.toHaveBeenCalled();
      expect(listSpy).toHaveBeenCalledWith('tenant-123');
      expect(response.status).toBe(200);
      expect(body).toMatchObject({
        success: true,
        data: expect.objectContaining({
          instance: expect.objectContaining({ id: decodedId }),
        }),
      });
    } finally {
      await stopTestServer(server);
    }
  });

  it('returns success when broker reports session already connected', async () => {
    const { server, url } = await startTestServer({ configureWhatsApp: true });
    const { prisma } = await import('../lib/prisma');
    const { whatsappBrokerClient } = await import('../services/whatsapp-broker-client');

    let storedInstance = {
      id: 'instance-already',
      tenantId: 'tenant-123',
      name: 'Instance Already Connected',
      brokerId: 'broker-already',
      phoneNumber: '+5511988880000',
      status: 'connecting',
      connected: false,
      lastSeenAt: null,
      createdAt: new Date('2024-01-08T00:00:00.000Z'),
      updatedAt: new Date('2024-01-08T00:00:00.000Z'),
      metadata: { history: [] },
    } as Awaited<ReturnType<typeof prisma.whatsAppInstance.findUnique>>;

    prisma.whatsAppInstance.findUnique.mockResolvedValue(storedInstance);
    prisma.whatsAppInstance.findMany.mockImplementation(async () => [storedInstance]);
    prisma.whatsAppInstance.update.mockImplementation(async ({ data, where }) => {
      if (where.id === storedInstance.id) {
        storedInstance = {
          ...storedInstance,
          ...data,
          metadata: data.metadata ?? storedInstance.metadata,
        } as typeof storedInstance;
      }

      return storedInstance as Awaited<ReturnType<typeof prisma.whatsAppInstance.update>>;
    });

    const connectError = new WhatsAppBrokerError('Already connected', 'SESSION_ALREADY_CONNECTED', 409);
    const connectSpy = vi.spyOn(whatsappBrokerClient, 'connectInstance').mockRejectedValue(connectError);
    const listSpy = vi.spyOn(whatsappBrokerClient, 'listInstances').mockResolvedValue([
      {
        instance: {
          id: 'broker-already',
          tenantId: 'tenant-123',
          name: 'Instance Already Connected',
          status: 'connected',
          connected: true,
          phoneNumber: '+5511988880000',
          stats: { totalSent: 2 },
        },
        status: {
          status: 'connected',
          connected: true,
          qr: null,
          qrCode: null,
          qrExpiresAt: null,
          expiresAt: null,
          stats: { totalSent: 2 },
          metrics: null,
          messages: null,
          rate: null,
          rateUsage: null,
          raw: null,
        },
      },
    ]);

    try {
      const response = await fetch(
        `${url}/api/integrations/whatsapp/instances/instance-already/pair`,
        {
          method: 'POST',
          headers: {
            'x-tenant-id': 'tenant-123',
          },
        }
      );

      const body = await response.json();

      expect(connectSpy).not.toHaveBeenCalled();
      expect(response.status).toBe(200);
      expect(body).toMatchObject({
        success: true,
        data: {
          connected: true,
          status: expect.objectContaining({ status: 'connected', connected: true }),
        },
      });
    } finally {
      await stopTestServer(server);
    }
  });

  it('disconnects a WhatsApp instance', async () => {
    const { server, url } = await startTestServer({ configureWhatsApp: true });
    const { prisma } = await import('../lib/prisma');
    const { whatsappBrokerClient } = await import('../services/whatsapp-broker-client');

    let storedInstance = {
      id: 'instance-4',
      tenantId: 'tenant-123',
      name: 'Instance 4',
      brokerId: 'broker-4',
      phoneNumber: '+5511988888888',
      status: 'connected',
      connected: true,
      lastSeenAt: new Date('2024-01-07T00:00:00.000Z'),
      createdAt: new Date('2024-01-06T00:00:00.000Z'),
      updatedAt: new Date('2024-01-06T00:00:00.000Z'),
      metadata: { history: [] },
    } as Awaited<ReturnType<typeof prisma.whatsAppInstance.findUnique>>;

    prisma.whatsAppInstance.findUnique.mockResolvedValue(storedInstance);
    prisma.whatsAppInstance.findMany.mockImplementation(async () => [storedInstance]);
    prisma.whatsAppInstance.update.mockImplementation(async ({ data, where }) => {
      if (where.id === storedInstance.id) {
        storedInstance = {
          ...storedInstance,
          ...data,
          metadata: data.metadata ?? storedInstance.metadata,
        } as typeof storedInstance;
      }

      return storedInstance as Awaited<ReturnType<typeof prisma.whatsAppInstance.update>>;
    });

    const disconnectSpy = vi
      .spyOn(whatsappBrokerClient, 'disconnectInstance')
      .mockResolvedValue();
    const listSpy = vi.spyOn(whatsappBrokerClient, 'listInstances').mockResolvedValue([
      {
        instance: {
          id: 'broker-4',
          tenantId: 'tenant-123',
          name: 'Instance 4',
          status: 'disconnected',
          connected: false,
          phoneNumber: '+5511988888888',
        },
        status: {
          status: 'disconnected',
          connected: false,
          qr: null,
          qrCode: null,
          qrExpiresAt: null,
          expiresAt: null,
          stats: { failed: 1 },
          metrics: { failed: 1 },
          messages: null,
          rate: { limit: 50, remaining: 50, resetAt: '2024-01-07T01:00:00.000Z' },
          rateUsage: { limit: 50, used: 0 },
          raw: { stats: { failed: 1 } },
        },
      },
    ]);

    try {
      const response = await fetch(
        `${url}/api/integrations/whatsapp/instances/instance-4/stop`,
        {
          method: 'POST',
          headers: {
            'x-tenant-id': 'tenant-123',
          },
        }
      );

      const body = await response.json();

      expect(disconnectSpy).toHaveBeenCalledWith('broker-4', { instanceId: 'instance-4' });
      expect(listSpy).toHaveBeenCalledWith('tenant-123');
      expect(prisma.whatsAppInstance.update).toHaveBeenCalledWith({
        where: { id: 'instance-4' },
        data: expect.objectContaining({ status: 'disconnected', connected: false }),
      });
      expect(response.status).toBe(200);
      expect(body).toMatchObject({
        success: true,
        data: {
          connected: false,
          status: expect.objectContaining({ status: 'disconnected', connected: false }),
          instance: expect.objectContaining({
            id: 'instance-4',
            status: 'disconnected',
            connected: false,
            phoneNumber: '+5511988888888',
          }),
          instances: expect.arrayContaining([
            expect.objectContaining({ id: 'instance-4', status: 'disconnected' }),
          ]),
        },
      });
    } finally {
      await stopTestServer(server);
    }
  });

  it.each([
    { wipe: true },
    { wipe: false },
  ])('disconnects a WhatsApp instance with wipe %s', async ({ wipe }) => {
    const { server, url } = await startTestServer({ configureWhatsApp: true });
    const { prisma } = await import('../lib/prisma');
    const { whatsappBrokerClient } = await import('../services/whatsapp-broker-client');

    let storedInstance = {
      id: 'instance-5',
      tenantId: 'tenant-123',
      name: 'Instance 5',
      brokerId: 'broker-5',
      phoneNumber: '+5511977777777',
      status: 'connected',
      connected: true,
      lastSeenAt: new Date('2024-01-08T00:00:00.000Z'),
      createdAt: new Date('2024-01-07T00:00:00.000Z'),
      updatedAt: new Date('2024-01-07T00:00:00.000Z'),
      metadata: { history: [] },
    } as Awaited<ReturnType<typeof prisma.whatsAppInstance.findUnique>>;

    prisma.whatsAppInstance.findUnique.mockResolvedValue(storedInstance);
    prisma.whatsAppInstance.findMany.mockImplementation(async () => [storedInstance]);
    prisma.whatsAppInstance.update.mockImplementation(async ({ data, where }) => {
      if (where.id === storedInstance.id) {
        storedInstance = {
          ...storedInstance,
          ...data,
          metadata: data.metadata ?? storedInstance.metadata,
        } as typeof storedInstance;
      }

      return storedInstance as Awaited<ReturnType<typeof prisma.whatsAppInstance.update>>;
    });

    const disconnectSpy = vi
      .spyOn(whatsappBrokerClient, 'disconnectInstance')
      .mockResolvedValue();
    const listSpy = vi.spyOn(whatsappBrokerClient, 'listInstances').mockResolvedValue([
      {
        instance: {
          id: 'broker-5',
          tenantId: 'tenant-123',
          name: 'Instance 5',
          status: 'disconnected',
          connected: false,
          phoneNumber: '+5511977777777',
        },
        status: {
          status: 'disconnected',
          connected: false,
          qr: null,
          qrCode: null,
          qrExpiresAt: null,
          expiresAt: null,
          stats: null,
          metrics: null,
          messages: null,
          rate: { limit: 80, remaining: 80, resetAt: '2024-01-07T02:00:00.000Z' },
          rateUsage: { limit: 80, used: 0 },
          raw: null,
        },
      },
    ]);

    try {
      const response = await fetch(
        `${url}/api/integrations/whatsapp/instances/instance-5/stop`,
        {
          method: 'POST',
          headers: {
            'content-type': 'application/json',
            'x-tenant-id': 'tenant-123',
          },
          body: JSON.stringify({ wipe }),
        }
      );

      const body = await response.json();

      expect(disconnectSpy).toHaveBeenCalledWith('broker-5', { instanceId: 'instance-5', wipe });
      expect(listSpy).toHaveBeenCalledWith('tenant-123');
      expect(prisma.whatsAppInstance.update).toHaveBeenCalledWith({
        where: { id: 'instance-5' },
        data: expect.objectContaining({ status: 'disconnected', connected: false }),
      });
      expect(response.status).toBe(200);
      expect(body).toMatchObject({
        success: true,
        data: {
          connected: false,
          status: expect.objectContaining({ status: 'disconnected', connected: false }),
          qr: { qr: null, qrCode: null, qrExpiresAt: null, expiresAt: null },
          instance: expect.objectContaining({ id: 'instance-5', status: 'disconnected' }),
          instances: expect.arrayContaining([
            expect.objectContaining({ id: 'instance-5', status: 'disconnected' }),
          ]),
        },
      });
    } finally {
      await stopTestServer(server);
    }
  });

  it('returns success when broker reports instance already disconnected', async () => {
    const { server, url } = await startTestServer({ configureWhatsApp: true });
    const { prisma } = await import('../lib/prisma');
    const { whatsappBrokerClient } = await import('../services/whatsapp-broker-client');

    let storedInstance = {
      id: 'instance-disconnected',
      tenantId: 'tenant-123',
      name: 'Instance Disconnected',
      brokerId: 'broker-disconnected',
      phoneNumber: '+551197770000',
      status: 'connected',
      connected: true,
      lastSeenAt: new Date('2024-01-08T00:00:00.000Z'),
      createdAt: new Date('2024-01-07T00:00:00.000Z'),
      updatedAt: new Date('2024-01-07T00:00:00.000Z'),
      metadata: { history: [] },
    } as Awaited<ReturnType<typeof prisma.whatsAppInstance.findUnique>>;

    prisma.whatsAppInstance.findUnique.mockResolvedValue(storedInstance);
    prisma.whatsAppInstance.findMany.mockImplementation(async () => [storedInstance]);
    prisma.whatsAppInstance.update.mockImplementation(async ({ data, where }) => {
      if (where.id === storedInstance.id) {
        storedInstance = {
          ...storedInstance,
          ...data,
          metadata: data.metadata ?? storedInstance.metadata,
        } as typeof storedInstance;
      }

      return storedInstance as Awaited<ReturnType<typeof prisma.whatsAppInstance.update>>;
    });

    const disconnectError = new WhatsAppBrokerError(
      'Already disconnected',
      'SESSION_ALREADY_LOGGED_OUT',
      409
    );
    const disconnectSpy = vi
      .spyOn(whatsappBrokerClient, 'disconnectInstance')
      .mockRejectedValue(disconnectError);
    const listSpy = vi.spyOn(whatsappBrokerClient, 'listInstances').mockResolvedValue([
      {
        instance: {
          id: 'broker-disconnected',
          tenantId: 'tenant-123',
          name: 'Instance Disconnected',
          status: 'disconnected',
          connected: false,
        },
        status: {
          status: 'disconnected',
          connected: false,
          qr: null,
          qrCode: null,
          qrExpiresAt: null,
          expiresAt: null,
          stats: null,
          metrics: null,
          messages: null,
          rate: null,
          rateUsage: null,
          raw: null,
        },
      },
    ]);

    try {
      const response = await fetch(
        `${url}/api/integrations/whatsapp/instances/instance-disconnected/stop`,
        {
          method: 'POST',
          headers: {
            'content-type': 'application/json',
            'x-tenant-id': 'tenant-123',
          },
          body: JSON.stringify({ wipe: false }),
        }
      );

      const body = await response.json();

      expect(disconnectSpy).toHaveBeenCalledWith('broker-disconnected', {
        instanceId: 'instance-disconnected',
        wipe: false,
      });
      expect(response.status).toBe(200);
      expect(body).toMatchObject({
        success: true,
        data: {
          connected: false,
          status: expect.objectContaining({ status: 'disconnected', connected: false }),
        },
      });
    } finally {
      await stopTestServer(server);
    }
  });

  it.each([
    { wipe: true },
    { wipe: false },
  ])('disconnects the default WhatsApp instance with wipe %s', async ({ wipe }) => {
    const { server, url } = await startTestServer({ configureWhatsApp: true });
    const { whatsappBrokerClient } = await import('../services/whatsapp-broker-client');
    const { prisma } = await import('../lib/prisma');

    let storedInstance = {
      id: 'leadengine',
      tenantId: 'tenant-123',
      name: 'Default Instance',
      brokerId: 'leadengine',
      phoneNumber: '+5511987654321',
      status: 'connected',
      connected: true,
      lastSeenAt: new Date('2024-01-01T00:00:00.000Z'),
      createdAt: new Date('2024-01-01T00:00:00.000Z'),
      updatedAt: new Date('2024-01-01T00:00:00.000Z'),
      metadata: { history: [] },
    } as Awaited<ReturnType<typeof prisma.whatsAppInstance.findUnique>>;

    prisma.whatsAppInstance.findUnique.mockResolvedValue(storedInstance);
    prisma.whatsAppInstance.findMany.mockImplementation(async () => [storedInstance]);
    prisma.whatsAppInstance.update.mockImplementation(async ({ data, where }) => {
      if (where.id === storedInstance.id) {
        storedInstance = {
          ...storedInstance,
          ...data,
          metadata: data.metadata ?? storedInstance.metadata,
        } as typeof storedInstance;
      }

      return storedInstance as Awaited<ReturnType<typeof prisma.whatsAppInstance.update>>;
    });

    const disconnectSpy = vi
      .spyOn(whatsappBrokerClient, 'disconnectInstance')
      .mockResolvedValue();
    const listSpy = vi.spyOn(whatsappBrokerClient, 'listInstances').mockResolvedValue([
      {
        instance: {
          id: 'leadengine',
          tenantId: 'tenant-123',
          name: 'Default Instance',
          status: 'disconnected',
          connected: false,
          phoneNumber: '+5511987654321',
        },
        status: {
          status: 'disconnected',
          connected: false,
          qr: null,
          qrCode: null,
          qrExpiresAt: null,
          expiresAt: null,
          stats: null,
          metrics: null,
          messages: null,
          rate: null,
          rateUsage: null,
          raw: null,
        },
      },
    ]);

    try {
      const response = await fetch(
        `${url}/api/integrations/whatsapp/instances/disconnect`,
        {
          method: 'POST',
          headers: {
            'content-type': 'application/json',
            'x-tenant-id': 'tenant-123',
          },
          body: JSON.stringify({ wipe }),
        }
      );

      const body = await response.json();

      expect(disconnectSpy).toHaveBeenCalledWith('leadengine', {
        instanceId: 'leadengine',
        wipe,
      });
      expect(listSpy).toHaveBeenCalledWith('tenant-123');
      expect(response.status).toBe(200);
      expect(body).toMatchObject({
        success: true,
        data: {
          connected: false,
          status: expect.objectContaining({ status: 'disconnected', connected: false }),
          qr: { qr: null, qrCode: null, qrExpiresAt: null, expiresAt: null },
          instance: expect.objectContaining({ id: 'leadengine', status: 'disconnected' }),
          instances: expect.arrayContaining([
            expect.objectContaining({ id: 'leadengine', status: 'disconnected' }),
          ]),
        },
      });
    } finally {
      await stopTestServer(server);
    }
  });

  it('returns a descriptive error when deleting a broker session via DELETE', async () => {
    const { server, url } = await startTestServer({ configureWhatsApp: true });
    const { prisma } = await import('../lib/prisma');

    try {
      const jid = '5541999888777:12@s.whatsapp.net';
      const response = await fetch(
        `${url}/api/integrations/whatsapp/instances/${encodeURIComponent(jid)}`,
        {
          method: 'DELETE',
          headers: {
            'x-tenant-id': 'tenant-123',
          },
        }
      );

      const body = await response.json();

      expect(response.status).toBe(400);
      expect(body).toMatchObject({
        success: false,
        error: { code: 'USE_DISCONNECT_FOR_JID' },
      });
      expect(prisma.whatsAppInstance.findUnique).not.toHaveBeenCalled();
    } finally {
      await stopTestServer(server);
    }
  });

  it('disconnects broker-only sessions via the dedicated route and tolerates missing instances', async () => {
    const { server, url } = await startTestServer({ configureWhatsApp: true });
    const { whatsappBrokerClient } = await import('../services/whatsapp-broker-client');

    const jid = '5511987654321:55@s.whatsapp.net';
    const disconnectSpy = vi
      .spyOn(whatsappBrokerClient, 'disconnectInstance')
      .mockRejectedValue(new WhatsAppBrokerError('not found', 'SESSION_NOT_FOUND', 404));

    try {
      const response = await fetch(
        `${url}/api/integrations/whatsapp/instances/${encodeURIComponent(jid)}/disconnect`,
        {
          method: 'POST',
          headers: {
            'x-tenant-id': 'tenant-123',
          },
        }
      );

      const body = await response.json();

      expect(disconnectSpy).toHaveBeenCalledWith(jid, { instanceId: jid });
      expect(response.status).toBe(200);
      expect(body).toMatchObject({
        success: true,
        data: { instanceId: jid, disconnected: true, existed: false },
      });
    } finally {
      await stopTestServer(server);
    }
  });

  it('fetches a WhatsApp instance QR code', async () => {
    const { server, url } = await startTestServer({ configureWhatsApp: true });
    const { whatsappBrokerClient } = await import('../services/whatsapp-broker-client');
    const { prisma } = await import('../lib/prisma');

    const storedInstance = {
      id: 'instance-5',
      tenantId: 'tenant-123',
      name: 'Instance 5',
      brokerId: 'broker-5',
      phoneNumber: '+5511977777777',
      status: 'connected',
      connected: true,
      lastSeenAt: null,
      createdAt: new Date('2024-01-01T00:00:00.000Z'),
      updatedAt: new Date('2024-01-01T00:00:00.000Z'),
      metadata: { history: [] },
    } as Awaited<ReturnType<typeof prisma.whatsAppInstance.findUnique>>;

    prisma.whatsAppInstance.findUnique.mockResolvedValue(storedInstance);
    prisma.whatsAppInstance.findMany.mockResolvedValue([storedInstance]);

    const qrSpy = vi.spyOn(whatsappBrokerClient, 'getQrCode').mockResolvedValue({
      qr: 'data:image/png;base64,QR',
      qrCode: 'data:image/png;base64,QR',
      qrExpiresAt: '2024-01-03T00:00:00.000Z',
      expiresAt: '2024-01-03T00:00:00.000Z',
    });

    try {
      const response = await fetch(
        `${url}/api/integrations/whatsapp/instances/instance-5/qr`,
        {
          method: 'GET',
          headers: {
            'x-tenant-id': 'tenant-123',
          },
        }
      );

      const body = await response.json();

      expect(qrSpy).toHaveBeenCalledWith('broker-5', { instanceId: 'instance-5' });
      expect(response.status).toBe(200);
      expect(body).toMatchObject({
        success: true,
        data: {
          qr: {
            qr: 'data:image/png;base64,QR',
            qrCode: 'data:image/png;base64,QR',
            qrExpiresAt: '2024-01-03T00:00:00.000Z',
            expiresAt: '2024-01-03T00:00:00.000Z',
          },
          instance: expect.objectContaining({ id: 'instance-5' }),
          status: expect.objectContaining({ status: 'disconnected', connected: false }),
          instances: expect.arrayContaining([
            expect.objectContaining({ id: 'instance-5' }),
          ]),
        },
      });
    } finally {
      await stopTestServer(server);
    }
  });

  it('fetches the default WhatsApp instance QR code', async () => {
    const { server, url } = await startTestServer({ configureWhatsApp: true });
    const { whatsappBrokerClient } = await import('../services/whatsapp-broker-client');
    const { prisma } = await import('../lib/prisma');

    const storedInstance = {
      id: 'leadengine',
      tenantId: 'tenant-123',
      name: 'Default Instance',
      brokerId: 'leadengine',
      phoneNumber: '+5511987654321',
      status: 'connected',
      connected: true,
      lastSeenAt: null,
      createdAt: new Date('2024-01-01T00:00:00.000Z'),
      updatedAt: new Date('2024-01-01T00:00:00.000Z'),
      metadata: { history: [] },
    } as Awaited<ReturnType<typeof prisma.whatsAppInstance.findUnique>>;

    prisma.whatsAppInstance.findUnique.mockResolvedValue(storedInstance);
    prisma.whatsAppInstance.findMany.mockResolvedValue([storedInstance]);

    const qrSpy = vi.spyOn(whatsappBrokerClient, 'getQrCode').mockResolvedValue({
      qr: 'data:image/png;base64,DEFAULT_QR',
      qrCode: 'data:image/png;base64,DEFAULT_QR',
      qrExpiresAt: null,
      expiresAt: '2024-01-04T00:00:00.000Z',
    });

    try {
      const response = await fetch(`${url}/api/integrations/whatsapp/instances/qr`, {
        method: 'GET',
        headers: {
          'x-tenant-id': 'tenant-123',
        },
      });

      const body = await response.json();

      expect(qrSpy).toHaveBeenCalledWith('leadengine', { instanceId: 'leadengine' });
      expect(response.status).toBe(200);
      expect(body).toMatchObject({
        success: true,
        data: {
          qr: {
            qr: 'data:image/png;base64,DEFAULT_QR',
            qrCode: 'data:image/png;base64,DEFAULT_QR',
            qrExpiresAt: null,
            expiresAt: '2024-01-04T00:00:00.000Z',
          },
          instanceId: 'leadengine',
          instance: expect.objectContaining({ id: 'leadengine' }),
          status: expect.objectContaining({ status: 'disconnected', connected: false }),
          instances: expect.arrayContaining([
            expect.objectContaining({ id: 'leadengine' }),
          ]),
        },
      });
    } finally {
      await stopTestServer(server);
    }
  });

  it('streams a WhatsApp instance QR code as PNG', async () => {
    const { server, url } = await startTestServer({ configureWhatsApp: true });
    const { whatsappBrokerClient } = await import('../services/whatsapp-broker-client');
    const { prisma } = await import('../lib/prisma');

    prisma.whatsAppInstance.findUnique.mockResolvedValue({
      id: 'instance-png',
      tenantId: 'tenant-123',
      name: 'Instance PNG',
      brokerId: 'instance-png',
      phoneNumber: null,
      status: 'disconnected',
      connected: false,
      lastSeenAt: null,
      createdAt: new Date('2024-01-01T00:00:00.000Z'),
      updatedAt: new Date('2024-01-01T00:00:00.000Z'),
      metadata: { history: [] },
    } as Awaited<ReturnType<typeof prisma.whatsAppInstance.findUnique>>);

    const qrSpy = vi.spyOn(whatsappBrokerClient, 'getQrCode').mockResolvedValue({
      qr: 'data:image/png;base64,QR',
      qrCode: 'data:image/png;base64,QR',
      qrExpiresAt: '2024-01-05T00:00:00.000Z',
      expiresAt: '2024-01-05T00:00:00.000Z',
    });

    try {
      const response = await fetch(`${url}/api/integrations/whatsapp/instances/instance-png/qr.png`, {
        method: 'GET',
        headers: {
          'x-tenant-id': 'tenant-123',
        },
      });

      const arrayBuffer = await response.arrayBuffer();

      expect(qrSpy).toHaveBeenCalledWith('instance-png', { instanceId: 'instance-png' });
      expect(response.status).toBe(200);
      expect(response.headers.get('content-type')).toBe('image/png');
      expect(Buffer.from(arrayBuffer)).toEqual(Buffer.from('QR', 'base64'));
    } finally {
      await stopTestServer(server);
    }
  });

  it('returns 404 when QR code image is unavailable for an instance', async () => {
    const { server, url } = await startTestServer({ configureWhatsApp: true });
    const { whatsappBrokerClient } = await import('../services/whatsapp-broker-client');
    const { prisma } = await import('../lib/prisma');

    prisma.whatsAppInstance.findUnique.mockResolvedValue({
      id: 'instance-missing',
      tenantId: 'tenant-123',
      name: 'Instance Missing',
      brokerId: 'instance-missing',
      phoneNumber: null,
      status: 'disconnected',
      connected: false,
      lastSeenAt: null,
      createdAt: new Date('2024-01-01T00:00:00.000Z'),
      updatedAt: new Date('2024-01-01T00:00:00.000Z'),
      metadata: { history: [] },
    } as Awaited<ReturnType<typeof prisma.whatsAppInstance.findUnique>>);

    vi.spyOn(whatsappBrokerClient, 'getQrCode').mockResolvedValue({
      qr: null,
      qrCode: null,
      qrExpiresAt: null,
      expiresAt: null,
    });

    try {
      const response = await fetch(`${url}/api/integrations/whatsapp/instances/instance-missing/qr.png`, {
        method: 'GET',
        headers: {
          'x-tenant-id': 'tenant-123',
        },
      });

      expect(response.status).toBe(404);
    } finally {
      await stopTestServer(server);
    }
  });

  it('streams the default WhatsApp instance QR code as PNG', async () => {
    const { server, url } = await startTestServer({ configureWhatsApp: true });
    const { whatsappBrokerClient } = await import('../services/whatsapp-broker-client');
    const { prisma } = await import('../lib/prisma');

    prisma.whatsAppInstance.findUnique.mockResolvedValue({
      id: 'leadengine',
      tenantId: 'tenant-123',
      name: 'Default Instance',
      brokerId: 'leadengine',
      phoneNumber: '+5511987654321',
      status: 'connected',
      connected: true,
      lastSeenAt: null,
      createdAt: new Date('2024-01-01T00:00:00.000Z'),
      updatedAt: new Date('2024-01-01T00:00:00.000Z'),
      metadata: { history: [] },
    } as Awaited<ReturnType<typeof prisma.whatsAppInstance.findUnique>>);

    const qrSpy = vi.spyOn(whatsappBrokerClient, 'getQrCode').mockResolvedValue({
      qr: 'data:image/png;base64,DEFAULT_QR',
      qrCode: 'data:image/png;base64,DEFAULT_QR',
      qrExpiresAt: null,
      expiresAt: '2024-01-04T00:00:00.000Z',
    });

    try {
      const response = await fetch(`${url}/api/integrations/whatsapp/instances/qr.png`, {
        method: 'GET',
        headers: {
          'x-tenant-id': 'tenant-123',
        },
      });

      const arrayBuffer = await response.arrayBuffer();

      expect(qrSpy).toHaveBeenCalledWith('leadengine', { instanceId: 'leadengine' });
      expect(response.status).toBe(200);
      expect(response.headers.get('content-type')).toBe('image/png');
      expect(Buffer.from(arrayBuffer)).toEqual(Buffer.from('DEFAULT_QR', 'base64'));
    } finally {
      await stopTestServer(server);
    }
  });

  it('retrieves WhatsApp instance status', async () => {
    const { server, url } = await startTestServer({ configureWhatsApp: true });
    const { whatsappBrokerClient } = await import('../services/whatsapp-broker-client');
    const { prisma } = await import('../lib/prisma');

    let storedInstance = {
      id: 'instance-6',
      tenantId: 'tenant-123',
      name: 'Instance 6',
      brokerId: 'instance-6',
      phoneNumber: '+5511900000000',
      status: 'connected',
      connected: true,
      lastSeenAt: null,
      createdAt: new Date('2024-01-01T00:00:00.000Z'),
      updatedAt: new Date('2024-01-01T00:00:00.000Z'),
      metadata: { history: [] },
    } as Awaited<ReturnType<typeof prisma.whatsAppInstance.findUnique>>;

    prisma.whatsAppInstance.findUnique.mockResolvedValue(storedInstance);
    prisma.whatsAppInstance.findMany.mockImplementation(async () => [storedInstance]);
    prisma.whatsAppInstance.update.mockImplementation(async ({ data, where }) => {
      if (where.id === storedInstance.id) {
        storedInstance = {
          ...storedInstance,
          ...data,
          metadata: data.metadata ?? storedInstance.metadata,
        } as typeof storedInstance;
      }

      return storedInstance as Awaited<ReturnType<typeof prisma.whatsAppInstance.update>>;
    });

    const listSpy = vi.spyOn(whatsappBrokerClient, 'listInstances').mockResolvedValue([
      {
        instance: {
          id: 'instance-6',
          tenantId: 'tenant-123',
          name: 'Instance 6',
          status: 'qr_required',
          connected: false,
          phoneNumber: '+5511900000000',
        },
        status: {
          status: 'qr_required',
          connected: false,
          qr: 'data:image/png;base64,QR',
          qrCode: 'data:image/png;base64,QR',
          qrExpiresAt: '2024-01-05T00:00:00.000Z',
          expiresAt: '2024-01-05T00:00:00.000Z',
          stats: null,
          metrics: null,
          messages: null,
          rate: null,
          rateUsage: null,
          raw: null,
        },
      },
    ]);

    try {
      const response = await fetch(
        `${url}/api/integrations/whatsapp/instances/instance-6/status`,
        {
          method: 'GET',
          headers: {
            'x-tenant-id': 'tenant-123',
          },
        }
      );

      const body = await response.json();

      expect(listSpy).toHaveBeenCalledWith('tenant-123');
      expect(response.status).toBe(200);
      expect(body).toMatchObject({
        success: true,
        data: {
          connected: false,
          status: expect.objectContaining({ status: 'qr_required', connected: false }),
          qr: {
            qr: 'data:image/png;base64,QR',
            qrCode: 'data:image/png;base64,QR',
            qrExpiresAt: '2024-01-05T00:00:00.000Z',
            expiresAt: '2024-01-05T00:00:00.000Z',
          },
          instance: expect.objectContaining({ id: 'instance-6', status: 'qr_required' }),
          instances: expect.arrayContaining([
            expect.objectContaining({ id: 'instance-6', status: 'qr_required' }),
          ]),
        },
      });
    } finally {
      await stopTestServer(server);
    }
  });

  it('normalizes broker metrics in status payloads for the dashboard cards', async () => {
    const { server, url } = await startTestServer({ configureWhatsApp: true });
    const { whatsappBrokerClient } = await import('../services/whatsapp-broker-client');
    const { prisma } = await import('../lib/prisma');

    let storedInstance = {
      id: 'instance-metrics',
      tenantId: 'tenant-123',
      name: 'Instance Metrics',
      brokerId: 'instance-metrics',
      phoneNumber: '+5511912345678',
      status: 'connected',
      connected: true,
      lastSeenAt: null,
      createdAt: new Date('2024-01-01T00:00:00.000Z'),
      updatedAt: new Date('2024-01-01T00:00:00.000Z'),
      metadata: { history: [] },
    } as Awaited<ReturnType<typeof prisma.whatsAppInstance.findUnique>>;

    prisma.whatsAppInstance.findUnique.mockResolvedValue(storedInstance);
    prisma.whatsAppInstance.findMany.mockImplementation(async () => [storedInstance]);
    prisma.whatsAppInstance.update.mockImplementation(async ({ data, where }) => {
      if (where.id === storedInstance.id) {
        storedInstance = {
          ...storedInstance,
          ...data,
          metadata: data.metadata ?? storedInstance.metadata,
        } as typeof storedInstance;
      }

      return storedInstance as Awaited<ReturnType<typeof prisma.whatsAppInstance.update>>;
    });

    const listSpy = vi.spyOn(whatsappBrokerClient, 'listInstances').mockResolvedValue([
      {
        instance: {
          id: 'instance-metrics',
          tenantId: 'tenant-123',
          name: 'Instance Metrics',
          status: 'connected',
          connected: true,
          phoneNumber: '+5511912345678',
        },
        status: {
          status: 'connected',
          connected: true,
          qr: null,
          qrCode: null,
          qrExpiresAt: null,
          expiresAt: null,
          stats: null,
          metrics: { messagesSent: '18' },
          messages: {
            pending: { total: '5' },
            failures: { total: '2' },
            statusCounts: { '1': '3', status_2: 4 },
          },
          rate: null,
          rateUsage: { used: '40', limit: '100' },
          raw: {
            metrics: { throttle: { remaining: 60, limit: 100 } },
            messages: { pending: { total: 5 } },
          },
        },
      },
    ]);

    try {
      const response = await fetch(
        `${url}/api/integrations/whatsapp/instances/${storedInstance.id}/status`,
        {
          method: 'GET',
          headers: {
            'x-tenant-id': 'tenant-123',
          },
        }
      );

      const body = await response.json();

      expect(listSpy).toHaveBeenCalledWith('tenant-123');
      expect(response.status).toBe(200);

      const instancePayload = body?.data?.instance ?? null;
      expect(instancePayload?.metrics).toMatchObject({
        messagesSent: 18,
        sent: 18,
        queued: 5,
        failed: 2,
        statusCounts: {
          '1': 3,
          '2': 4,
          '3': 0,
          '4': 0,
          '5': 0,
        },
        rateUsage: {
          used: 40,
          limit: 100,
          remaining: 60,
          percentage: 40,
        },
      });

      const listInstance = Array.isArray(body?.data?.instances)
        ? body.data.instances.find((item: { id?: string }) => item?.id === storedInstance.id)
        : null;

      expect(listInstance?.metrics).toMatchObject({
        sent: 18,
        queued: 5,
        failed: 2,
      });

      const normalizedMetadata = instancePayload?.metadata?.normalizedMetrics ?? null;
      expect(normalizedMetadata).toMatchObject({ sent: 18, queued: 5, failed: 2 });
    } finally {
      await stopTestServer(server);
    }
  });

  it('returns timeout errors from the WhatsApp broker with sanitized payload', async () => {
    const { server, url } = await startTestServer({ configureWhatsApp: true });
    const brokerModule = await import('../services/whatsapp-broker-client');
    const { whatsappBrokerClient } = brokerModule;

    const sendSpy = vi.spyOn(whatsappBrokerClient, 'sendText').mockRejectedValue(
      new WhatsAppBrokerError('Original timeout message', 'REQUEST_TIMEOUT', 408, 'broker-timeout-1')
    );

    try {
      const response = await fetch(`${url}/api/integrations/whatsapp/messages`, {
        method: 'POST',
        headers: {
          'content-type': 'application/json',
          'x-tenant-id': 'tenant-123',
        },
        body: JSON.stringify({ to: '5511987654321', message: 'Hello from test' }),
      });

      const body = await response.json();

      expect(sendSpy).toHaveBeenCalledWith(
        expect.objectContaining({
          sessionId: 'tenant-123',
          to: '+5511987654321',
          message: 'Hello from test',
        })
      );
      expect(response.status).toBe(408);
      expect(body).toMatchObject({
        error: {
          code: 'REQUEST_TIMEOUT',
          message: 'WhatsApp broker request timed out',
          details: { requestId: 'broker-timeout-1' },
        },
        method: 'POST',
        path: '/api/integrations/whatsapp/messages',
      });
    } finally {
      await stopTestServer(server);
    }
  });

  it('proxies contact existence checks to the broker', async () => {
    const { server, url } = await startTestServer({ configureWhatsApp: true });
    const brokerModule = await import('../services/whatsapp-broker-client');
    const { whatsappBrokerClient } = brokerModule;
    const { prisma } = await import('../lib/prisma');

    const instance = {
      id: 'inst-exists',
      tenantId: 'tenant-123',
      brokerId: 'broker-123',
    } as Awaited<ReturnType<typeof prisma.whatsAppInstance.findUnique>>;
    prisma.whatsAppInstance.findUnique.mockResolvedValue(instance);

    const existsSpy = vi
      .spyOn(whatsappBrokerClient, 'checkRecipient')
      .mockResolvedValue({ exists: true });

    try {
      const response = await fetch(
        `${url}/api/integrations/whatsapp/instances/${instance.id}/exists`,
        {
          method: 'POST',
          headers: {
            'content-type': 'application/json',
            'x-tenant-id': 'tenant-123',
          },
          body: JSON.stringify({ to: '+5511988887777' }),
        }
      );

      const body = await response.json();

      expect(existsSpy).toHaveBeenCalledWith({
        sessionId: 'broker-123',
        instanceId: 'inst-exists',
        to: '+5511988887777',
      });
      expect(response.status).toBe(200);
      expect(body).toEqual({ success: true, data: { exists: true } });
    } finally {
      await stopTestServer(server);
    }
  });

  it('proxies group listing to the broker', async () => {
    const { server, url } = await startTestServer({ configureWhatsApp: true });
    const brokerModule = await import('../services/whatsapp-broker-client');
    const { whatsappBrokerClient } = brokerModule;
    const { prisma } = await import('../lib/prisma');

    const instance = {
      id: 'inst-groups',
      tenantId: 'tenant-123',
      brokerId: 'broker-groups',
    } as Awaited<ReturnType<typeof prisma.whatsAppInstance.findUnique>>;
    prisma.whatsAppInstance.findUnique.mockResolvedValue(instance);

    const groupsSpy = vi
      .spyOn(whatsappBrokerClient, 'getGroups')
      .mockResolvedValue({ groups: [{ id: 'grp-1', subject: 'Equipe' }] });

    try {
      const response = await fetch(
        `${url}/api/integrations/whatsapp/instances/${instance.id}/groups`,
        {
          method: 'GET',
          headers: {
            'x-tenant-id': 'tenant-123',
          },
        }
      );

      const body = await response.json();

      expect(groupsSpy).toHaveBeenCalledWith({
        sessionId: 'broker-groups',
        instanceId: 'inst-groups',
      });
      expect(response.status).toBe(200);
      expect(body).toEqual({ success: true, data: { groups: [{ id: 'grp-1', subject: 'Equipe' }] } });
    } finally {
      await stopTestServer(server);
    }
  });

  it('proxies metrics retrieval to the broker', async () => {
    const { server, url } = await startTestServer({ configureWhatsApp: true });
    const brokerModule = await import('../services/whatsapp-broker-client');
    const { whatsappBrokerClient } = brokerModule;
    const { prisma } = await import('../lib/prisma');

    const instance = {
      id: 'inst-metrics',
      tenantId: 'tenant-123',
      brokerId: 'broker-metrics',
    } as Awaited<ReturnType<typeof prisma.whatsAppInstance.findUnique>>;
    prisma.whatsAppInstance.findUnique.mockResolvedValue(instance);

    const metricsSpy = vi
      .spyOn(whatsappBrokerClient, 'getMetrics')
      .mockResolvedValue({ messages: { sent: 42 } });

    try {
      const response = await fetch(
        `${url}/api/integrations/whatsapp/instances/${instance.id}/metrics`,
        {
          method: 'GET',
          headers: {
            'x-tenant-id': 'tenant-123',
          },
        }
      );

      const body = await response.json();

      expect(metricsSpy).toHaveBeenCalledWith({
        sessionId: 'broker-metrics',
        instanceId: 'inst-metrics',
      });
      expect(response.status).toBe(200);
      expect(body).toEqual({ success: true, data: { messages: { sent: 42 } } });
    } finally {
      await stopTestServer(server);
    }
  });

  it('returns 410 Gone for legacy session endpoints', async () => {
    const { server, url } = await startTestServer({ configureWhatsApp: true });

    try {
      const connect = await fetch(`${url}/api/integrations/whatsapp/session/connect`, {
        method: 'POST',
        headers: { 'x-tenant-id': 'tenant-123' },
      });
      const connectBody = await connect.json();

      expect(connect.status).toBe(410);
      expect(connectBody).toMatchObject({ success: false, error: { code: 'ENDPOINT_GONE' } });

      const logout = await fetch(`${url}/api/integrations/whatsapp/session/logout`, {
        method: 'POST',
        headers: { 'x-tenant-id': 'tenant-123' },
      });
      const logoutBody = await logout.json();

      expect(logout.status).toBe(410);
      expect(logoutBody).toMatchObject({ success: false, error: { code: 'ENDPOINT_GONE' } });

      const status = await fetch(`${url}/api/integrations/whatsapp/session/status`, {
        method: 'GET',
        headers: { 'x-tenant-id': 'tenant-123' },
      });
      const statusBody = await status.json();

      expect(status.status).toBe(410);
      expect(statusBody).toMatchObject({ success: false, error: { code: 'ENDPOINT_GONE' } });
    } finally {
      await stopTestServer(server);
    }
  });

  it('returns ack metadata when WhatsApp message is dispatched', async () => {
    const { server, url } = await startTestServer({ configureWhatsApp: true });
    const brokerModule = await import('../services/whatsapp-broker-client');
    const { whatsappBrokerClient } = brokerModule;

    const sendSpy = vi.spyOn(whatsappBrokerClient, 'sendText').mockResolvedValue({
      id: 'wamid-ack-1',
      status: 'SERVER_ACK',
      ack: 1,
      rate: { limit: 10, remaining: 9, resetAt: '2024-05-05T10:00:00.000Z' },
    });

    try {
      const response = await fetch(`${url}/api/integrations/whatsapp/messages`, {
        method: 'POST',
        headers: {
          'content-type': 'application/json',
          'x-tenant-id': 'tenant-123',
        },
        body: JSON.stringify({ to: '5511988888888', message: 'Ack test' }),
      });

      const body = await response.json();

      expect(sendSpy).toHaveBeenCalledWith(
        expect.objectContaining({ sessionId: 'tenant-123', to: '+5511988888888' })
      );
      expect(response.status).toBe(202);
      expect(body).toMatchObject({
        success: true,
        data: {
          id: 'wamid-ack-1',
          status: 'SERVER_ACK',
          ack: 1,
          rate: {
            limit: 10,
            remaining: 9,
            resetAt: '2024-05-05T10:00:00.000Z',
          },
        },
      });
    } finally {
      await stopTestServer(server);
    }
  });

  it('sends messages through a specific WhatsApp instance when payload is valid', async () => {
    const { server, url } = await startTestServer({ configureWhatsApp: true });

    const { prisma } = await import('../lib/prisma');

    (prisma.whatsAppInstance.findUnique as unknown as ReturnType<typeof vi.fn>).mockResolvedValue({
      id: 'inst-1',
      tenantId: 'tenant-123',
      status: 'connected',
      connected: true,
    });

    sendAdHocMock.mockResolvedValue({ success: true, data: { id: 'wamid-321' } });

    try {
      const response = await fetch(`${url}/api/integrations/whatsapp/instances/inst-1/messages`, {
        method: 'POST',
        headers: {
          'content-type': 'application/json',
          'x-tenant-id': 'tenant-123',
        },
        body: JSON.stringify({
          to: '5511999999999',
          payload: { type: 'text', text: 'Olá instancia' },
        }),
      });

      const body = await response.json();

      expect(response.status).toBe(202);
      expect(sendAdHocMock).toHaveBeenCalledWith(
        expect.objectContaining({
          tenantId: 'tenant-123',
          instanceId: 'inst-1',
          to: '5511999999999',
          payload: expect.objectContaining({ type: 'text', content: 'Olá instancia' }),
        })
      );
      expect(body).toEqual({ success: true, data: { id: 'wamid-321' } });
    } finally {
      await stopTestServer(server);
    }
  });

  it('rejects invalid payloads on the instance message endpoint with validation details', async () => {
    const { server, url } = await startTestServer({ configureWhatsApp: true });
    const { prisma } = await import('../lib/prisma');

    (prisma.whatsAppInstance.findUnique as unknown as ReturnType<typeof vi.fn>).mockResolvedValue({
      id: 'inst-1',
      tenantId: 'tenant-123',
      status: 'connected',
      connected: true,
    });

    try {
      const response = await fetch(`${url}/api/integrations/whatsapp/instances/inst-1/messages`, {
        method: 'POST',
        headers: {
          'content-type': 'application/json',
          'x-tenant-id': 'tenant-123',
        },
        body: JSON.stringify({}),
      });

      const body = await response.json();

      expect(response.status).toBe(400);
      expect(body.error?.code).toBe('VALIDATION_ERROR');
      expect(body.error?.details?.errors).toEqual(
        expect.arrayContaining([
          expect.objectContaining({ field: 'to' }),
          expect.objectContaining({ field: 'payload' }),
        ])
      );
      expect(sendAdHocMock).not.toHaveBeenCalled();
    } finally {
      await stopTestServer(server);
    }
  });

  it('returns validation errors when WhatsApp message payload is empty', async () => {
    const { server, url } = await startTestServer({ configureWhatsApp: true });
    const brokerModule = await import('../services/whatsapp-broker-client');
    const { whatsappBrokerClient } = brokerModule;

    const sendSpy = vi.spyOn(whatsappBrokerClient, 'sendText');

    try {
      const response = await fetch(`${url}/api/integrations/whatsapp/messages`, {
        method: 'POST',
        headers: {
          'content-type': 'application/json',
          'x-tenant-id': 'tenant-123',
        },
        body: JSON.stringify({}),
      });

      const body = await response.json();

      expect(response.status).toBe(400);
      expect(body.error?.code).toBe('VALIDATION_ERROR');
      expect(body.error?.details?.errors).toEqual(
        expect.arrayContaining([
          expect.objectContaining({ field: 'to' }),
          expect.objectContaining({ field: 'message' }),
        ])
      );
      expect(sendSpy).not.toHaveBeenCalled();
    } finally {
      await stopTestServer(server);
    }
  });

  it('rejects WhatsApp messages with invalid phone numbers', async () => {
    const { server, url } = await startTestServer({ configureWhatsApp: true });
    const brokerModule = await import('../services/whatsapp-broker-client');
    const { whatsappBrokerClient } = brokerModule;

    const sendSpy = vi.spyOn(whatsappBrokerClient, 'sendText');

    try {
      const response = await fetch(`${url}/api/integrations/whatsapp/messages`, {
        method: 'POST',
        headers: {
          'content-type': 'application/json',
          'x-tenant-id': 'tenant-123',
        },
        body: JSON.stringify({ to: '123', message: 'Mensagem' }),
      });

      const body = await response.json();

      expect(response.status).toBe(400);
      expect(body.error?.code).toBe('VALIDATION_ERROR');
      expect(body.error?.details?.errors).toEqual(
        expect.arrayContaining([expect.objectContaining({ field: 'to' })])
      );
      expect(sendSpy).not.toHaveBeenCalled();
    } finally {
      await stopTestServer(server);
    }
  });

  it('maps ack failures from Baileys as message errors', async () => {
    const { server, url } = await startTestServer({ configureWhatsApp: true });
    const brokerModule = await import('../services/whatsapp-broker-client');
    const { whatsappBrokerClient } = brokerModule;

    const sendSpy = vi.spyOn(whatsappBrokerClient, 'sendText').mockResolvedValue({
      id: 'wamid-fail-1',
      status: 'FAILED',
      ack: -1,
    });

    try {
      const response = await fetch(`${url}/api/integrations/whatsapp/messages`, {
        method: 'POST',
        headers: {
          'content-type': 'application/json',
          'x-tenant-id': 'tenant-123',
        },
        body: JSON.stringify({ to: '5511977777777', message: 'Should fail' }),
      });

      const body = await response.json();

      expect(sendSpy).toHaveBeenCalledOnce();
      expect(response.status).toBe(502);
      expect(body).toMatchObject({
        success: false,
        error: {
          code: 'WHATSAPP_MESSAGE_FAILED',
          details: { ack: -1, status: 'FAILED', id: 'wamid-fail-1' },
        },
      });
    } finally {
      await stopTestServer(server);
    }
  });

  it('returns ack payload when creating WhatsApp polls', async () => {
    const { server, url } = await startTestServer({ configureWhatsApp: true });
    const brokerModule = await import('../services/whatsapp-broker-client');
    const { whatsappBrokerClient } = brokerModule;

    const pollSpy = vi.spyOn(whatsappBrokerClient, 'createPoll').mockResolvedValue({
      id: 'poll-123',
      status: 'PENDING',
      ack: 0,
      rate: { limit: 5, remaining: 4, resetAt: '2024-05-06T12:00:00.000Z' },
      raw: { selectableCount: 1 },
    });

    try {
      const response = await fetch(`${url}/api/integrations/whatsapp/polls`, {
        method: 'POST',
        headers: {
          'content-type': 'application/json',
          'x-tenant-id': 'tenant-123',
        },
        body: JSON.stringify({
          to: '5511999999999',
          question: 'Qual opção?',
          options: ['A', 'B'],
        }),
      });

      const body = await response.json();

      expect(pollSpy).toHaveBeenCalledWith(
        expect.objectContaining({ sessionId: 'tenant-123', to: '5511999999999' })
      );
      expect(response.status).toBe(201);
      expect(body).toMatchObject({
        success: true,
        data: {
          poll: {
            id: 'poll-123',
            status: 'PENDING',
            ack: 0,
            raw: { selectableCount: 1 },
          },
          rate: {
            limit: 5,
            remaining: 4,
            resetAt: '2024-05-06T12:00:00.000Z',
          },
        },
      });
    } finally {
      await stopTestServer(server);
    }
  });

  it('propagates Baileys poll failures via error payload', async () => {
    const { server, url } = await startTestServer({ configureWhatsApp: true });
    const brokerModule = await import('../services/whatsapp-broker-client');
    const { whatsappBrokerClient } = brokerModule;

    const pollSpy = vi.spyOn(whatsappBrokerClient, 'createPoll').mockResolvedValue({
      id: 'poll-failed-1',
      status: 'FAILED',
      ack: 'failed',
    });

    try {
      const response = await fetch(`${url}/api/integrations/whatsapp/polls`, {
        method: 'POST',
        headers: {
          'content-type': 'application/json',
          'x-tenant-id': 'tenant-123',
        },
        body: JSON.stringify({
          to: '5511999999999',
          question: 'Erro?',
          options: ['Sim', 'Não'],
        }),
      });

      const body = await response.json();

      expect(pollSpy).toHaveBeenCalledOnce();
      expect(response.status).toBe(502);
      expect(body).toMatchObject({
        success: false,
        error: {
          code: 'WHATSAPP_POLL_FAILED',
          details: { ack: 'failed', status: 'FAILED', id: 'poll-failed-1' },
        },
      });
    } finally {
      await stopTestServer(server);
    }
  });

  it('returns broker 4xx errors with sanitized message and code', async () => {
    const { server, url } = await startTestServer({ configureWhatsApp: true });
    const brokerModule = await import('../services/whatsapp-broker-client');
    const { whatsappBrokerClient } = brokerModule;

    const sendSpy = vi.spyOn(whatsappBrokerClient, 'sendText').mockRejectedValue(
      new WhatsAppBrokerError('Rate limit reached', 'RATE_LIMIT_EXCEEDED', 429, 'broker-rate-2')
    );

    try {
      const response = await fetch(`${url}/api/integrations/whatsapp/messages`, {
        method: 'POST',
        headers: {
          'content-type': 'application/json',
          'x-tenant-id': 'tenant-123',
        },
        body: JSON.stringify({ to: '5511987654322', message: 'Second test message' }),
      });

      const body = await response.json();

      expect(sendSpy).toHaveBeenCalledWith(
        expect.objectContaining({
          sessionId: 'tenant-123',
          to: '+5511987654322',
          message: 'Second test message',
        })
      );
      expect(response.status).toBe(429);
      expect(body).toMatchObject({
        error: {
          code: 'RATE_LIMIT_EXCEEDED',
          message: 'WhatsApp broker request rate limit exceeded',
          details: { requestId: 'broker-rate-2' },
        },
        method: 'POST',
        path: '/api/integrations/whatsapp/messages',
      });
    } finally {
      await stopTestServer(server);
    }
  });
});<|MERGE_RESOLUTION|>--- conflicted
+++ resolved
@@ -681,7 +681,6 @@
     }
   });
 
-<<<<<<< HEAD
   it('falls back to broker snapshots when persistence is unavailable', async () => {
     const { server, url } = await startTestServer({ configureWhatsApp: true });
     const { prisma } = await import('../lib/prisma');
@@ -762,9 +761,7 @@
   });
 
   it('creates a WhatsApp instance', async () => {
-=======
   it('creates a WhatsApp instance preserving the friendly name', async () => {
->>>>>>> 3731a01e
     const { server, url } = await startTestServer({ configureWhatsApp: true });
     const { prisma } = await import('../lib/prisma');
     const { whatsappBrokerClient } = await import('../services/whatsapp-broker-client');
