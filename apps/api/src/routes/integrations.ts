
import { Router, Request, Response } from 'express';
import { asyncHandler } from '../middleware/error-handler';
import { requireTenant } from '../middleware/auth';
import { validateRequest } from '../middleware/validation';
import {
  whatsappBrokerClient,
  WhatsAppBrokerNotConfiguredError,
  WhatsAppBrokerError,
  type WhatsAppStatus,
  type WhatsAppBrokerInstanceSnapshot,
  type DeleteInstanceOptions,
} from '../services/whatsapp-broker-client';
import { emitToTenant } from '../lib/socket-registry';
import { prisma } from '../lib/prisma';
import { logger } from '../config/logger';
import { respondWithValidationError } from '../utils/http-validation';
import { normalizePhoneNumber, PhoneNormalizationError } from '../utils/phone';
import { whatsappHttpRequestsCounter } from '../lib/metrics';
import { getWhatsAppTransport } from '../features/whatsapp-transport';
import { z, type ZodIssue } from 'zod';
import {
  normalizeBooleanValue,
  resolveDefaultInstanceId,
  looksLikeWhatsAppJid,
  readInstanceIdParam,
  readBrokerErrorStatus,
  hasErrorName,
  isBrokerAlreadyDisconnectedError,
  isBrokerMissingInstanceError,
  INVALID_INSTANCE_ID_MESSAGE,
  instanceIdParamValidator,
  createWhatsAppInstanceSchema,
  createWhatsAppInstance,
  executeSideEffects,
  WhatsAppInstanceAlreadyExistsError,
  WhatsAppInstanceInvalidPayloadError,
  respondWhatsAppStorageUnavailable,
  respondWhatsAppNotConfigured,
  handleWhatsAppIntegrationError,
  describeErrorForLog,
  logWhatsAppStorageError,
  respondWhatsAppBrokerFailure,
  respondLegacyEndpointGone,
  buildInstanceStatusPayload,
  fetchStatusWithBrokerQr,
  normalizeInstanceStatusResponse,
  extractQrImageBuffer,
  disconnectStoredInstance,
  deleteStoredInstance,
  resolveInstanceOperationContext,
  serializeStoredInstance,
  normalizeStatusCountsData,
  normalizeRateUsageData,
  collectNumericFromSources,
  syncInstancesFromBroker,
  archiveInstanceSnapshot,
  archiveDetachedInstance,
  scheduleWhatsAppDisconnectRetry,
  clearWhatsAppDisconnectRetry,
  removeCachedSnapshot,
  clearInstanceArchive,
  collectInstancesForTenant,
} from '../modules/whatsapp/instances';
import { parseListInstancesQuery, listInstancesUseCase } from '../modules/whatsapp/instances/list-instances';
import { metaOfflineRouter } from './integrations/meta-offline-router';
import type { InstanceOperationContext, StoredInstance } from '../modules/whatsapp/instances';
import { resolveRequestTenantId, resolveRequestActorId } from '../services/tenant-service';
import { normalizeQueryValue } from '../utils/request-parsers';


const router: Router = Router();

router.use('/meta/offline-conversions', metaOfflineRouter);

// ============================================================================
// WhatsApp Routes
// ============================================================================

// POST /api/integrations/whatsapp/instances - Create WhatsApp instance
router.post(
  '/whatsapp/instances',
  requireTenant,
  asyncHandler(async (req: Request, res: Response) => {
    const tenantId = resolveRequestTenantId(req);
    const actorId = resolveRequestActorId(req);

    const parsedBody = createWhatsAppInstanceSchema.safeParse(req.body ?? {});
    if (!parsedBody.success) {
      respondWithValidationError(res, parsedBody.error.issues);
      return;
    }

    logger.info('whatsapp.instances.create.request', {
      tenantId,
      actorId,
      name: parsedBody.data.name,
      instanceId: parsedBody.data.id ?? parsedBody.data.name ?? null,
    });

    try {
      const result = await createWhatsAppInstance({
        tenantId,
        actorId,
        input: parsedBody.data,
      });

      await executeSideEffects(result.sideEffects, {
        tenantId: result.context.tenantId,
        actorId: result.context.actorId,
        instanceId: result.context.instanceId,
        brokerId: result.context.brokerId,
      });

      res.status(201).json({
        success: true,
        data: result.serialized,
      });
    } catch (error: unknown) {
      if (error instanceof WhatsAppInstanceAlreadyExistsError) {
        res.status(error.status).json({
          success: false,
          error: {
            code: error.code,
            message: error.message,
            details: error.suggestedId ? { suggestedId: error.suggestedId } : undefined,
          },
        });
        return;
      }

      if (error instanceof WhatsAppInstanceInvalidPayloadError) {
        res.status(error.status).json({
          success: false,
          error: {
            code: error.code,
            message: error.message,
          },
        });
        return;
      }

      if (error instanceof WhatsAppBrokerNotConfiguredError) {
        if (handleWhatsAppIntegrationError(res, error)) {
          return;
        }
      }

      if (error instanceof WhatsAppBrokerError) {
        logger.error('whatsapp.instances.create.brokerFailed', {
          tenantId,
          actorId,
          instanceId: parsedBody.data.id ?? parsedBody.data.name ?? null,
          error: describeErrorForLog(error),
        });
        respondWhatsAppBrokerFailure(res, error);
        return;
      }

      if (
        respondWhatsAppStorageUnavailable(res, error, {
          tenantId,
          instanceId: parsedBody.data.id ?? parsedBody.data.name ?? null,
          operation: 'instances.create',
          operationType: 'snapshot.write',
        })
      ) {
        return;
      }

      logger.error('whatsapp.instances.create.unexpected', {
        tenantId,
        actorId,
        instanceId: parsedBody.data.id ?? parsedBody.data.name ?? null,
        error: describeErrorForLog(error),
      });

      res.status(500).json({
        success: false,
        error: {
          code: 'INSTANCE_CREATE_FAILED',
          message: 'Falha inesperada ao criar instância WhatsApp.',
        },
      });
    }
  })
);

// GET /api/integrations/whatsapp/instances - List WhatsApp instances
// simple in-memory rate-limiter (per-process)
const instancesRateWindow = new Map<string, number[]>();
const rateLimitInstances = (req: Request, res: Response, next: Function) => {
  const tenantId = resolveRequestTenantId(req);
  const refreshToken = normalizeQueryValue(req.query.refresh);
  const normalizedRefresh = refreshToken?.toLowerCase() ?? null;
  const forced = normalizedRefresh === '1' || normalizedRefresh === 'true' || normalizedRefresh === 'yes';
  const mode = normalizeQueryValue(req.query.mode) ?? 'db';
  const key = `${tenantId}|${forced ? 'refresh' : mode}`;
  const now = Date.now();
  const windowMs = forced ? 60_000 : mode === 'sync' ? 30_000 : 15_000;
  const max = forced ? 5 : mode === 'sync' ? 3 : 10;
  const arr = (instancesRateWindow.get(key) ?? []).filter(ts => now - ts < windowMs);
  if (arr.length >= max) {
    res.status(429).json({ success: false, error: { code: 'RATE_LIMITED', message: 'Muitas requisições. Tente novamente em instantes.' } });
    return;
  }
  arr.push(now);
  instancesRateWindow.set(key, arr);
  next();
};

router.get(
  '/whatsapp/instances',
  requireTenant,
  rateLimitInstances as any,
  asyncHandler(async (req: Request, res: Response) => {
    const tenantId = resolveRequestTenantId(req);
    const query = parseListInstancesQuery(req.query);

    try {
      const { payload, requestLog, responseLog } = await listInstancesUseCase({
        tenantId,
        query,
      });

      logger.info('whatsapp.instances.list.request', requestLog);
      logger.info('whatsapp.instances.list.response', responseLog);

      res.status(200).json(payload);
    } catch (error: unknown) {
      if (handleWhatsAppIntegrationError(res, error)) {
        return;
      }

      logger.error('whatsapp.instances.list.unexpected', {
        tenantId,
        error: describeErrorForLog(error),
      });

      res.status(500).json({
        success: false,
        error: {
          code: 'INTERNAL_ERROR',
          message: 'Falha ao listar instâncias do WhatsApp.',
        },
      });
    }
  })
);

router.get(
  '/whatsapp/instances/:id/status',
  requireTenant,
  instanceIdParamValidator(),
  validateRequest,
  asyncHandler(async (req: Request, res: Response) => {
    const instanceId = readInstanceIdParam(req);
    if (!instanceId) {
      const issues: ZodIssue[] = [
        {
          code: z.ZodIssueCode.custom,
          path: ['params', 'id'],
          message: INVALID_INSTANCE_ID_MESSAGE,
        },
      ];
      respondWithValidationError(res, issues);
      return;
    }

    const refreshQuery = normalizeBooleanValue(req.query.refresh);
    const snapshotsQuery = normalizeBooleanValue(req.query.snapshots);
    const refresh = refreshQuery === null ? true : refreshQuery;
    const fetchSnapshots = snapshotsQuery === null ? true : snapshotsQuery;
    const tenantId = resolveRequestTenantId(req);
    const startedAt = Date.now();

    logger.info('whatsapp.instances.status.request', {
      tenantId,
      instanceId,
      refresh,
      fetchSnapshots,
    });

    let stored: StoredInstance | null = null;
    try {
      stored = (await prisma.whatsAppInstance.findFirst({
        where: {
          tenantId,
          id: instanceId,
        },
      })) as StoredInstance | null;
    } catch (error: unknown) {
      if (
        respondWhatsAppStorageUnavailable(res, error, {
          tenantId,
          instanceId,
          operation: 'instances.status',
          operationType: 'snapshot.read',
        })
      ) {
        return;
      }
      throw error;
    }

    if (!stored) {
      logger.warn('whatsapp.instances.status.notFound', {
        tenantId,
        instanceId,
      });
      res.status(404).json({
        success: false,
        error: {
          code: 'INSTANCE_NOT_FOUND',
          message: 'Instância não localizada para o tenant informado.',
        },
      });
      return;
    }

    try {
      const context = await resolveInstanceOperationContext(tenantId, stored, {
        refresh,
        fetchSnapshots,
      });

      const payload = buildInstanceStatusPayload(context);
      const durationMs = Date.now() - startedAt;

      logger.info('whatsapp.instances.status.success', {
        tenantId,
        instanceId,
        refresh,
        fetchSnapshots,
        status: payload.status.status,
        connected: payload.connected,
        durationMs,
      });

      res.status(200).json({
        success: true,
        data: payload,
        meta: {
          tenantId,
          instanceId,
          refresh,
          fetchSnapshots,
          durationMs,
          qrAvailable: payload.qr.available,
          qrReason: payload.qr.reason,
        },
      });
    } catch (error: unknown) {
      if (handleWhatsAppIntegrationError(res, error)) {
        return;
      }

      if (
        respondWhatsAppStorageUnavailable(res, error, {
          tenantId,
          instanceId,
          operation: 'instances.status',
          operationType: 'snapshot.read',
        })
      ) {
        return;
      }

      const durationMs = Date.now() - startedAt;

      logger.error('whatsapp.instances.status.failed', {
        tenantId,
        instanceId,
        refresh,
        fetchSnapshots,
        durationMs,
        error: describeErrorForLog(error),
      });

      res.status(500).json({
        success: false,
        error: {
          code: 'INSTANCE_STATUS_FAILED',
          message: 'Falha ao recuperar status da instância WhatsApp.',
        },
      });
    }
  })
);

router.get(
  '/whatsapp/instances/:id/qr',
  requireTenant,
  instanceIdParamValidator(),
  validateRequest,
  asyncHandler(async (req: Request, res: Response) => {
    const instanceId = readInstanceIdParam(req);
    if (!instanceId) {
      const issues: ZodIssue[] = [
        {
          code: z.ZodIssueCode.custom,
          path: ['params', 'id'],
          message: INVALID_INSTANCE_ID_MESSAGE,
        },
      ];
      respondWithValidationError(res, issues);
      return;
    }

    const refreshQuery = normalizeBooleanValue(req.query.refresh);
    const snapshotsQuery = normalizeBooleanValue(req.query.snapshots);
    const refresh = refreshQuery === null ? true : refreshQuery;
    const fetchSnapshots = snapshotsQuery === null ? true : snapshotsQuery;
    const tenantId = resolveRequestTenantId(req);
    const startedAt = Date.now();

    logger.info('whatsapp.instances.qr.request', {
      tenantId,
      instanceId,
      refresh,
      fetchSnapshots,
    });

    let stored: StoredInstance | null = null;
    try {
      stored = (await prisma.whatsAppInstance.findFirst({
        where: {
          tenantId,
          id: instanceId,
        },
      })) as StoredInstance | null;
    } catch (error: unknown) {
      if (
        respondWhatsAppStorageUnavailable(res, error, {
          tenantId,
          instanceId,
          operation: 'instances.qr.lookup',
          operationType: 'qr.read',
        })
      ) {
        return;
      }
      throw error;
    }

    if (!stored) {
      logger.warn('whatsapp.instances.qr.notFound', {
        tenantId,
        instanceId,
      });
      res.status(404).json({
        success: false,
        error: {
          code: 'INSTANCE_NOT_FOUND',
          message: 'Instância não localizada para o tenant informado.',
        },
      });
      return;
    }

    try {
      const { context, qr } = await fetchStatusWithBrokerQr(tenantId, stored, {
        refresh,
        fetchSnapshots,
      });

      const payload = buildInstanceStatusPayload(context, qr);
      const durationMs = Date.now() - startedAt;

      if (!qr.available) {
        logger.warn('whatsapp.instances.qr.empty', {
          tenantId,
          instanceId,
          refresh,
          fetchSnapshots,
          reason: qr.reason ?? 'UNAVAILABLE',
        });
        res.status(200).json({
          success: true,
          data: payload,
          meta: {
            tenantId,
            instanceId,
            refresh,
            fetchSnapshots,
            durationMs,
            qrAvailable: qr.available,
            qrReason: qr.reason,
          },
        });
        return;
      }

      logger.info('whatsapp.instances.qr.success', {
        tenantId,
        instanceId,
        refresh,
        fetchSnapshots,
        connected: payload.connected,
        durationMs,
      });

      res.status(200).json({
        success: true,
        data: payload,
        meta: {
          tenantId,
          instanceId,
          refresh,
          fetchSnapshots,
          durationMs,
          qrAvailable: payload.qr.available,
          qrReason: payload.qr.reason,
        },
      });
    } catch (error: unknown) {
      const context = (error as { __context__?: InstanceOperationContext }).__context__ ?? null;
      if (error instanceof WhatsAppBrokerNotConfiguredError) {
        if (handleWhatsAppIntegrationError(res, error)) {
          return;
        }
      } else if (error instanceof WhatsAppBrokerError || hasErrorName(error, 'WhatsAppBrokerError')) {
        const brokerError = error as WhatsAppBrokerError;
        const status = readBrokerErrorStatus(brokerError);
        if (status === 404 || status === 410) {
        logger.warn('whatsapp.instances.qr.brokerNotReady', {
          tenantId,
          instanceId,
          refresh,
          fetchSnapshots,
          status,
        });
        const fallbackPayload = context ? buildInstanceStatusPayload(context) : null;
        res.status(200).json({
          success: true,
          data: fallbackPayload,
          meta: {
            tenantId,
            instanceId,
            refresh,
            fetchSnapshots,
            durationMs: Date.now() - startedAt,
            qrAvailable: false,
            qrReason: 'UNAVAILABLE',
          },
        });
        return;
      }

        logger.error('whatsapp.instances.qr.brokerFailed', {
          tenantId,
          instanceId,
          refresh,
          fetchSnapshots,
          status,
          code: brokerError.code,
          requestId: brokerError.requestId,
          error: describeErrorForLog(brokerError),
        });
        respondWhatsAppBrokerFailure(res, brokerError);
        return;
      } else if (handleWhatsAppIntegrationError(res, error)) {
        return;
<<<<<<< HEAD
      } else if (
        respondWhatsAppStorageUnavailable(res, error, {
          tenantId,
          instanceId,
          operation: 'instances.qr.fetch',
          operationType: 'qr.read',
        })
      ) {
=======
      } else if (respondWhatsAppStorageUnavailable(res, error)) {
        logger.error('whatsapp.instances.qr.storageUnavailable', {
          tenantId,
          instanceId,
          refresh,
          fetchSnapshots,
          error: describeErrorForLog(error),
        });
>>>>>>> 3516c2a0
        return;
      }

      const durationMs = Date.now() - startedAt;

      logger.error('whatsapp.instances.qr.failed', {
        tenantId,
        instanceId,
        refresh,
        fetchSnapshots,
        durationMs,
        error: describeErrorForLog(error),
      });

      res.status(500).json({
        success: false,
        error: {
          code: 'INSTANCE_QR_FAILED',
          message: 'Falha ao recuperar QR Code da instância WhatsApp.',
        },
        ...(context
          ? {
              data: buildInstanceStatusPayload(context),
            }
          : {}),
      });
    }
  })
);

router.get(
  '/whatsapp/instances/:id/qr.png',
  requireTenant,
  instanceIdParamValidator(),
  validateRequest,
  asyncHandler(async (req: Request, res: Response) => {
    const instanceId = readInstanceIdParam(req);
    if (!instanceId) {
      const issues: ZodIssue[] = [
        {
          code: z.ZodIssueCode.custom,
          path: ['params', 'id'],
          message: INVALID_INSTANCE_ID_MESSAGE,
        },
      ];
      respondWithValidationError(res, issues);
      return;
    }

    const refreshQuery = normalizeBooleanValue(req.query.refresh);
    const snapshotsQuery = normalizeBooleanValue(req.query.snapshots);
    const refresh = refreshQuery === null ? true : refreshQuery;
    const fetchSnapshots = snapshotsQuery === null ? true : snapshotsQuery;
    const tenantId = resolveRequestTenantId(req);
    const startedAt = Date.now();

    logger.info('whatsapp.instances.qrImage.request', {
      tenantId,
      instanceId,
      refresh,
      fetchSnapshots,
    });

    let stored: StoredInstance | null = null;
    try {
      stored = (await prisma.whatsAppInstance.findFirst({
        where: {
          tenantId,
          id: instanceId,
        },
      })) as StoredInstance | null;
    } catch (error: unknown) {
      if (
        respondWhatsAppStorageUnavailable(res, error, {
          tenantId,
          instanceId,
          operation: 'instances.qr.image',
          operationType: 'qr.read',
        })
      ) {
        return;
      }
      throw error;
    }

    if (!stored) {
      logger.warn('whatsapp.instances.qrImage.notFound', {
        tenantId,
        instanceId,
      });
      res.sendStatus(404);
      return;
    }

    try {
      const { context, qr } = await fetchStatusWithBrokerQr(tenantId, stored, {
        refresh,
        fetchSnapshots,
      });

      const buffer = extractQrImageBuffer(qr);
      if (!buffer) {
        logger.warn('whatsapp.instances.qrImage.empty', {
          tenantId,
          instanceId,
          refresh,
          fetchSnapshots,
        });
        res.sendStatus(404);
        return;
      }

      const durationMs = Date.now() - startedAt;

      logger.info('whatsapp.instances.qrImage.success', {
        tenantId,
        instanceId,
        refresh,
        fetchSnapshots,
        connected: context.status.connected,
        durationMs,
      });

      res.setHeader('content-type', 'image/png');
      res.status(200).send(buffer);
    } catch (error: unknown) {
      const context = (error as { __context__?: InstanceOperationContext }).__context__ ?? null;
      if (error instanceof WhatsAppBrokerNotConfiguredError) {
        if (handleWhatsAppIntegrationError(res, error)) {
          return;
        }
      } else if (error instanceof WhatsAppBrokerError || hasErrorName(error, 'WhatsAppBrokerError')) {
        const brokerError = error as WhatsAppBrokerError;
        const status = readBrokerErrorStatus(brokerError);
        if (status === 404 || status === 410) {
          logger.warn('whatsapp.instances.qrImage.brokerNotReady', {
            tenantId,
            instanceId,
            refresh,
            fetchSnapshots,
            status,
          });
          res.sendStatus(404);
          return;
        }

        logger.error('whatsapp.instances.qrImage.brokerFailed', {
          tenantId,
          instanceId,
          refresh,
          fetchSnapshots,
          status,
          code: brokerError.code,
          requestId: brokerError.requestId,
          error: describeErrorForLog(brokerError),
        });
        respondWhatsAppBrokerFailure(res, brokerError);
        return;
      } else if (handleWhatsAppIntegrationError(res, error)) {
        return;
<<<<<<< HEAD
      } else if (
        respondWhatsAppStorageUnavailable(res, error, {
          tenantId,
          instanceId,
          operation: 'instances.qr.image',
          operationType: 'qr.read',
        })
      ) {
=======
      } else if (respondWhatsAppStorageUnavailable(res, error)) {
        logger.error('whatsapp.instances.qrImage.storageUnavailable', {
          tenantId,
          instanceId,
          refresh,
          fetchSnapshots,
          error: describeErrorForLog(error),
        });
>>>>>>> 3516c2a0
        return;
      }

      const durationMs = Date.now() - startedAt;

      logger.error('whatsapp.instances.qrImage.failed', {
        tenantId,
        instanceId,
        refresh,
        fetchSnapshots,
        durationMs,
        error: describeErrorForLog(error),
      });

      res.sendStatus(500);
    }
  })
);

router.get(
  '/whatsapp/instances/qr',
  requireTenant,
  asyncHandler(async (req: Request, res: Response) => {
    const tenantId = resolveRequestTenantId(req);
    const instanceId = resolveDefaultInstanceId();
    const refreshQuery = normalizeBooleanValue(req.query.refresh);
    const snapshotsQuery = normalizeBooleanValue(req.query.snapshots);
    const refresh = refreshQuery === null ? true : refreshQuery;
    const fetchSnapshots = snapshotsQuery === null ? true : snapshotsQuery;
    const startedAt = Date.now();

    logger.info('whatsapp.instances.qrDefault.request', {
      tenantId,
      instanceId,
      refresh,
      fetchSnapshots,
    });

    let stored: StoredInstance | null = null;
    try {
      stored = (await prisma.whatsAppInstance.findFirst({
        where: {
          tenantId,
          id: instanceId,
        },
      })) as StoredInstance | null;
    } catch (error: unknown) {
      if (
        respondWhatsAppStorageUnavailable(res, error, {
          tenantId,
          instanceId,
          operation: 'instances.qr.default',
          operationType: 'qr.read',
        })
      ) {
        return;
      }
      throw error;
    }

    if (!stored) {
      logger.warn('whatsapp.instances.qrDefault.notFound', {
        tenantId,
        instanceId,
      });
      res.status(404).json({
        success: false,
        error: {
          code: 'INSTANCE_NOT_FOUND',
          message: 'Instância padrão não localizada para o tenant informado.',
        },
      });
      return;
    }

    try {
      const { context, qr } = await fetchStatusWithBrokerQr(tenantId, stored, {
        refresh,
        fetchSnapshots,
      });

      const payload = buildInstanceStatusPayload(context, qr);
      const durationMs = Date.now() - startedAt;

      if (!qr.available) {
        logger.warn('whatsapp.instances.qrDefault.empty', {
          tenantId,
          refresh,
          fetchSnapshots,
          reason: qr.reason ?? 'UNAVAILABLE',
        });
        res.status(200).json({
          success: true,
          data: {
            ...payload,
            instanceId: payload.instance.id,
          },
          meta: {
            tenantId,
            instanceId: payload.instance.id,
            refresh,
            fetchSnapshots,
            durationMs,
            qrAvailable: qr.available,
            qrReason: qr.reason,
          },
        });
        return;
      }

      logger.info('whatsapp.instances.qrDefault.success', {
        tenantId,
        refresh,
        fetchSnapshots,
        connected: payload.connected,
        durationMs,
      });

      res.status(200).json({
        success: true,
        data: {
          ...payload,
          instanceId: payload.instance.id,
        },
        meta: {
          tenantId,
          instanceId: payload.instance.id,
          refresh,
          fetchSnapshots,
          durationMs,
          qrAvailable: payload.qr.available,
          qrReason: payload.qr.reason,
        },
      });
    } catch (error: unknown) {
      const context = (error as { __context__?: InstanceOperationContext }).__context__ ?? null;
      if (error instanceof WhatsAppBrokerNotConfiguredError) {
        if (handleWhatsAppIntegrationError(res, error)) {
          return;
        }
      } else if (error instanceof WhatsAppBrokerError || hasErrorName(error, 'WhatsAppBrokerError')) {
        const brokerError = error as WhatsAppBrokerError;
        const status = readBrokerErrorStatus(brokerError);
        if (status === 404 || status === 410) {
        logger.warn('whatsapp.instances.qrDefault.brokerNotReady', {
          tenantId,
          refresh,
          fetchSnapshots,
          status,
        });
        const fallbackPayload = context ? buildInstanceStatusPayload(context) : null;
        res.status(200).json({
          success: true,
          data: fallbackPayload,
          meta: {
            tenantId,
            instanceId: context?.instance.id ?? instanceId,
            refresh,
            fetchSnapshots,
            durationMs: Date.now() - startedAt,
            qrAvailable: false,
            qrReason: 'UNAVAILABLE',
          },
        });
        return;
      }

        logger.error('whatsapp.instances.qrDefault.brokerFailed', {
          tenantId,
          refresh,
          fetchSnapshots,
          status,
          code: brokerError.code,
          requestId: brokerError.requestId,
          error: describeErrorForLog(brokerError),
        });
        respondWhatsAppBrokerFailure(res, brokerError);
        return;
      } else if (handleWhatsAppIntegrationError(res, error)) {
        return;
      } else if (
        respondWhatsAppStorageUnavailable(res, error, {
          tenantId,
          instanceId: context?.instance.id ?? instanceId,
          operation: 'instances.qr.default',
          operationType: 'qr.read',
        })
      ) {
        return;
      }

      const durationMs = Date.now() - startedAt;

      logger.error('whatsapp.instances.qrDefault.failed', {
        tenantId,
        refresh,
        fetchSnapshots,
        durationMs,
        error: describeErrorForLog(error),
      });

      res.status(500).json({
        success: false,
        error: {
          code: 'INSTANCE_QR_FAILED',
          message: 'Falha ao recuperar QR Code da instância WhatsApp.',
        },
      });
    }
  })
);

router.get(
  '/whatsapp/instances/qr.png',
  requireTenant,
  asyncHandler(async (req: Request, res: Response) => {
    const tenantId = resolveRequestTenantId(req);
    const instanceId = resolveDefaultInstanceId();
    const refreshQuery = normalizeBooleanValue(req.query.refresh);
    const snapshotsQuery = normalizeBooleanValue(req.query.snapshots);
    const refresh = refreshQuery === null ? true : refreshQuery;
    const fetchSnapshots = snapshotsQuery === null ? true : snapshotsQuery;
    const startedAt = Date.now();

    logger.info('whatsapp.instances.qrDefaultImage.request', {
      tenantId,
      instanceId,
      refresh,
      fetchSnapshots,
    });

    let stored: StoredInstance | null = null;
    try {
      stored = (await prisma.whatsAppInstance.findFirst({
        where: {
          tenantId,
          id: instanceId,
        },
      })) as StoredInstance | null;
    } catch (error: unknown) {
      if (
        respondWhatsAppStorageUnavailable(res, error, {
          tenantId,
          instanceId,
          operation: 'instances.qr.defaultImage',
          operationType: 'qr.read',
        })
      ) {
        return;
      }
      throw error;
    }

    if (!stored) {
      logger.warn('whatsapp.instances.qrDefaultImage.notFound', {
        tenantId,
        instanceId,
      });
      res.sendStatus(404);
      return;
    }

    try {
      const { qr } = await fetchStatusWithBrokerQr(tenantId, stored, {
        refresh,
        fetchSnapshots,
      });
      const buffer = extractQrImageBuffer(qr);

      if (!buffer) {
        logger.warn('whatsapp.instances.qrDefaultImage.empty', {
          tenantId,
          instanceId,
          refresh,
          fetchSnapshots,
        });
        res.sendStatus(404);
        return;
      }

      const durationMs = Date.now() - startedAt;

      logger.info('whatsapp.instances.qrDefaultImage.success', {
        tenantId,
        instanceId,
        refresh,
        fetchSnapshots,
        durationMs,
      });

      res.setHeader('content-type', 'image/png');
      res.status(200).send(buffer);
    } catch (error: unknown) {
      if (error instanceof WhatsAppBrokerNotConfiguredError) {
        if (handleWhatsAppIntegrationError(res, error)) {
          return;
        }
      } else if (error instanceof WhatsAppBrokerError || hasErrorName(error, 'WhatsAppBrokerError')) {
        const brokerError = error as WhatsAppBrokerError;
        const status = readBrokerErrorStatus(brokerError);
        if (status === 404 || status === 410) {
          logger.warn('whatsapp.instances.qrDefaultImage.brokerNotReady', {
            tenantId,
            instanceId,
            refresh,
            fetchSnapshots,
            status,
          });
          res.sendStatus(404);
          return;
        }

        logger.error('whatsapp.instances.qrDefaultImage.brokerFailed', {
          tenantId,
          instanceId,
          refresh,
          fetchSnapshots,
          status,
          code: brokerError.code,
          requestId: brokerError.requestId,
          error: describeErrorForLog(brokerError),
        });
        respondWhatsAppBrokerFailure(res, brokerError);
        return;
      } else if (handleWhatsAppIntegrationError(res, error)) {
        return;
      } else if (
        respondWhatsAppStorageUnavailable(res, error, {
          tenantId,
          instanceId,
          operation: 'instances.qr.defaultImage',
          operationType: 'qr.read',
        })
      ) {
        return;
      }

      const durationMs = Date.now() - startedAt;

      logger.error('whatsapp.instances.qrDefaultImage.failed', {
        tenantId,
        instanceId,
        refresh,
        fetchSnapshots,
        durationMs,
        error: describeErrorForLog(error),
      });

      res.sendStatus(500);
    }
  })
);

router.post(
  '/whatsapp/instances/disconnect',
  requireTenant,
  asyncHandler(async (req: Request, res: Response) => {
    const tenantId = resolveRequestTenantId(req);
    const actorId = resolveRequestActorId(req);
    const defaultInstanceId = resolveDefaultInstanceId();

    try {
      const stored = await prisma.whatsAppInstance.findFirst({
        where: {
          tenantId,
          id: defaultInstanceId,
        },
      });

      if (!stored) {
        res.status(404).json({
          success: false,
          error: {
            code: 'DEFAULT_INSTANCE_NOT_FOUND',
            message: 'Instância WhatsApp padrão não localizada para o tenant informado.',
          },
        });
        return;
      }

      const body = (req.body && typeof req.body === 'object' ? req.body : {}) as Record<string, unknown>;
      const wipeValue =
        normalizeBooleanValue(req.query.wipe) ?? normalizeBooleanValue(body.wipe);
      const disconnectOptions: { wipe?: boolean } =
        wipeValue === null ? {} : { wipe: wipeValue === true };

      const result = await disconnectStoredInstance(tenantId, stored, actorId, disconnectOptions);

      if (result.outcome === 'retry') {
        res.status(202).json({
          success: true,
          data: {
            instanceId: stored.id,
            disconnected: false,
            pending: true,
            existed: true,
            connected: null,
            retry: result.retry,
          },
        });
        return;
      }

      try {
        await clearWhatsAppDisconnectRetry(tenantId, stored.id);
      } catch (error: unknown) {
        if (!logWhatsAppStorageError('disconnect.clearRetry', error, { tenantId, instanceId: stored.id })) {
          throw error;
        }
      }

      await removeCachedSnapshot(tenantId, stored.id, stored.brokerId);

      const { context } = result;

      res.status(200).json({
        success: true,
        data: {
          instanceId: context.instance.id,
          disconnected: !context.status.connected,
          pending: false,
          existed: true,
          connected: context.status.connected,
          status: context.status,
          qr: context.qr,
          instance: context.instance,
          instances: context.instances,
        },
      });
    } catch (error: unknown) {
      if (handleWhatsAppIntegrationError(res, error)) {
        return;
      }

      logger.error('whatsapp.instances.disconnect.defaultFailed', {
        tenantId,
        actorId,
        instanceId: defaultInstanceId,
        error: describeErrorForLog(error),
      });

      res.status(500).json({
        success: false,
        error: {
          code: 'INSTANCE_DISCONNECT_FAILED',
          message: 'Falha ao desconectar instância WhatsApp.',
        },
      });
    }
  })
);

router.post(
  '/whatsapp/instances/:id/disconnect',
  requireTenant,
  instanceIdParamValidator(),
  validateRequest,
  asyncHandler(async (req: Request, res: Response) => {
    const instanceId = readInstanceIdParam(req);
    if (!instanceId) {
      const issues: ZodIssue[] = [
        {
          code: z.ZodIssueCode.custom,
          path: ['params', 'id'],
          message: INVALID_INSTANCE_ID_MESSAGE,
        },
      ];
      respondWithValidationError(res, issues);
      return;
    }

    const tenantId = resolveRequestTenantId(req);
    const actorId = resolveRequestActorId(req);
    const body = (req.body && typeof req.body === 'object' ? req.body : {}) as Record<string, unknown>;
    const wipeValue =
      normalizeBooleanValue(req.query.wipe) ?? normalizeBooleanValue(body.wipe);
    const disconnectOptions: { wipe?: boolean } =
      wipeValue === null ? {} : { wipe: wipeValue === true };

    if (looksLikeWhatsAppJid(instanceId)) {
      try {
        try {
          whatsappHttpRequestsCounter?.inc?.();
        } catch {
          // optional metric
        }

        await whatsappBrokerClient.disconnectInstance(instanceId, {
          instanceId,
          ...(disconnectOptions ?? {}),
        });

        try {
          await clearWhatsAppDisconnectRetry(tenantId, instanceId);
        } catch (error: unknown) {
          if (!logWhatsAppStorageError('disconnect.clearRetry', error, { tenantId, instanceId })) {
            throw error;
          }
        }

        await removeCachedSnapshot(tenantId, instanceId, instanceId);

        res.status(200).json({
          success: true,
          data: {
            instanceId,
            disconnected: true,
            pending: false,
            existed: true,
            connected: null,
          },
        });
        return;
      } catch (error: unknown) {
        if (error instanceof WhatsAppBrokerNotConfiguredError) {
          if (handleWhatsAppIntegrationError(res, error)) {
            return;
          }
        }

        if (error instanceof WhatsAppBrokerError || hasErrorName(error, 'WhatsAppBrokerError')) {
          const brokerError = error as WhatsAppBrokerError;
          const brokerStatus = readBrokerErrorStatus(brokerError);

          if (isBrokerAlreadyDisconnectedError(brokerError) || brokerStatus === 404 || brokerStatus === 410) {
            res.status(200).json({
              success: true,
              data: {
                instanceId,
                disconnected: true,
                pending: false,
                existed: false,
                connected: null,
              },
            });
            return;
          }

          if (brokerStatus !== null && brokerStatus >= 500) {
            const requestedAt = new Date().toISOString();
            await scheduleWhatsAppDisconnectRetry(tenantId, {
              instanceId,
              status: brokerStatus,
              requestId: brokerError.requestId ?? null,
              wipe: Boolean(disconnectOptions.wipe),
              requestedAt,
            });

            res.status(202).json({
              success: true,
              data: {
                instanceId,
                disconnected: false,
                pending: true,
                existed: true,
                connected: null,
                retry: {
                  status: brokerStatus,
                  requestId: brokerError.requestId ?? null,
                },
              },
            });
            return;
          }

          logger.error('whatsapp.instances.disconnect.brokerFailed', {
            tenantId,
            actorId,
            instanceId,
            status: brokerStatus,
            code: brokerError.code,
            requestId: brokerError.requestId,
            error: describeErrorForLog(brokerError),
          });

          res.status(502).json({
            success: false,
            error: {
              code: 'WHATSAPP_BROKER_DISCONNECT_FAILED',
              message: 'Falha ao desconectar instância via broker WhatsApp.',
            },
          });
          return;
        }

        if (handleWhatsAppIntegrationError(res, error)) {
          return;
        }

        logger.error('whatsapp.instances.disconnect.unexpected', {
          tenantId,
          actorId,
          instanceId,
          error: describeErrorForLog(error),
        });

        res.status(500).json({
          success: false,
          error: {
            code: 'INSTANCE_DISCONNECT_FAILED',
            message: 'Falha ao desconectar instância WhatsApp.',
          },
        });
        return;
      }
    }

    try {
      const stored = await prisma.whatsAppInstance.findFirst({
        where: {
          tenantId,
          id: instanceId,
        },
      });

      if (!stored) {
        const deletedAt = await archiveDetachedInstance(tenantId, instanceId, actorId);
        try {
          await removeCachedSnapshot(tenantId, instanceId, null);
        } catch (error) {
          logWhatsAppStorageError('disconnect.removeCachedSnapshot', error, {
            tenantId,
            instanceId,
          });
        }

        emitToTenant(tenantId, 'whatsapp.instances.deleted', {
          id: instanceId,
          tenantId,
          deletedAt,
          brokerStatus: 'not_found',
          existed: false,
        });

        res.status(200).json({
          success: true,
          data: {
            instanceId,
            disconnected: true,
            pending: false,
            existed: false,
            connected: null,
            status: null,
            qr: null,
            instance: null,
            instances: [],
            deletedAt,
          },
        });
        return;
      }

      const result = await disconnectStoredInstance(tenantId, stored, actorId, disconnectOptions);

      if (result.outcome === 'retry') {
        res.status(202).json({
          success: true,
          data: {
            instanceId: stored.id,
            disconnected: false,
            pending: true,
            existed: true,
            connected: null,
            retry: result.retry,
          },
        });
        return;
      }

      try {
        await clearWhatsAppDisconnectRetry(tenantId, stored.id);
      } catch (error: unknown) {
        if (!logWhatsAppStorageError('disconnect.clearRetry', error, { tenantId, instanceId: stored.id })) {
          throw error;
        }
      }

      await removeCachedSnapshot(tenantId, stored.id, stored.brokerId);

      const { context } = result;

      res.status(200).json({
        success: true,
        data: {
          instanceId: context.instance.id,
          disconnected: !context.status.connected,
          pending: false,
          existed: true,
          connected: context.status.connected,
          status: context.status,
          qr: context.qr,
          instance: context.instance,
          instances: context.instances,
        },
      });
    } catch (error: unknown) {
      if (handleWhatsAppIntegrationError(res, error)) {
        return;
      }

      logger.error('whatsapp.instances.disconnect.failed', {
        tenantId,
        actorId,
        instanceId,
        error: describeErrorForLog(error),
      });

      res.status(500).json({
        success: false,
        error: {
          code: 'INSTANCE_DISCONNECT_FAILED',
          message: 'Falha ao desconectar instância WhatsApp.',
        },
      });
    }
  })
);

export const integrationsRouter = router;

export const __testing = {
  serializeStoredInstance,
  normalizeStatusCountsData,
  normalizeRateUsageData,
  collectNumericFromSources,
  syncInstancesFromBroker,
  collectInstancesForTenant,
  listInstancesUseCase,
  parseListInstancesQuery,
  resolveInstanceOperationContext,
  disconnectStoredInstance,
  deleteStoredInstance,
  archiveInstanceSnapshot,
  clearInstanceArchive,
  clearWhatsAppDisconnectRetry,
  removeCachedSnapshot,
};

router.delete(
  '/whatsapp/instances/:id',
  requireTenant,
  instanceIdParamValidator(),
  validateRequest,
  asyncHandler(async (req: Request, res: Response) => {
    const instanceId = readInstanceIdParam(req);
    if (!instanceId) {
      const issues: ZodIssue[] = [
        {
          code: z.ZodIssueCode.custom,
          path: ['params', 'id'],
          message: INVALID_INSTANCE_ID_MESSAGE,
        },
      ];
      respondWithValidationError(res, issues);
      return;
    }

    const tenantId = resolveRequestTenantId(req);
    const actorId = resolveRequestActorId(req);

    const stored = await prisma.whatsAppInstance.findFirst({
      where: {
        tenantId,
        id: instanceId,
      },
    });

    const isBrokerSessionId = looksLikeWhatsAppJid(instanceId);

    if (!stored && !isBrokerSessionId) {
      res.status(404).json({
        success: false,
        error: {
          code: 'INSTANCE_NOT_FOUND',
          message: 'Instância não localizada para o tenant informado.',
        },
      });
      return;
    }

    const body = (req.body && typeof req.body === 'object' ? req.body : {}) as Record<string, unknown>;
    const wipeValue =
      normalizeBooleanValue(req.query.wipe) ??
      normalizeBooleanValue(body.wipe);
    const wipe = wipeValue === true;

    let brokerStatus: 'deleted' | 'not_found' = 'deleted';

    const brokerId = stored?.brokerId ?? instanceId;

    try {
      try {
        whatsappHttpRequestsCounter?.inc?.();
      } catch {
        // metrics optional
      }

      const deleteOptions: DeleteInstanceOptions = wipeValue === null
        ? { instanceId: stored?.id ?? instanceId }
        : { instanceId: stored?.id ?? instanceId, wipe };

      await whatsappBrokerClient.deleteInstance(brokerId, deleteOptions);
      logger.info('whatsapp.instances.delete.broker', {
        tenantId,
        instanceId: stored?.id ?? instanceId,
        brokerId,
        wipe,
      });
    } catch (error: unknown) {
      if (error instanceof WhatsAppBrokerNotConfiguredError) {
        if (handleWhatsAppIntegrationError(res, error)) {
          return;
        }
      }

      if (isBrokerMissingInstanceError(error)) {
        brokerStatus = 'not_found';
        logger.warn('whatsapp.instances.delete.brokerMissing', {
          tenantId,
          instanceId: stored?.id ?? instanceId,
          brokerId,
          error: describeErrorForLog(error),
        });
      } else {
        logger.error('whatsapp.instances.delete.brokerFailed', {
          tenantId,
          instanceId: stored?.id ?? instanceId,
          brokerId,
          error: describeErrorForLog(error),
        });

        res.status(502).json({
          success: false,
          error: {
            code: 'WHATSAPP_BROKER_DELETE_FAILED',
            message: 'Falha ao remover instância junto ao broker WhatsApp.',
            details: describeErrorForLog(error),
          },
        });
        return;
      }
    }

    try {
      if (stored) {
        const result = await deleteStoredInstance(tenantId, stored, actorId);
        emitToTenant(tenantId, 'whatsapp.instances.deleted', {
          id: stored.id,
          tenantId,
          deletedAt: result.deletedAt,
          brokerStatus,
        });

        res.status(200).json({
          success: true,
          data: {
            id: stored.id,
            brokerStatus,
            deletedAt: result.deletedAt,
            instances: result.instances,
          },
        });
      } else {
        const deletedAt = await archiveDetachedInstance(tenantId, instanceId, brokerId, actorId);
        try {
          await clearWhatsAppDisconnectRetry(tenantId, instanceId);
        } catch (error) {
          if (!logWhatsAppStorageError('deleteInstance.clearRetryDetached', error, { tenantId, instanceId, brokerId })) {
            throw error;
          }
        }

        try {
          await removeCachedSnapshot(tenantId, instanceId, brokerId);
        } catch (error) {
          if (!logWhatsAppStorageError('deleteInstance.removeCacheDetached', error, { tenantId, instanceId, brokerId })) {
            throw error;
          }
        }

        emitToTenant(tenantId, 'whatsapp.instances.deleted', {
          id: instanceId,
          tenantId,
          deletedAt,
          brokerStatus,
        });

        res.status(200).json({
          success: true,
          data: {
            id: instanceId,
            brokerStatus,
            deletedAt,
            instances: [],
          },
        });
      }
    } catch (error: unknown) {
      if (handleWhatsAppIntegrationError(res, error)) {
        return;
      }

      logger.error('whatsapp.instances.delete.failed', {
        tenantId,
        instanceId: stored?.id ?? instanceId,
        brokerId,
        error: describeErrorForLog(error),
      });

      res.status(500).json({
        success: false,
        error: {
          code: 'INSTANCE_DELETE_FAILED',
          message: 'Falha ao remover instância WhatsApp.',
        },
      });
    }
  })
);<|MERGE_RESOLUTION|>--- conflicted
+++ resolved
@@ -561,7 +561,6 @@
         return;
       } else if (handleWhatsAppIntegrationError(res, error)) {
         return;
-<<<<<<< HEAD
       } else if (
         respondWhatsAppStorageUnavailable(res, error, {
           tenantId,
@@ -570,7 +569,6 @@
           operationType: 'qr.read',
         })
       ) {
-=======
       } else if (respondWhatsAppStorageUnavailable(res, error)) {
         logger.error('whatsapp.instances.qr.storageUnavailable', {
           tenantId,
@@ -579,7 +577,6 @@
           fetchSnapshots,
           error: describeErrorForLog(error),
         });
->>>>>>> 3516c2a0
         return;
       }
 
@@ -740,7 +737,6 @@
         return;
       } else if (handleWhatsAppIntegrationError(res, error)) {
         return;
-<<<<<<< HEAD
       } else if (
         respondWhatsAppStorageUnavailable(res, error, {
           tenantId,
@@ -749,7 +745,6 @@
           operationType: 'qr.read',
         })
       ) {
-=======
       } else if (respondWhatsAppStorageUnavailable(res, error)) {
         logger.error('whatsapp.instances.qrImage.storageUnavailable', {
           tenantId,
@@ -758,7 +753,6 @@
           fetchSnapshots,
           error: describeErrorForLog(error),
         });
->>>>>>> 3516c2a0
         return;
       }
 
