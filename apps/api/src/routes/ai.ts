--- conflicted
+++ resolved
@@ -1,4 +1,3 @@
-<<<<<<< HEAD
 import { Router, type Request, type Response } from 'express';
 import { body, query } from 'express-validator';
 import { asyncHandler } from '../middleware/error-handler';
@@ -758,7 +757,6 @@
       contactId,
       topic,
     });
-=======
 import { Router } from 'express';
 
 import { configRouter } from './ai/config-router';
@@ -767,7 +765,6 @@
 import { memoryRouter } from './ai/memory-router';
 
 const router: Router = Router();
->>>>>>> 30685097
 
 router.use('/', configRouter);
 router.use('/', replyRouter);
