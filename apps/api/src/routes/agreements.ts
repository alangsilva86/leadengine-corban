--- conflicted
+++ resolved
@@ -301,24 +301,18 @@
   const { data, meta } = extractAgreementEnvelope(body);
   const source = options.transform ? options.transform(data) : data;
   const payload = schema.parse(source);
-<<<<<<< HEAD
-=======
 const parseAgreementPayload = <TSchema extends z.ZodTypeAny>(
   schema: TSchema,
   body: unknown
 ): { payload: z.infer<TSchema>; audit: AgreementAuditMetadata | null } => {
   const { data, meta } = extractAgreementEnvelope(body);
   const payload = schema.parse(translateLegacyAgreementFields(data));
->>>>>>> a6d48ad6
   const audit = extractAuditMeta(meta);
   return { payload, audit };
 };
 
-<<<<<<< HEAD
 const parseAgreementPayloadWithLegacy = <TSchema extends z.ZodTypeAny>(
-=======
 const parseAgreementPayload = <TSchema extends z.ZodTypeAny>(
->>>>>>> a6d48ad6
   schema: TSchema,
   body: unknown
 ): { payload: z.infer<TSchema>; audit: AgreementAuditMetadata | null } =>
@@ -367,11 +361,8 @@
     }
 
     try {
-<<<<<<< HEAD
       const { payload, audit } = parseAgreementPayloadWithLegacy(CreateAgreementSchema, req.body ?? {});
-=======
       const { payload, audit } = parseAgreementPayload(CreateAgreementSchema, req.body ?? {});
->>>>>>> a6d48ad6
       const agreement = await agreementsService.createAgreement(
         user.tenantId,
         payload,
@@ -428,11 +419,8 @@
   }
 
     try {
-<<<<<<< HEAD
       const { payload, audit } = parseAgreementPayloadWithLegacy(UpdateAgreementSchema, req.body ?? {});
-=======
       const { payload, audit } = parseAgreementPayload(UpdateAgreementSchema, req.body ?? {});
->>>>>>> a6d48ad6
       const agreement = await agreementsService.updateAgreement(
         user.tenantId,
         agreementId,
