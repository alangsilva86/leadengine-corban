import { Router, type Request, type Response } from 'express';
import { ZodError } from 'zod';

import {
  BulkContactsActionSchema,
  CreateContactInteractionPayloadSchema,
  CreateContactPayloadSchema,
  MergeContactsDTOSchema,
  UpdateContactPayloadSchema,
  WhatsappActionPayloadSchema,
} from '@ticketz/core';
import type { ContactFilters } from '@ticketz/core';
import {
  applyBulkContactsAction,
  createContact,
  getContactById,
  listContactInteractions,
  listContactTags,
  listContacts,
  logContactInteraction,
  mergeContacts,
  updateContact,
} from '@ticketz/storage';

import { asyncHandler } from '../middleware/error-handler';
import { requireTenant } from '../middleware/auth';
import { respondWithValidationError } from '../utils/http-validation';
import { ConflictError, NotFoundError } from '@ticketz/core';
import {
  ContactIdParamSchema,
  ListContactsQuerySchema,
  PaginationQuerySchema,
  parseOrRespond,
} from './contacts/schemas';
<<<<<<< HEAD
import { sendWhatsappBulkAction } from '../services/contacts/whatsapp-bulk';
=======
import { normalizePaginationQuery } from '../utils/pagination';

type NormalizePayloadFn = (payload: { type: string; [key: string]: unknown }) => NormalizedMessagePayload;

let normalizePayloadCached: NormalizePayloadFn | null = null;
const loadNormalizePayload = async (): Promise<NormalizePayloadFn> => {
  if (!normalizePayloadCached) {
    const mod = await import('@ticketz/contracts');
    normalizePayloadCached = mod.normalizePayload as NormalizePayloadFn;
  }
  return normalizePayloadCached;
};
>>>>>>> 28ddb1e1

const router: Router = Router();

router.get(
  '/',
  requireTenant,
  asyncHandler(async (req: Request, res: Response) => {
    const query = parseOrRespond(ListContactsQuerySchema, req.query, res);
    if (!query) {
      return;
    }

    const tenantId = req.user!.tenantId;
    const {
      page,
      limit,
      sortBy,
      sortOrder,
      search,
      status,
      tags,
      lastInteractionFrom,
      lastInteractionTo,
      hasOpenTickets,
      isBlocked,
      hasWhatsapp,
    } = query;

    const pagination = normalizePaginationQuery({ page, limit, sortBy, sortOrder });

    const statusFilter = Array.isArray(status) && status.length > 0 ? status : undefined;

    const filters: ContactFilters = {};
    const trimmedSearch = search?.trim();
    if (trimmedSearch) {
      filters.search = trimmedSearch;
    }
    if (statusFilter) {
      filters.status = statusFilter;
    }
    if (tags && tags.length > 0) {
      filters.tags = tags;
    }
    if (lastInteractionFrom) {
      filters.lastInteractionFrom = lastInteractionFrom;
    }
    if (lastInteractionTo) {
      filters.lastInteractionTo = lastInteractionTo;
    }
    if (typeof hasOpenTickets === 'boolean') {
      filters.hasOpenTickets = hasOpenTickets;
    }
    if (typeof isBlocked === 'boolean') {
      filters.isBlocked = isBlocked;
    }
    if (typeof hasWhatsapp === 'boolean') {
      filters.hasWhatsapp = hasWhatsapp;
    }

    const response = await listContacts(
      tenantId,
      pagination,
      Object.keys(filters).length > 0 ? filters : undefined
    );

    res.json({ success: true, data: response });
  })
);

router.post(
  '/',
  requireTenant,
  asyncHandler(async (req: Request, res: Response) => {
    const body = parseOrRespond(CreateContactPayloadSchema, req.body, res);
    if (!body) {
      return;
    }

    const tenantId = req.user!.tenantId;

    try {
      const contact = await createContact({ tenantId, payload: body });
      res.status(201).json({ success: true, data: contact });
    } catch (error) {
      if (error instanceof ZodError) {
        respondWithValidationError(res, error.issues);
        return;
      }

      if (error instanceof ConflictError) {
        throw error;
      }

      throw error;
    }
  })
);

router.post(
  '/merge',
  requireTenant,
  asyncHandler(async (req: Request, res: Response) => {
    const payload = parseOrRespond(MergeContactsDTOSchema.omit({ tenantId: true }), req.body, res);
    if (!payload) {
      return;
    }

    const tenantId = req.user!.tenantId;
    const result = await mergeContacts({
      tenantId,
      targetId: payload.targetId,
      sourceIds: payload.sourceIds,
      preserve: payload.preserve ?? {},
    });

    if (!result) {
      throw new NotFoundError('Contact', payload.targetId);
    }

    res.json({ success: true, data: result });
  })
);

router.get(
  '/tags',
  requireTenant,
  asyncHandler(async (req: Request, res: Response) => {
    const tenantId = req.user!.tenantId;
    const tags = await listContactTags(tenantId);
    res.json({ success: true, data: tags });
  })
);

router.get(
  '/:contactId',
  requireTenant,
  asyncHandler(async (req: Request, res: Response) => {
    const params = parseOrRespond(ContactIdParamSchema, req.params, res);
    if (!params) {
      return;
    }

    const tenantId = req.user!.tenantId;
    const contact = await getContactById(tenantId, params.contactId);

    if (!contact) {
      throw new NotFoundError('Contact', params.contactId);
    }

    res.json({ success: true, data: contact });
  })
);

router.patch(
  '/:contactId',
  requireTenant,
  asyncHandler(async (req: Request, res: Response) => {
    const params = parseOrRespond(ContactIdParamSchema, req.params, res);
    if (!params) {
      return;
    }

    const body = parseOrRespond(UpdateContactPayloadSchema, req.body, res);
    if (!body) {
      return;
    }

    const tenantId = req.user!.tenantId;
    const contact = await updateContact({ tenantId, contactId: params.contactId, payload: body });

    if (!contact) {
      throw new NotFoundError('Contact', params.contactId);
    }

    res.json({ success: true, data: contact });
  })
);

router.post(
  '/actions/bulk',
  requireTenant,
  asyncHandler(async (req: Request, res: Response) => {
    const payload = parseOrRespond(BulkContactsActionSchema.omit({ tenantId: true }), req.body, res);
    if (!payload) {
      return;
    }

    const tenantId = req.user!.tenantId;
    const contacts = await applyBulkContactsAction({ tenantId, ...payload });
    res.json({ success: true, data: contacts });
  })
);

router.post(
  '/actions/whatsapp',
  requireTenant,
  asyncHandler(async (req: Request, res: Response) => {
    const payload = parseOrRespond(WhatsappActionPayloadSchema, req.body, res);
    if (!payload) {
      return;
    }

    const tenantId = req.user!.tenantId;
    const operatorId = req.user!.id;

    const results = await sendWhatsappBulkAction({ tenantId, operatorId, payload });

    res.status(202).json({ success: true, data: { results } });
  })
);

router.get(
  '/:contactId/interactions',
  requireTenant,
  asyncHandler(async (req: Request, res: Response) => {
    const params = parseOrRespond(ContactIdParamSchema, req.params, res);
    if (!params) {
      return;
    }

    const query = parseOrRespond(PaginationQuerySchema, req.query, res);
    if (!query) {
      return;
    }

    const tenantId = req.user!.tenantId;
    const pagination = normalizePaginationQuery(query);
    const result = await listContactInteractions({
      tenantId,
      contactId: params.contactId,
      ...pagination,
    });
    res.json({ success: true, data: result });
  })
);

router.post(
  '/:contactId/interactions',
  requireTenant,
  asyncHandler(async (req: Request, res: Response) => {
    const params = parseOrRespond(ContactIdParamSchema, req.params, res);
    if (!params) {
      return;
    }

    const body = parseOrRespond(CreateContactInteractionPayloadSchema, req.body, res);
    if (!body) {
      return;
    }

    const tenantId = req.user!.tenantId;
    const payloadWithDirection = {
      ...body,
      direction: body.direction ?? 'INBOUND',
    };
    const interaction = await logContactInteraction({
      tenantId,
      contactId: params.contactId,
      payload: payloadWithDirection,
    });
    res.status(201).json({ success: true, data: interaction });
  })
);

export { router as contactsRouter };<|MERGE_RESOLUTION|>--- conflicted
+++ resolved
@@ -32,9 +32,7 @@
   PaginationQuerySchema,
   parseOrRespond,
 } from './contacts/schemas';
-<<<<<<< HEAD
 import { sendWhatsappBulkAction } from '../services/contacts/whatsapp-bulk';
-=======
 import { normalizePaginationQuery } from '../utils/pagination';
 
 type NormalizePayloadFn = (payload: { type: string; [key: string]: unknown }) => NormalizedMessagePayload;
@@ -47,7 +45,6 @@
   }
   return normalizePayloadCached;
 };
->>>>>>> 28ddb1e1
 
 const router: Router = Router();
 
