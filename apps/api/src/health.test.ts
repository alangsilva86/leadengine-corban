import { afterEach, describe, expect, it } from 'vitest';

import { refreshWhatsAppEnv } from './config/whatsapp';

const resetEnv = () => {
  delete process.env.WHATSAPP_MODE;
  delete process.env.STORAGE_BACKEND;
  delete process.env.DATABASE_URL;
  refreshWhatsAppEnv();
};

afterEach(() => {
  resetEnv();
});

describe('buildHealthPayload', () => {
  it('returns basic health information for the API', async () => {
    const { buildHealthPayload } = await import('./health');
    const payload = buildHealthPayload({ environment: 'test' });

    expect(payload.status).toBe('ok');
    expect(payload.environment).toBe('test');
    expect(payload.storage).toBe('in-memory');
    expect(payload.whatsapp.mode).toBe('http');
    expect(payload.whatsapp.transportMode).toBe('http');
    expect(payload.whatsapp.runtime).toEqual({
      status: 'running',
      mode: 'http',
      transport: 'http',
      disabled: false,
    });
  });

  it('throws when an unsupported WhatsApp mode is configured', () => {
    process.env.WHATSAPP_MODE = 'disabled';

    expect(() => refreshWhatsAppEnv()).toThrow(
      'Unsupported WHATSAPP_MODE value "disabled". HTTP is now the only supported transport mode; remove this environment variable or set it to "http".'
    );

    delete process.env.WHATSAPP_MODE;
    refreshWhatsAppEnv();
<<<<<<< HEAD
=======

    const { buildHealthPayload } = await import('./health');
    const payload = buildHealthPayload({ environment: 'qa' });

    expect(payload.status).toBe('ok');
    expect(payload.whatsapp.mode).toBe('sidecar');
    expect(payload.whatsapp.transportMode).toBe('http');
    expect(payload.whatsapp.runtime).toEqual({
      status: 'running',
      mode: 'sidecar',
      transport: 'http',
      disabled: false,
    });
>>>>>>> 46656ee6
  });

  it('detects prisma-backed storage from environment variables', async () => {
    process.env.DATABASE_URL = 'postgresql://ticketz:password@localhost:5432/ticketz';
    refreshWhatsAppEnv();

    const { buildHealthPayload } = await import('./health');
    const payload = buildHealthPayload({ environment: 'production' });

    expect(payload.storage).toBe('postgres/prisma');
  });

  it('identifies non-postgres databases as prisma storage', async () => {
    process.env.DATABASE_URL = 'mysql://ticketz:password@localhost:3306/ticketz';
    refreshWhatsAppEnv();

    const { buildHealthPayload } = await import('./health');
    const payload = buildHealthPayload({ environment: 'production' });

    expect(payload.storage).toBe('database/prisma');
  });
});<|MERGE_RESOLUTION|>--- conflicted
+++ resolved
@@ -40,8 +40,6 @@
 
     delete process.env.WHATSAPP_MODE;
     refreshWhatsAppEnv();
-<<<<<<< HEAD
-=======
 
     const { buildHealthPayload } = await import('./health');
     const payload = buildHealthPayload({ environment: 'qa' });
@@ -55,7 +53,6 @@
       transport: 'http',
       disabled: false,
     });
->>>>>>> 46656ee6
   });
 
   it('detects prisma-backed storage from environment variables', async () => {
