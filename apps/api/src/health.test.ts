--- conflicted
+++ resolved
@@ -16,12 +16,9 @@
     const payload = buildHealthPayload({ environment: 'test' });
 
     expect(payload.status).toBe('ok');
-<<<<<<< HEAD
     expect(payload.whatsapp.runtime.status).toBe('disabled');
     expect(payload.whatsapp.runtime.disabled).toBe(true);
-=======
     expect(payload.environment).toBe('test');
->>>>>>> d00be532
     expect(payload.storage).toBe('in-memory');
     expect(payload.whatsapp).toEqual({ mode: 'http', transportMode: 'http' });
   });
@@ -33,7 +30,6 @@
     const { buildHealthPayload } = await import('./health');
     const payload = buildHealthPayload({ environment: 'production' });
 
-<<<<<<< HEAD
     expect(payload.status).toBe('ok');
     expect(payload.whatsapp.runtime.status).toBe('running');
     expect(payload.whatsapp.runtime.mode).toBe('http');
@@ -72,11 +68,9 @@
     expect(payload.whatsapp.runtime.status).toBe('inactive');
     expect(payload.whatsapp.runtime.mode).toBe('baileys');
     expect(payload.whatsapp.runtime.transport).toBe('sidecar');
-=======
     expect(payload.status).toBe('degraded');
     expect(payload.whatsapp.transportMode).toBe('disabled');
     expect(payload.whatsapp.mode).toBe('disabled');
->>>>>>> d00be532
   });
 
   it('reports postgres storage when database url is configured', async () => {
