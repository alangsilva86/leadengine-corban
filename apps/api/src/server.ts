import dotenv from 'dotenv';

import { configureSecurityMiddleware } from './app/security';
import { createHttpServer } from './app/http-server';
import { buildDebugMessagesRouter, registerRouters } from './app/routers';
import { registerSocketServer } from './app/sockets';
import { logger } from './config/logger';
import { requestLogger } from './middleware/request-logger';
import { isWhatsappDebugFeatureEnabled } from './config/feature-flags';
import {
<<<<<<< HEAD
  initializeBrokerCircuitBreaker,
  getBrokerCircuitBreakerMetrics,
} from './services/whatsapp-broker-client-protected';
=======
  debugMessagesRouter as enabledDebugMessagesRouter,
  buildDisabledDebugMessagesRouter,
} from './features/debug/routes/messages';
import { agreementsProvidersRouter } from './routes/agreements.providers';
import { tenantsRouter } from './routes/tenants';
import { usersRouter } from './routes/users';
import { initializeBrokerCircuitBreaker, getBrokerCircuitBreakerMetrics } from './services/whatsapp-broker-client-protected';
import { tenantAdminRouterFactory } from './modules/tenant-admin/tenants.routes';
>>>>>>> 0263946f

if (process.env.NODE_ENV !== 'production') {
  dotenv.config();
}

<<<<<<< HEAD
const NODE_ENV = process.env.NODE_ENV || 'development';
const fallbackPort = NODE_ENV !== 'production' ? '4000' : undefined;
const resolvedPort = process.env.PORT ?? fallbackPort;
=======
const app: Application = express();
const server = createServer(app);

const shouldRegisterWhatsappDebugRoutes = isWhatsappDebugFeatureEnabled();
const debugMessagesRouter: Router = shouldRegisterWhatsappDebugRoutes
  ? enabledDebugMessagesRouter
  : buildDisabledDebugMessagesRouter();
const tenantAdminRouter = tenantAdminRouterFactory();

type RawBodyIncomingMessage = IncomingMessage & {
  originalUrl?: string;
  rawBody?: Buffer;
  rawBodyParseError?: SyntaxError | null;
};

const webhookRawBodyMiddleware: RequestHandler = (req, _res, next) => {
  const rawReq = req as RawBodyIncomingMessage;

  const buffer = Buffer.isBuffer(req.body) ? (req.body as Buffer) : undefined;
  const safeBuffer = buffer ?? Buffer.alloc(0);
  rawReq.rawBody = safeBuffer;
  rawReq.rawBodyParseError = null;

  if (safeBuffer.length === 0) {
    req.body = {};
    next();
    return;
  }

  const contentType = (req.headers['content-type'] ?? '').toString().toLowerCase();
  const shouldAttemptJsonParse = contentType.includes('application/json') || contentType.includes('text/');

  if (!shouldAttemptJsonParse) {
    req.body = {};
    next();
    return;
  }

  const text = safeBuffer.toString('utf8').trim();

  if (!text) {
    req.body = {};
    next();
    return;
  }

  try {
    req.body = JSON.parse(text);
  } catch (error) {
    rawReq.rawBodyParseError = error instanceof SyntaxError ? error : new SyntaxError('Invalid JSON');
    req.body = {};
  }

  next();
};

const normalizeOrigin = (origin: string): string => {
  const trimmed = origin.trim();

  if (!trimmed) {
    return '';
  }

  if (trimmed === '*') {
    return '*';
  }

  return trimmed.toLowerCase().replace(/\/+$/, '');
};

const defaultCorsOrigins = ['https://leadengine-corban.up.railway.app'].map(normalizeOrigin);

const configuredCorsOrigins = (process.env.FRONTEND_URL ?? '')
  .split(',')
  .map(normalizeOrigin)
  .filter(Boolean);

const parsedCorsOrigins = (process.env.CORS_ALLOWED_ORIGINS ?? '')
  .split(',')
  .map(normalizeOrigin)
  .filter(Boolean);

const corsAllowedOrigins = new Set<string>([...defaultCorsOrigins, ...configuredCorsOrigins, ...parsedCorsOrigins]);
const allowAllOrigins = corsAllowedOrigins.has('*');
>>>>>>> 0263946f

if (!resolvedPort) {
  throw new Error('PORT environment variable must be defined in production environments.');
}

const PORT = Number(resolvedPort);

const shouldRegisterWhatsappDebugRoutes = isWhatsappDebugFeatureEnabled();
const debugMessagesRouter = buildDebugMessagesRouter(shouldRegisterWhatsappDebugRoutes);

const { app, server, io, corsOptions } = createHttpServer();

configureSecurityMiddleware(app, {
  corsOptions,
  nodeEnv: NODE_ENV,
  requestLogger,
  logger,
});

registerSocketServer(io, { logger });

try {
  initializeBrokerCircuitBreaker();
  const brokerCircuitBreakerMetrics = getBrokerCircuitBreakerMetrics();

  if (!brokerCircuitBreakerMetrics.initialized) {
    logger.error('Broker circuit breaker reported uninitialized state immediately after initialization', {
      brokerCircuitBreakerMetrics,
    });
  } else {
    logger.info('Broker circuit breaker initialized successfully', brokerCircuitBreakerMetrics);
  }
} catch (error) {
  logger.error('Failed to initialize broker circuit breaker', { error });
}

registerRouters(app, {
  logger,
  nodeEnv: NODE_ENV,
  debugMessagesRouter,
});

console.log('\n');
console.log('🔥🔥🔥 ========================================');
console.log('🔥 LEADENGINE API STARTED');
console.log('🔥 VERSION: 2025-11-03-CONSOLE-LOG-DIRECT');
console.log('🔥 FEATURES: ai-auto-reply, queue-logging');
console.log('🔥🔥🔥 ========================================');
console.log('🤖 AI AUTO-REPLY: ENABLED');
console.log('📥 INBOUND QUEUE: LOGGING ENABLED');
console.log(`🔧 Attempting to start server on port ${PORT} in ${NODE_ENV} mode`);
console.log('\n');

server.listen(PORT, () => {
  logger.info(`✅ Server successfully bound to port ${PORT}`);
  logger.info(`📊 Health check available at http://localhost:${PORT}/health`);
  logger.info(`🧭 Prometheus metrics available at http://localhost:${PORT}/metrics`);
  logger.info(`📡 WebSocket server ready for real-time connections`);
});

process.on('SIGTERM', () => {
  logger.info('SIGTERM received, shutting down gracefully');
  server.close(() => {
    logger.info('Process terminated');
    process.exit(0);
  });
});

process.on('SIGINT', () => {
  logger.info('SIGINT received, shutting down gracefully');
  server.close(() => {
    logger.info('Process terminated');
    process.exit(0);
  });
});

export { app, io };<|MERGE_RESOLUTION|>--- conflicted
+++ resolved
@@ -8,11 +8,9 @@
 import { requestLogger } from './middleware/request-logger';
 import { isWhatsappDebugFeatureEnabled } from './config/feature-flags';
 import {
-<<<<<<< HEAD
   initializeBrokerCircuitBreaker,
   getBrokerCircuitBreakerMetrics,
 } from './services/whatsapp-broker-client-protected';
-=======
   debugMessagesRouter as enabledDebugMessagesRouter,
   buildDisabledDebugMessagesRouter,
 } from './features/debug/routes/messages';
@@ -21,17 +19,14 @@
 import { usersRouter } from './routes/users';
 import { initializeBrokerCircuitBreaker, getBrokerCircuitBreakerMetrics } from './services/whatsapp-broker-client-protected';
 import { tenantAdminRouterFactory } from './modules/tenant-admin/tenants.routes';
->>>>>>> 0263946f
 
 if (process.env.NODE_ENV !== 'production') {
   dotenv.config();
 }
 
-<<<<<<< HEAD
 const NODE_ENV = process.env.NODE_ENV || 'development';
 const fallbackPort = NODE_ENV !== 'production' ? '4000' : undefined;
 const resolvedPort = process.env.PORT ?? fallbackPort;
-=======
 const app: Application = express();
 const server = createServer(app);
 
@@ -116,7 +111,6 @@
 
 const corsAllowedOrigins = new Set<string>([...defaultCorsOrigins, ...configuredCorsOrigins, ...parsedCorsOrigins]);
 const allowAllOrigins = corsAllowedOrigins.has('*');
->>>>>>> 0263946f
 
 if (!resolvedPort) {
   throw new Error('PORT environment variable must be defined in production environments.');
