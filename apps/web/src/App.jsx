import { Suspense, lazy, useCallback, useEffect, useMemo, useState } from 'react';
import Layout from './components/Layout.jsx';
import './App.css';
import { apiGet } from './lib/api.js';
import { onAuthTokenChange, onTenantIdChange } from './lib/auth.js';

const Dashboard = lazy(() => import('./components/Dashboard.jsx'));
const AgreementGrid = lazy(() => import('./components/AgreementGrid.jsx'));
const WhatsAppConnect = lazy(() => import('./features/whatsapp/WhatsAppConnect.jsx'));
const ChatCommandCenter = lazy(() => import('./features/chat/ChatCommandCenter.jsx'));
const Reports = lazy(() => import('./components/Reports.jsx'));
const Settings = lazy(() => import('./components/Settings.jsx'));
const BaileysLogs = lazy(() => import('./features/debug/BaileysLogs.jsx'));

const STORAGE_KEY = 'leadengine_onboarding_v1';

const journeyStages = [
  { id: 'dashboard', label: 'Visão Geral' },
  { id: 'agreements', label: 'Convênios' },
  { id: 'whatsapp', label: 'WhatsApp' },
  { id: 'inbox', label: 'Inbox' },
];

const PageFallback = () => (
  <div className="flex min-h-[200px] items-center justify-center text-muted-foreground">
    Carregando módulo...
  </div>
);

function App() {
  const [currentPage, setCurrentPage] = useState('dashboard');
  const [selectedAgreement, setSelectedAgreement] = useState(null);
  const [whatsappStatus, setWhatsappStatus] = useState('disconnected');
  const [activeCampaign, setActiveCampaign] = useState(null);
  const [me, setMe] = useState(null);
  const [loadingCurrentUser, setLoadingCurrentUser] = useState(true);

  const loadCurrentUser = useCallback(
    async (signal) => {
      setLoadingCurrentUser(true);

      try {
        const payload = await apiGet('/api/auth/me', { signal });

        if (signal?.aborted) {
          return;
        }

        setMe(payload?.data ?? null);
      } catch (error) {
        if (error?.name === 'AbortError' || signal?.aborted) {
          return;
        }

        if (error?.status === 401) {
          setMe(null);
          return;
        }

        console.warn('Failed to load current user from API', error);
        setMe(null);
      } finally {
        if (!signal?.aborted) {
          setLoadingCurrentUser(false);
        }
      }
    },
    []
  );

  useEffect(() => {
    try {
      const raw = localStorage.getItem(STORAGE_KEY);
      if (!raw) return;
      const persisted = JSON.parse(raw);
      setCurrentPage(persisted.currentPage || 'dashboard');
      setSelectedAgreement(persisted.selectedAgreement || null);
      setWhatsappStatus(persisted.whatsappStatus || 'disconnected');
      setActiveCampaign(persisted.activeCampaign || null);
    } catch (error) {
      console.warn('Failed to restore onboarding state', error);
    }
  }, []);

  useEffect(() => {
    const payload = {
      currentPage,
      selectedAgreement,
      whatsappStatus,
      activeCampaign,
      updatedAt: Date.now(),
    };
    try {
      localStorage.setItem(STORAGE_KEY, JSON.stringify(payload));
    } catch (error) {
      console.warn('Failed to persist onboarding state', error);
    }
  }, [currentPage, selectedAgreement, whatsappStatus, activeCampaign]);

  const activeStep = useMemo(() => {
    const stageIndex = journeyStages.findIndex((stage) => stage.id === currentPage);
    return stageIndex === -1 ? 0 : stageIndex;
  }, [currentPage]);

  useEffect(() => {
    let abortController = new AbortController();

    const run = () => {
      loadCurrentUser(abortController.signal);
    };

    run();

    const unsubscribeToken = onAuthTokenChange(() => {
      abortController.abort();
      abortController = new AbortController();
      run();
    });

    const unsubscribeTenant = onTenantIdChange(() => {
      abortController.abort();
      abortController = new AbortController();
      run();
    });

    return () => {
      abortController.abort();
      unsubscribeToken();
      unsubscribeTenant();
    };
  }, [loadCurrentUser]);

  const currentUser = useMemo(() => {
    if (!me?.id) {
      return null;
    }

    const tenantId = me.tenantId ?? me.tenant?.id ?? null;

    return {
      ...me,
      tenantId,
    };
  }, [me]);

  const computeNextSetupPage = () => {
<<<<<<< HEAD
    if (whatsappStatus !== 'connected' || !activeCampaign) {
      return 'whatsapp';
    }

    if (!selectedAgreement) {
      return 'agreements';
    }

    return 'inbox';
=======
    if (whatsappStatus === 'connected') {
      return 'inbox';
    }

    if (!selectedAgreement) {
      return 'agreements';
    }

    return 'whatsapp';
>>>>>>> 47208f0c
  };

  const renderPage = () => {
    switch (currentPage) {
      case 'dashboard':
        return (
          <Dashboard
            onboarding={{
              stages: journeyStages,
              activeStep,
              selectedAgreement,
              whatsappStatus,
              activeCampaign,
            }}
            onStart={() => setCurrentPage(computeNextSetupPage())}
          />
        );
      case 'agreements':
        return (
          <AgreementGrid
            onboarding={{
              stages: journeyStages,
              activeStep,
              selectedAgreement,
              whatsappStatus,
              activeCampaign,
            }}
            selectedAgreement={selectedAgreement}
            onSelect={(agreement) => {
              setSelectedAgreement(agreement);
              setActiveCampaign(null);
              setCurrentPage('whatsapp');
            }}
          />
        );
      case 'whatsapp':
        return (
          <WhatsAppConnect
            selectedAgreement={selectedAgreement}
            status={whatsappStatus}
            activeCampaign={activeCampaign}
            onboarding={{
              stages: journeyStages,
              activeStep,
            }}
            onStatusChange={setWhatsappStatus}
            onCampaignReady={setActiveCampaign}
            onContinue={() => setCurrentPage('inbox')}
            onBack={() => setCurrentPage('agreements')}
          />
        );
      case 'inbox':
        if (loadingCurrentUser) {
          return (
            <div className="flex h-full items-center justify-center text-sm text-muted-foreground">
              Carregando operador autenticado…
            </div>
          );
        }

        if (!currentUser) {
          return (
            <div className="flex h-full flex-col items-center justify-center gap-2 text-center text-sm text-muted-foreground">
              <p>Para acessar a Inbox, entre com sua conta novamente.</p>
              <p className="text-xs text-muted-foreground/80">
                A sessão atual expirou ou não foi possível identificar o operador.
              </p>
            </div>
          );
        }

        return <ChatCommandCenter currentUser={currentUser} />;
      case 'reports':
        return <Reports />;
      case 'settings':
        return <Settings />;
      case 'baileys-logs':
        return <BaileysLogs />;
      default:
        return <Dashboard />;
    }
  };

  return (
    <Layout
      currentPage={currentPage}
      onNavigate={setCurrentPage}
      onboarding={{
        stages: journeyStages,
        activeStep,
        selectedAgreement,
        whatsappStatus,
        activeCampaign,
      }}
    >
      <Suspense fallback={<PageFallback />}>
        {renderPage()}
      </Suspense>
    </Layout>
  );
}

export default App;<|MERGE_RESOLUTION|>--- conflicted
+++ resolved
@@ -144,7 +144,6 @@
   }, [me]);
 
   const computeNextSetupPage = () => {
-<<<<<<< HEAD
     if (whatsappStatus !== 'connected' || !activeCampaign) {
       return 'whatsapp';
     }
@@ -154,7 +153,6 @@
     }
 
     return 'inbox';
-=======
     if (whatsappStatus === 'connected') {
       return 'inbox';
     }
@@ -164,7 +162,6 @@
     }
 
     return 'whatsapp';
->>>>>>> 47208f0c
   };
 
   const renderPage = () => {
