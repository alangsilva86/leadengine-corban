--- conflicted
+++ resolved
@@ -14,16 +14,11 @@
   --color-error-soft-foreground: #fecaca;
   --color-surface: rgba(124, 138, 163, 0.14);
   --color-surface-strong: rgba(124, 138, 163, 0.22);
-<<<<<<< HEAD
   --color-inbox-surface: rgba(15, 23, 42, 0.78);
   --color-inbox-surface-strong: rgba(15, 23, 42, 0.9);
   --color-inbox-border: rgba(255, 255, 255, 0.12);
   --color-inbox-foreground: rgba(241, 245, 249, 0.92);
   --color-inbox-foreground-muted: rgba(241, 245, 249, 0.75);
-=======
-  --color-surface-glass: rgba(148, 163, 184, 0.08);
-  --color-surface-glass-border: rgba(148, 163, 184, 0.25);
->>>>>>> 54d61308
   --color-border: #7c8aa3;
   --color-input: #7c8aa3;
   --color-ring: #6366f1;
