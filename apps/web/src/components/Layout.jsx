--- conflicted
+++ resolved
@@ -106,10 +106,7 @@
     </div>
   );
 };
-<<<<<<< HEAD
-=======
-
->>>>>>> 6b44e6e7
+
 const OnboardingTrack = ({ stages, activeStep }) => {
   if (!stages?.length) {
     return null;
