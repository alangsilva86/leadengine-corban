--- conflicted
+++ resolved
@@ -126,7 +126,6 @@
                 tags={agreement.tags ?? []}
         {showSkeletons
           ? Array.from({ length: 3 }).map((_, index) => (
-<<<<<<< HEAD
               <Card key={`skeleton-${index}`} className="borderBorder">
                 <CardHeader>
                   <div className="flex items-start justify-between gap-4">
@@ -216,7 +215,6 @@
                 </Card>
               );
             })}
-=======
               <AgreementCardSkeleton key={`skeleton-${index}`} className="border-[var(--border)]" />
             ))
           : agreements.map((agreement) => (
@@ -233,7 +231,6 @@
                 onSelect={() => onSelect?.(agreement)}
               />
             ))}
->>>>>>> 8e0d10d9
       </div>
 
       {!isLoading && !error && agreements.length === 0 ? (
