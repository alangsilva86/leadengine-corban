<<<<<<< HEAD
import { useEffect, useState } from 'react';
import { AlertCircle } from 'lucide-react';
import { Badge } from '@/components/ui/badge.jsx';
import { Button } from '@/components/ui/button.jsx';
import { apiGet } from '@/lib/api.js';
import { AgreementCard, AgreementCardSkeleton } from './agreements/index.js';
=======
import { MapPin, ArrowRight, AlertCircle } from 'lucide-react';
import { Card, CardContent, CardDescription, CardFooter, CardHeader, CardTitle } from '@/components/ui/card.jsx';
import { Badge } from '@/components/ui/badge.jsx';
import { Button } from '@/components/ui/button.jsx';
import { Skeleton } from '@/components/ui/skeleton.jsx';
import useOnboardingStepLabel from '@/features/onboarding/useOnboardingStepLabel.js';
>>>>>>> 081aef76

const AgreementGrid = ({ onboarding, selectedAgreement, onSelect }) => {
  const [agreements, setAgreements] = useState([]);
  const [loading, setLoading] = useState(true);
  const [error, setError] = useState(null);

  useEffect(() => {
    let mounted = true;

    const load = async () => {
      try {
        setLoading(true);
        const payload = await apiGet('/api/lead-engine/agreements');
        if (!mounted) return;
        setAgreements(payload.data || []);
        setError(null);
      } catch (err) {
        setError(err instanceof Error ? err.message : 'Falha ao carregar convênios');
      } finally {
        if (mounted) {
          setLoading(false);
        }
      }
    };

    load();
    return () => {
      mounted = false;
    };
  }, []);
  const { stepLabel, nextStage } = useOnboardingStepLabel({
    stages: onboarding?.stages,
    targetStageId: 'agreements',
    fallbackStep: { number: 2, label: 'Passo 2', nextStage: 'WhatsApp' },
  });
  const isLoading = loading && agreements.length === 0;

  const handleRetry = async () => {
    try {
      setError(null);
      setLoading(true);
      const payload = await apiGet('/api/lead-engine/agreements');
      setAgreements(payload.data || []);
    } catch (err) {
      setError(err instanceof Error ? err.message : 'Falha ao carregar convênios');
    } finally {
      setLoading(false);
    }
  };
import useAgreements from '@/features/agreements/useAgreements.js';

const AgreementGrid = ({ onboarding, selectedAgreement, onSelect }) => {
  const { agreements, isLoading, error, retry } = useAgreements();
  const stageIndex = onboarding?.stages?.findIndex((stage) => stage.id === 'agreements') ?? 1;
  const totalStages = onboarding?.stages?.length ?? 0;
  const stepNumber = stageIndex >= 0 ? stageIndex + 1 : 2;
  const stepLabel = totalStages ? `Passo ${Math.min(stepNumber, totalStages)} de ${totalStages}` : 'Passo 2';
  const nextStage = onboarding?.stages?.[Math.min(stageIndex + 1, totalStages - 1)]?.label ?? 'WhatsApp';
  const showSkeletons = isLoading && agreements.length === 0;

  return (
    <div className="space-y-6">
      <header className="glass-surface flex flex-col gap-4 rounded-[var(--radius)] border border-[var(--border)] px-6 py-5 shadow-sm lg:flex-row lg:items-center lg:justify-between">
        <div className="space-y-2">
          <h1 className="text-2xl font-semibold text-foreground">Escolha seu convênio</h1>
          <p className="max-w-2xl text-sm text-muted-foreground">
            Veja o tamanho da oportunidade, selecione o convênio ideal e reserve os leads que já responderam à nossa
            inteligência omnicanal.
          </p>
        </div>
        {selectedAgreement ? (
          <div className="flex flex-wrap items-center gap-3 text-sm text-muted-foreground">
            <span className="inline-flex items-center gap-2 rounded-full bg-[rgba(99,102,241,0.12)] px-3 py-1 font-medium text-[color:var(--primary-foreground)]">
              Convênio ativo
            </span>
            <strong className="text-foreground">{selectedAgreement.name}</strong>
            <Button size="sm" onClick={() => onSelect?.(selectedAgreement)}>
              Seguir para WhatsApp
            </Button>
          </div>
        ) : (
          <div className="flex items-center gap-3 text-sm text-muted-foreground">
            <Badge variant="secondary">{stepLabel}</Badge>
            <span>Próximo: {nextStage}</span>
          </div>
        )}
      </header>

      {error ? (
        <div className="flex flex-wrap items-start gap-3 rounded-[var(--radius)] border border-destructive/40 bg-destructive/10 p-4 text-sm text-destructive">
          <AlertCircle className="mt-0.5 h-4 w-4" />
          <div className="space-y-1">
            <p className="font-medium">Não foi possível carregar os convênios.</p>
            <p className="text-xs text-destructive/80">{error}</p>
          </div>
          <Button size="sm" variant="outline" className="ml-auto" onClick={retry}>
            Tentar novamente
          </Button>
        </div>
      ) : null}

      <div className="grid gap-4 md:grid-cols-2 xl:grid-cols-3">
        {showSkeletons
          ? Array.from({ length: 3 }).map((_, index) => (
              <AgreementCardSkeleton key={`skeleton-${index}`} className="border-[var(--border)]" />
            ))
          : agreements.map((agreement) => (
              <AgreementCard
                key={agreement.id}
                name={agreement.name}
                description={agreement.description}
                region={agreement.region}
                availableLeads={agreement.availableLeads}
                hotLeads={agreement.hotLeads}
                tags={agreement.tags}
                lastSyncAt={agreement.lastSyncAt}
                isSelected={selectedAgreement?.id === agreement.id}
                onSelect={() => onSelect?.(agreement)}
              />
            ))}
      </div>

      {!isLoading && !error && agreements.length === 0 ? (
        <div className="rounded-[var(--radius)] border border-dashed border-[var(--border)]/70 p-6 text-center text-sm text-muted-foreground">
          Nenhum convênio disponível no momento. Volte mais tarde ou fale com o suporte para liberar novos acordos.
        </div>
      ) : null}
    </div>
  );
};

export default AgreementGrid;<|MERGE_RESOLUTION|>--- conflicted
+++ resolved
@@ -1,18 +1,15 @@
-<<<<<<< HEAD
 import { useEffect, useState } from 'react';
 import { AlertCircle } from 'lucide-react';
 import { Badge } from '@/components/ui/badge.jsx';
 import { Button } from '@/components/ui/button.jsx';
 import { apiGet } from '@/lib/api.js';
 import { AgreementCard, AgreementCardSkeleton } from './agreements/index.js';
-=======
 import { MapPin, ArrowRight, AlertCircle } from 'lucide-react';
 import { Card, CardContent, CardDescription, CardFooter, CardHeader, CardTitle } from '@/components/ui/card.jsx';
 import { Badge } from '@/components/ui/badge.jsx';
 import { Button } from '@/components/ui/button.jsx';
 import { Skeleton } from '@/components/ui/skeleton.jsx';
 import useOnboardingStepLabel from '@/features/onboarding/useOnboardingStepLabel.js';
->>>>>>> 081aef76
 
 const AgreementGrid = ({ onboarding, selectedAgreement, onSelect }) => {
   const [agreements, setAgreements] = useState([]);
