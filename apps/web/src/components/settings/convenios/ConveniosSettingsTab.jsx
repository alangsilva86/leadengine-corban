import { useEffect, useState } from 'react';
import { RefreshCw, UserCircle } from 'lucide-react';
import { toast } from 'sonner';
import { Badge } from '@/components/ui/badge.jsx';
import { Button } from '@/components/ui/button.jsx';
import { Card, CardContent, CardDescription, CardHeader, CardTitle } from '@/components/ui/card.jsx';
import { Select, SelectContent, SelectItem, SelectTrigger, SelectValue } from '@/components/ui/select.jsx';
import { Sheet, SheetContent, SheetDescription, SheetHeader, SheetTitle } from '@/components/ui/sheet.jsx';
import { Switch } from '@/components/ui/switch.jsx';
import { cn } from '@/lib/utils.js';
import useMediaQuery from '@/hooks/use-media-query.js';
import AgreementImportDialog from './AgreementImportDialog.tsx';
import ConvenioList from './list/ConvenioList.jsx';
import ConvenioDetails from './ConvenioDetails.jsx';
import useConvenioSettingsController from '@/features/agreements/useConvenioSettingsController.ts';
import { ROLE_OPTIONS, STATUS_OPTIONS } from '@/features/agreements/convenioSettings.constants.ts';
import emitAgreementsTelemetry from '@/features/agreements/utils/telemetry.ts';
import { getErrorMessage } from '@/features/agreements/convenioSettings.utils.ts';

const ConveniosSettingsTab = () => {
  const isDesktop = useMediaQuery('(min-width: 1024px)');
  const [detailsOpen, setDetailsOpen] = useState(false);
  const [importOpen, setImportOpen] = useState(false);

  const {
    state: {
      role,
      requireApproval,
      readOnly,
      locked,
      convenios,
      selected,
      isLoading,
      isFetching,
      error,
      selectedProviderId,
      isSyncingProvider,
    },
    actions: {
      setRole,
      setRequireApproval,
      refresh,
      selectConvenio,
      createConvenio,
      archiveConvenio,
      updateBasic,
      upsertWindow,
      removeWindow,
      upsertTax,
      syncProvider,
    },
    helpers: { mutation: importMutation },
  } = useConvenioSettingsController();

  useEffect(() => {
    if (isDesktop) {
      setDetailsOpen(true);
      return;
    }

    setDetailsOpen(false);
  }, [isDesktop]);

  useEffect(() => {
    if (!selected) {
      setDetailsOpen(false);
    }
<<<<<<< HEAD
    return 'Admin';
  }, [role]);

  const buildErrorMessage = (apiError, fallback) =>
    apiError?.payload?.error?.message ?? (apiError instanceof Error ? apiError.message : fallback);

  const buildAuditMeta = (note) => ({
    audit: {
      actor: historyAuthor,
      actorRole: role,
      note,
    },
  });

  const runUpdate = async ({
    nextAgreement,
    toastMessage,
    telemetryEvent,
    telemetryPayload = {},
    note,
    errorMessage = 'Falha ao atualizar convênio',
    action = 'update',
  }) => {
    try {
      const payload = {
        data: serializeAgreement(nextAgreement),
        meta: buildAuditMeta(note),
      };

      const response =
        action === 'create'
          ? await mutations.createAgreement.mutateAsync({ payload })
          : await mutations.updateAgreement.mutateAsync({ agreementId: nextAgreement.id, payload });

      const agreementId = response?.data?.id ?? nextAgreement.id;
      toast.success(toastMessage);
      emitAgreementsTelemetry(telemetryEvent, { ...telemetryPayload, agreementId, role });
      return response?.data ?? null;
    } catch (err) {
      toast.error(buildErrorMessage(err, errorMessage));
      return null;
    }
  };

  const handleUpdateBasic = async (payload) => {
    if (!selected || locked) {
      return;
    }

    const next = {
      ...selected,
      nome: payload.nome,
      averbadora: payload.averbadora,
      tipo: payload.tipo,
      status: payload.status,
      produtos: [...payload.produtos],
      responsavel: payload.responsavel,
    };

    await runUpdate({
      nextAgreement: next,
      toastMessage: 'Dados básicos salvos com sucesso',
      telemetryEvent: 'agreements.basic.updated',
      telemetryPayload: { status: payload.status },
      note: `Dados básicos atualizados: ${payload.nome} (${STATUS_OPTIONS.find((item) => item.value === payload.status)?.label ?? payload.status}).`,
    });
  };

  const buildWindowPayload = (payload) => {
    const current = selected?.janelas.find((window) => window.id === payload.id) ?? null;
    const metadata = { ...(current?.metadata ?? {}) };
    metadata.firstDueDate = payload.firstDueDate.toISOString();
    return {
      id: payload.id,
      tableId: current?.tableId ?? null,
      label: payload.label,
      startsAt: payload.start.toISOString(),
      endsAt: payload.end.toISOString(),
      isActive: current?.isActive ?? true,
      metadata,
    };
  };

  const buildRatePayload = (payload) => {
    const current = selected?.taxas.find((tax) => tax.id === payload.id) ?? null;
    const metadata = { ...(current?.metadata ?? {}) };
    metadata.validFrom = payload.validFrom.toISOString();
    metadata.validUntil = payload.validUntil ? payload.validUntil.toISOString() : null;
    metadata.tacFlat = payload.tacFlat ?? 0;
    metadata.status = payload.status ?? 'Ativa';
    metadata.tacPercent = payload.tacPercent ?? 0;
    return {
      id: payload.id,
      tableId: current?.tableId ?? null,
      windowId: current?.windowId ?? null,
      product: payload.produto,
      modality: payload.modalidade,
      termMonths: current?.termMonths ?? null,
      coefficient: current?.coefficient ?? null,
      monthlyRate: payload.monthlyRate,
      annualRate: current?.annualRate ?? null,
      tacPercentage: payload.tacPercent ?? current?.tacPercentage ?? 0,
      metadata,
    };
  };

  const handleUpsertWindow = async (payload) => {
    if (!selected || locked) {
      return;
    }
    const note = `Janela ${payload.label || 'do convênio'} (${formatDate(payload.start)} até ${formatDate(payload.end)}) atualizada.`;

    try {
      const response = await mutations.upsertWindow.mutateAsync({
        agreementId: selected.id,
        payload: {
          data: buildWindowPayload(payload),
          meta: buildAuditMeta(note),
        },
      });
      const windowId = response?.data?.id ?? payload.id;
      toast.success('Calendário salvo com sucesso');
      emitAgreementsTelemetry('agreements.window.upserted', {
        agreementId: selected.id,
        windowId,
        hasOverlap: false,
        role,
      });
    } catch (err) {
      toast.error(buildErrorMessage(err, 'Falha ao salvar calendário'));
    }
  };

  const handleRemoveWindow = async (windowId) => {
    if (!selected || locked) {
      return;
    }
    const note = 'Janela removida do calendário.';

    try {
      await mutations.removeWindow.mutateAsync({
        agreementId: selected.id,
        windowId,
        meta: buildAuditMeta(note),
      });
      toast.success('Janela removida');
      emitAgreementsTelemetry('agreements.window.removed', { agreementId: selected.id, windowId, role });
    } catch (err) {
      toast.error(buildErrorMessage(err, 'Falha ao remover janela'));
    }
  };

  const handleUpsertTax = async (payload) => {
    if (!selected || locked) {
      return;
    }
    const note = `${payload.modalidade} atualizada para ${formatPercent(payload.monthlyRate)} (${payload.produto}).`;

    try {
      const response = await mutations.upsertRate.mutateAsync({
        agreementId: selected.id,
        payload: {
          data: buildRatePayload(payload),
          meta: buildAuditMeta(note),
        },
      });
      const rateId = response?.data?.id ?? payload.id;
      toast.success('Taxa salva com sucesso');
      emitAgreementsTelemetry('agreements.rate.upserted', {
        agreementId: selected.id,
        rateId,
        modalidade: payload.modalidade,
        produto: payload.produto,
        role,
      });
    } catch (err) {
      toast.error(buildErrorMessage(err, 'Falha ao salvar taxa'));
    }
  };

  const handleArchive = async (convenioId) => {
    const target = convenios.find((item) => item.id === convenioId);
    if (!target || locked) {
      return;
    }

    const next = {
      ...target,
      archived: true,
      status: target.status === 'ATIVO' ? 'PAUSADO' : target.status,
    };

    await runUpdate({
      nextAgreement: next,
      toastMessage: 'Convênio arquivado',
      telemetryEvent: 'agreements.archived',
      telemetryPayload: {},
      note: 'Convênio arquivado pelo gestor.',
      errorMessage: 'Falha ao arquivar convênio',
    });
  };

  const handleCreateConvenio = async () => {
    if (locked) {
      return;
    }

    const convenio = {
      id: generateId(),
      nome: 'Novo convênio',
      averbadora: '',
      tipo: 'MUNICIPAL',
      status: 'EM_IMPLANTACAO',
      produtos: [],
      responsavel: '',
      archived: false,
      metadata: {},
      janelas: [],
      taxas: [],
      history: [],
    };

    const response = await runUpdate({
      nextAgreement: convenio,
      toastMessage: 'Convênio criado',
      telemetryEvent: 'agreements.created',
      telemetryPayload: {},
      note: 'Convênio criado manualmente pelo gestor.',
      errorMessage: 'Falha ao criar convênio',
      action: 'create',
    });

    if (response) {
      setSelectedId(response.id ?? convenio.id);
      setDetailsOpen(true);
    }
  };
=======
  }, [selected]);
>>>>>>> d62289dc

  const handleSelectConvenio = (convenioId) => {
    selectConvenio(convenioId);
    setDetailsOpen(true);
  };

  const handleCreateConvenio = async () => {
    const createdId = await createConvenio();
    if (createdId) {
      setDetailsOpen(true);
    }
  };

  const sheetOpen = detailsOpen && Boolean(selected);

  return (
    <div className="space-y-6">
      <Card>
        <CardHeader className="flex flex-col gap-4 md:flex-row md:items-center md:justify-between">
          <div className="space-y-2">
            <CardTitle>Convênios &amp; Tabelas</CardTitle>
            <CardDescription>
              Gestão comercial sem falar em coeficiente. Configure convênios, janelas e taxas e deixe o motor calcular.
            </CardDescription>
          </div>
          <div className="flex flex-col gap-3 md:flex-row md:items-center">
            <div className="flex items-center gap-2 text-sm text-muted-foreground">
              <UserCircle className="h-4 w-4" /> Perfil
            </div>
            <Select value={role} onValueChange={setRole}>
              <SelectTrigger className="w-full min-w-[200px] md:w-[240px]">
                <SelectValue />
              </SelectTrigger>
              <SelectContent>
                {ROLE_OPTIONS.map((option) => (
                  <SelectItem key={option.value} value={option.value}>
                    {option.label}
                  </SelectItem>
                ))}
              </SelectContent>
            </Select>
            <div className="flex items-center gap-2 text-sm text-muted-foreground">
              <Switch checked={requireApproval} onCheckedChange={setRequireApproval} />
              Exigir aprovação para publicar alterações
            </div>
          </div>
        </CardHeader>
        <CardContent className="space-y-6">
          {error ? (
            <div className="flex items-center justify-between rounded-md border border-destructive/40 bg-destructive/10 px-4 py-3 text-sm text-destructive">
              <span>{getErrorMessage(error, 'Falha ao carregar convênios')}</span>
              <Button type="button" variant="outline" size="sm" onClick={() => refresh()}>
                Tentar novamente
              </Button>
            </div>
          ) : null}
          <ConvenioList
            convenios={convenios}
            selectedId={selected?.id ?? null}
            onSelect={handleSelectConvenio}
            onArchive={archiveConvenio}
            readOnly={locked}
            onCreate={handleCreateConvenio}
            onOpenImport={() => setImportOpen(true)}
            onRefresh={refresh}
            isLoading={isLoading}
            isFetching={isFetching}
          />
          <div className="rounded-md border border-border bg-muted/40 p-4 text-sm text-muted-foreground">
            <p className="font-medium text-foreground">Governança</p>
            <p>
              Gestores editam diretamente. Coordenadores podem exigir aprovação antes de publicar. Vendedores enxergam tudo e usam nas simulações, mas não mexem nas tabelas.
            </p>
          </div>
        </CardContent>
      </Card>
      <Sheet open={sheetOpen} onOpenChange={setDetailsOpen}>
        {selected ? (
          <SheetContent
            side={isDesktop ? 'right' : 'bottom'}
            className={cn(
              'flex w-full flex-col gap-4',
              isDesktop ? 'h-full sm:max-w-xl lg:max-w-3xl' : 'h-[85vh] max-w-none'
            )}
          >
            <SheetHeader className="border-b border-border/60 pb-4">
              <div className="flex flex-col gap-2 sm:flex-row sm:items-center sm:justify-between">
                <div>
                  <SheetTitle className="text-base font-semibold">{selected.nome}</SheetTitle>
                  <SheetDescription>
                    Averbadora: {selected.averbadora || '—'} ·{' '}
                    {STATUS_OPTIONS.find((item) => item.value === selected.status)?.label ?? selected.status}
                  </SheetDescription>
                </div>
                <Button
                  type="button"
                  variant="outline"
                  size="sm"
                  onClick={syncProvider}
                  disabled={isSyncingProvider || locked || !selectedProviderId}
                >
                  <RefreshCw className={cn('mr-2 h-4 w-4', isSyncingProvider ? 'animate-spin' : '')} />
                  Sincronizar provedor
                </Button>
              </div>
            </SheetHeader>
            <div className="space-y-4 overflow-y-auto px-4 pb-6">
              {selected.archived ? (
                <Badge variant="outline" className="border-amber-500 text-amber-600">
                  Arquivado — permanece no histórico, mas não aparece para novas simulações
                </Badge>
              ) : null}
              {requireApproval && role === 'coordinator' ? (
                <Badge variant="secondary" className="text-xs">
                  Alterações enviadas aguardam aprovação do gestor
                </Badge>
              ) : null}
              <ConvenioDetails
                convenio={selected}
                onUpdateBasic={updateBasic}
                onUpsertWindow={upsertWindow}
                onRemoveWindow={removeWindow}
                onUpsertTax={upsertTax}
                readOnly={locked}
              />
            </div>
          </SheetContent>
        ) : null}
      </Sheet>
      <AgreementImportDialog
        open={importOpen}
        onOpenChange={setImportOpen}
        mutation={importMutation}
        onImported={(response) => {
          toast.success(
            `Importação concluída: ${response.data.imported} novos, ${response.data.updated} atualizados, ${response.data.failed} falhas.`
          );
          emitAgreementsTelemetry('agreements.import.completed', {
            imported: response.data.imported,
            updated: response.data.updated,
            failed: response.data.failed,
          });
          refresh();
          setImportOpen(false);
        }}
      />
    </div>
  );
};

export default ConveniosSettingsTab;<|MERGE_RESOLUTION|>--- conflicted
+++ resolved
@@ -65,7 +65,6 @@
     if (!selected) {
       setDetailsOpen(false);
     }
-<<<<<<< HEAD
     return 'Admin';
   }, [role]);
 
@@ -303,9 +302,7 @@
       setDetailsOpen(true);
     }
   };
-=======
   }, [selected]);
->>>>>>> d62289dc
 
   const handleSelectConvenio = (convenioId) => {
     selectConvenio(convenioId);
