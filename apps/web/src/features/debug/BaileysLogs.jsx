--- conflicted
+++ resolved
@@ -98,11 +98,8 @@
   const [logs, setLogs] = useState([]);
   const [loading, setLoading] = useState(false);
   const [error, setError] = useState(null);
-<<<<<<< HEAD
   const [degradedMode, setDegradedMode] = useState(false);
-=======
   const controllerRef = useRef(null);
->>>>>>> bea04e8f
 
   const buildQuery = useCallback(() => {
     const params = new URLSearchParams();
@@ -132,14 +129,12 @@
         signal,
       });
       const items = Array.isArray(response?.data) ? response.data : [];
-<<<<<<< HEAD
       setLogs(items);
       setError(null);
       setDegradedMode(false);
     } catch (err) {
       setError((previous) => buildErrorState(err, previous));
       setDegradedMode(true);
-=======
       if (!signal?.aborted) {
         setLogs(items);
       }
@@ -150,7 +145,6 @@
       const message =
         err?.message ?? 'Não foi possível carregar os logs do Baileys.';
       setError(message);
->>>>>>> bea04e8f
       console.error('BaileysLogs: fetch failed', err);
     } finally {
       if (!signal?.aborted) {
