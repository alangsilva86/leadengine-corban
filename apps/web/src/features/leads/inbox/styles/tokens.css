<<<<<<< HEAD
=======
:root {
  --inbox-glass-bg: color-mix(in srgb, var(--background) 88%, var(--foreground) 12%);
  --inbox-glass-border: color-mix(in srgb, var(--foreground) 18%, transparent);
}

.dark {
  --inbox-glass-bg: color-mix(in srgb, var(--background) 78%, var(--foreground) 22%);
  --inbox-glass-border: color-mix(in srgb, var(--foreground) 28%, transparent);
}

>>>>>>> c04a0cf0
.inbox-glass-surface {
  background-color: var(--color-surface-glass);
  border: 1px solid var(--color-surface-glass-border);
  backdrop-filter: blur(6px);
}<|MERGE_RESOLUTION|>--- conflicted
+++ resolved
@@ -1,5 +1,3 @@
-<<<<<<< HEAD
-=======
 :root {
   --inbox-glass-bg: color-mix(in srgb, var(--background) 88%, var(--foreground) 12%);
   --inbox-glass-border: color-mix(in srgb, var(--foreground) 18%, transparent);
@@ -10,7 +8,6 @@
   --inbox-glass-border: color-mix(in srgb, var(--foreground) 28%, transparent);
 }
 
->>>>>>> c04a0cf0
 .inbox-glass-surface {
   background-color: var(--color-surface-glass);
   border: 1px solid var(--color-surface-glass-border);
