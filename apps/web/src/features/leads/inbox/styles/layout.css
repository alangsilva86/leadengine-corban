.page-content--inbox {
  overflow-x: clip;
}

.page-content-inner--inbox,
.page-content--inbox .page-content-inner {
  height: 100%;
  min-height: 0;
}

.inbox-page-container {
  display: flex;
  flex-direction: column;
  height: 100%;
  min-height: 0;
}

<<<<<<< HEAD
.inbox-scroll-area {
  --inbox-scrollbar-thumb: var(--color-inbox-scrollbar-thumb, rgba(148, 163, 184, 0.55));
}

.inbox-scroll-area__viewport {
=======
@media (min-width: 1280px) {
  .page-content--inbox {
    overflow-y: hidden;
  }

  .inbox-page-container {
    overflow: hidden;
  }
}

.column-scroll-viewport {
>>>>>>> eb2bff87
  position: relative;
  padding-right: 0.5rem;
  scrollbar-width: thin;
  scrollbar-color: transparent transparent;
  scrollbar-gutter: stable both-edges;
  overscroll-behavior: contain;
  transition: scrollbar-color 0.2s ease;
}

.inbox-scroll-area[data-inbox-scrolling='true'] .inbox-scroll-area__viewport,
.inbox-scroll-area:hover .inbox-scroll-area__viewport {
  scrollbar-color: var(--inbox-scrollbar-thumb) transparent;
}

.inbox-scroll-area__viewport::-webkit-scrollbar {
  width: 8px;
}

.inbox-scroll-area__viewport::-webkit-scrollbar-track {
  background: transparent;
}

.inbox-scroll-area__viewport::-webkit-scrollbar-thumb {
  background: transparent;
  border-radius: 999px;
  transition: background-color 0.2s ease;
}

.inbox-scroll-area[data-inbox-scrolling='true'] .inbox-scroll-area__viewport::-webkit-scrollbar-thumb,
.inbox-scroll-area:hover .inbox-scroll-area__viewport::-webkit-scrollbar-thumb {
  background: var(--inbox-scrollbar-thumb);
}

@media (max-width: 1023px) {
  .inbox-scroll-area__viewport {
    padding-right: 0.25rem;
  }
}<|MERGE_RESOLUTION|>--- conflicted
+++ resolved
@@ -15,13 +15,11 @@
   min-height: 0;
 }
 
-<<<<<<< HEAD
 .inbox-scroll-area {
   --inbox-scrollbar-thumb: var(--color-inbox-scrollbar-thumb, rgba(148, 163, 184, 0.55));
 }
 
 .inbox-scroll-area__viewport {
-=======
 @media (min-width: 1280px) {
   .page-content--inbox {
     overflow-y: hidden;
@@ -33,7 +31,6 @@
 }
 
 .column-scroll-viewport {
->>>>>>> eb2bff87
   position: relative;
   padding-right: 0.5rem;
   scrollbar-width: thin;
