<<<<<<< HEAD
import LeadInboxView from './LeadInbox/LeadInboxView.jsx';
import { useLeadInboxController } from '../hooks/useLeadInboxController.jsx';

export const LeadInbox = (props) => {
  const viewModel = useLeadInboxController(props);
  return <LeadInboxView {...viewModel} />;
};

export {
  SAVED_FILTERS_STORAGE_KEY,
  SAVED_VIEWS_STORAGE_KEY,
  SAVED_VIEWS_LIMIT,
  THIRTY_DAYS_MS,
  NO_QUEUE_VALUE,
  defaultFilters,
  TIME_WINDOW_OPTIONS,
  normalizeFilters,
  serializeFilters,
  filterAllocationsWithFilters,
  loadStoredFilters,
  loadStoredViews,
  resolveQueueValue,
} from '../utils/filtering.js';

=======
import { useCallback, useEffect, useMemo, useRef, useState } from 'react';
import { AlertCircle, CheckCircle2 } from 'lucide-react';
import { toast } from 'sonner';

import { GlassPanel } from '@/components/ui/glass-panel.jsx';
import NoticeBanner from '@/components/ui/notice-banner.jsx';
import { ScrollArea } from '@/components/ui/scroll-area.jsx';
import { cn } from '@/lib/utils.js';

import useInboxLiveUpdates from '@/features/whatsapp-inbound/sockets/useInboxLiveUpdates.js';
import { useLeadAllocations } from '../hooks/useLeadAllocations.js';
import useInboxViewState from '../hooks/useInboxViewState.js';
import { useManualConversationLauncher } from '../hooks/useManualConversationLauncher.js';
import useOnboardingStepLabel from '@/features/onboarding/useOnboardingStepLabel.js';
import {
  SAVED_VIEWS_LIMIT,
  TIME_WINDOW_OPTIONS,
  filterAllocationsWithFilters,
  resolveQueueValue,
} from '../utils/index.js';
import InboxHeader from './InboxHeader.jsx';
import InboxActions from './InboxActions.jsx';
import InboxList from './InboxList.jsx';
import GlobalFiltersBar from './GlobalFiltersBar.jsx';
import LeadConversationPanel from './LeadConversationPanel.jsx';
import LeadProfilePanel from './LeadProfilePanel.jsx';
import ManualConversationCard from './ManualConversationCard.jsx';
import { InboxSurface } from './shared/InboxSurface.jsx';
import { InboxSummaryGrid } from './InboxSummaryGrid.jsx';

const InboxPageContainer = ({ children, className }) => (
  <div className={cn('flex min-h-[100dvh] w-full flex-col', className)}>
    {children}
  </div>
);

const statusToastCopy = {
  contacted: {
    loading: 'Atualizando status para "Em conversa"…',
    success: 'Lead marcado como em conversa.',
    error: 'Não foi possível marcar o lead como em conversa.',
  },
  won: {
    loading: 'Registrando venda…',
    success: 'Venda registrada com sucesso.',
    error: 'Não foi possível registrar a venda.',
  },
  lost: {
    loading: 'Encerrando atendimento…',
    success: 'Lead marcado como sem interesse.',
    error: 'Não foi possível atualizar o status do lead.',
  },
  default: {
    loading: 'Atualizando lead…',
    success: 'Lead atualizado com sucesso.',
    error: 'Falha ao atualizar este lead.',
  },
};

const MANUAL_CONVERSATION_TOAST_ID = 'manual-conversation';

const LeadInbox = ({
  selectedAgreement,
  campaign,
  instanceId: instanceIdProp,
  onboarding,
  onSelectAgreement,
  onBackToWhatsApp,
}) => {
  const agreementId = selectedAgreement?.id;
  const campaignId = campaign?.id;
  const resolvedInstanceId =
    instanceIdProp ??
    campaign?.instanceId ??
    onboarding?.activeCampaign?.instanceId ??
    onboarding?.instanceId ??
    null;
  const resolvedTenantId =
    selectedAgreement?.tenantId ?? campaign?.tenantId ?? onboarding?.tenantId ?? null;

  const [autoRefreshSeconds, setAutoRefreshSeconds] = useState(null);
  const [activeAllocationId, setActiveAllocationId] = useState(null);
  const [leadPanelSwitching, setLeadPanelSwitching] = useState(false);
  const inboxScrollViewportRef = useRef(null);
  const {
    launch: launchManualConversation,
    isPending: manualConversationPending,
  } = useManualConversationLauncher();
  const pendingFocusPhoneRef = useRef(null);
  const manualConversationCardRef = useRef(null);

  const {
    allocations,
    summary,
    loading,
    error,
    warningMessage,
    rateLimitInfo,
    refresh,
    updateAllocationStatus,
    lastUpdatedAt,
    nextRefreshAt,
  } = useLeadAllocations({ agreementId, campaignId, instanceId: resolvedInstanceId });

  const {
    filters,
    updateFilters,
    resetFilters,
    savedViews,
    savedViewsWithCount,
    activeViewId,
    selectSavedView,
    deleteSavedView,
    saveCurrentView,
    canSaveView: canSaveCurrentView,
    matchingSavedView,
  } = useInboxViewState({ allocations });

  const { connected: realtimeConnected, connectionError } = useInboxLiveUpdates({
    tenantId: resolvedTenantId,
    enabled: Boolean(agreementId || campaignId || resolvedInstanceId),
    onLead: () => {
      refresh();
    },
  });

  const previousContextRef = useRef({
    agreementId: agreementId ?? null,
    campaignId: campaignId ?? null,
    instanceId: resolvedInstanceId ?? null,
  });
  const firstActiveSelectionRef = useRef(true);
  const inboxListRef = useRef(null);
  const [inboxScrollParent, setInboxScrollParent] = useState(null);

  const registerInboxScrollViewport = useCallback((node) => {
    const nextNode = node ?? null;
    inboxScrollViewportRef.current = nextNode;
    setInboxScrollParent((current) => (current === nextNode ? current : nextNode));
  }, []);

  useEffect(() => {
    const previous = previousContextRef.current;
    const current = {
      agreementId: agreementId ?? null,
      campaignId: campaignId ?? null,
      instanceId: resolvedInstanceId ?? null,
    };

    const hasChanged =
      previous.agreementId !== current.agreementId ||
      previous.campaignId !== current.campaignId ||
      previous.instanceId !== current.instanceId;

    if (
      hasChanged &&
      (previous.agreementId !== null || previous.campaignId !== null || previous.instanceId !== null)
    ) {
      resetFilters();
    }

    previousContextRef.current = current;
  }, [agreementId, campaignId, resolvedInstanceId, resetFilters]);

  const inboxFallbackNumber = Math.max(
    1,
    typeof onboarding?.activeStep === 'number' ? onboarding.activeStep + 1 : 4
  );
  const { stepLabel } = useOnboardingStepLabel({
    stages: onboarding?.stages,
    targetStageId: 'inbox',
    fallbackStep: { number: inboxFallbackNumber, label: `Passo ${inboxFallbackNumber}` },
  });

  useEffect(() => {
    if (!nextRefreshAt) {
      setAutoRefreshSeconds(null);
      return;
    }

    const updateCountdown = () => {
      const remaining = Math.max(0, Math.ceil((nextRefreshAt - Date.now()) / 1000));
      setAutoRefreshSeconds(remaining);
    };

    updateCountdown();
    const interval = window.setInterval(updateCountdown, 1000);
    return () => window.clearInterval(interval);
  }, [nextRefreshAt]);

  const queueOptions = useMemo(() => {
    const counts = new Map();

    allocations.forEach((allocation) => {
      const { value, label } = resolveQueueValue(allocation);
      if (!counts.has(value)) {
        counts.set(value, { value, label, count: 0 });
      }
      counts.get(value).count += 1;
    });

    const entries = Array.from(counts.values()).sort((a, b) =>
      a.label.localeCompare(b.label, 'pt-BR')
    );

    return [
      { value: 'all', label: 'Todas as filas', count: allocations.length },
      ...entries,
    ];
  }, [allocations]);

  const filteredAllocations = useMemo(
    () => filterAllocationsWithFilters(allocations, filters),
    [allocations, filters]
  );

  useEffect(() => {
    if (!filteredAllocations.length) {
      setActiveAllocationId(null);
      return;
    }

    setActiveAllocationId((current) => {
      if (current && filteredAllocations.some((item) => item.allocationId === current)) {
        return current;
      }
      return filteredAllocations[0].allocationId;
    });
  }, [filteredAllocations]);

  useEffect(() => {
    if (!pendingFocusPhoneRef.current) {
      return;
    }

    const targetPhone = pendingFocusPhoneRef.current;
    const match = allocations.find((item) => {
      if (!item?.allocationId) {
        return false;
      }
      const digits = String(item?.phone ?? '').replace(/\D/g, '');
      return digits === targetPhone;
    });

    if (match?.allocationId) {
      setActiveAllocationId(match.allocationId);
      pendingFocusPhoneRef.current = null;
    }
  }, [allocations]);

  const activeAllocation = useMemo(
    () => filteredAllocations.find((item) => item.allocationId === activeAllocationId) ?? null,
    [filteredAllocations, activeAllocationId]
  );

  const filteredCount = filteredAllocations.length;

  useEffect(() => {
    if (typeof window === 'undefined') {
      return;
    }
    window.dispatchEvent(new CustomEvent('leadengine:inbox-count', { detail: filteredCount }));
  }, [filteredCount]);

  useEffect(() => {
    if (typeof window === 'undefined') {
      return;
    }
    return () => {
      window.dispatchEvent(new CustomEvent('leadengine:inbox-count', { detail: 0 }));
    };
  }, []);

  useEffect(() => {
    if (typeof window === 'undefined') {
      return undefined;
    }

    if (!activeAllocationId) {
      setLeadPanelSwitching(false);
      return undefined;
    }

    const viewport = inboxScrollViewportRef.current;
    if (viewport) {
      const rawId = String(activeAllocationId);
      const escapedId = window.CSS?.escape
        ? window.CSS.escape(rawId)
        : rawId.replace(/(["\\])/g, '\\$1');
      const selector = `[data-allocation-id="${escapedId}"]`;
      const activeElement = viewport.querySelector(selector);

      if (activeElement) {
        if (document.activeElement !== activeElement && typeof activeElement.focus === 'function') {
          activeElement.focus({ preventScroll: true });
        }

        if (typeof activeElement.scrollIntoView === 'function') {
          activeElement.scrollIntoView({
            block: 'nearest',
            inline: 'nearest',
            behavior: firstActiveSelectionRef.current ? 'auto' : 'smooth',
          });
        }
      }
    }

    if (firstActiveSelectionRef.current) {
      firstActiveSelectionRef.current = false;
      setLeadPanelSwitching(false);
      return undefined;
    }

    setLeadPanelSwitching(true);
    const timeout = window.setTimeout(() => setLeadPanelSwitching(false), 150);
    return () => window.clearTimeout(timeout);
  }, [activeAllocationId]);

  useEffect(() => {
    if (!activeAllocationId || firstActiveSelectionRef.current || !inboxScrollParent) {
      return;
    }

    const index = filteredAllocations.findIndex(
      (item) => item.allocationId === activeAllocationId
    );

    if (index < 0) {
      return;
    }

    inboxListRef.current?.scrollToIndex?.({
      index,
      align: 'center',
      behavior: 'smooth',
    });
  }, [activeAllocationId, filteredAllocations, inboxScrollParent]);

  const handleUpdateFilters = useCallback(
    (partial) => {
      updateFilters(partial);
    },
    [updateFilters]
  );

  const handleResetFilters = useCallback(() => {
    resetFilters();
  }, [resetFilters]);

  const handleSelectSavedView = useCallback(
    (view) => {
      selectSavedView(view);
    },
    [selectSavedView]
  );

  const handleSaveCurrentView = useCallback(() => {
    if (!canSaveCurrentView) {
      if (matchingSavedView) {
        selectSavedView(matchingSavedView);
      }
      return;
    }

    const defaultName = `Visão ${savedViews.length + 1}`;
    const input = typeof window !== 'undefined' ? window.prompt('Nome da visão', defaultName) : null;
    if (!input) {
      return;
    }

    saveCurrentView(input);
  }, [canSaveCurrentView, matchingSavedView, savedViews.length, saveCurrentView, selectSavedView]);

  const handleDeleteSavedView = useCallback(
    (view) => {
      deleteSavedView(view);
    },
    [deleteSavedView]
  );

  const handleSelectAllocation = useCallback((allocation) => {
    if (!allocation?.allocationId) {
      return;
    }
    setActiveAllocationId((current) => (current === allocation.allocationId ? current : allocation.allocationId));
  }, []);

  const openWhatsAppWindow = useCallback((rawPhone, initialMessage) => {
    const digits = String(rawPhone ?? '').replace(/\D/g, '');
    if (!digits) {
      toast.info('Nenhum telefone disponível para este lead.', {
        description: 'Cadastre um telefone válido para abrir o WhatsApp automaticamente.',
        position: 'bottom-right',
      });
      return false;
    }

    const messageParam =
      typeof initialMessage === 'string' && initialMessage.trim().length > 0
        ? `?text=${encodeURIComponent(initialMessage.trim())}`
        : '';

    window.open(`https://wa.me/${digits}${messageParam}`, '_blank');
    return true;
  }, []);

  const handleOpenWhatsApp = useCallback(
    (allocation) => {
      openWhatsAppWindow(allocation?.phone);
    },
    [openWhatsAppWindow]
  );

  const handleManualConversationSubmit = useCallback(
    async (payload) => {
      toast.loading('Iniciando conversa…', {
        id: MANUAL_CONVERSATION_TOAST_ID,
        position: 'bottom-right',
      });

      try {
        const result = await launchManualConversation(payload);
        return result;
      } catch (error) {
        const message =
          error instanceof Error ? error.message : 'Não foi possível iniciar a conversa.';
        toast.error(message, {
          id: MANUAL_CONVERSATION_TOAST_ID,
          description: 'Verifique os dados e tente novamente.',
          position: 'bottom-right',
        });
        throw error;
      }
    },
    [launchManualConversation]
  );

  const handleOpenManualConversationCard = useCallback(() => {
    manualConversationCardRef.current?.scrollIntoView?.({ behavior: 'smooth', block: 'start' });
    manualConversationCardRef.current?.focus?.();
  }, [manualConversationCardRef]);

  const handleManualConversationSuccess = useCallback(
    async (result, payload) => {
      toast.success('Conversa iniciada', {
        id: MANUAL_CONVERSATION_TOAST_ID,
        duration: 2500,
        position: 'bottom-right',
      });

      const sanitizedPhone = result?.phone ?? payload?.phone ?? '';
      pendingFocusPhoneRef.current = sanitizedPhone || null;

      try {
        await refresh();
      } catch (error) {
        console.error('Falha ao recarregar inbox após iniciar conversa manual', error);
      }

      if (result?.lead?.allocationId) {
        setActiveAllocationId(result.lead.allocationId);
        pendingFocusPhoneRef.current = null;
      }

    },
    [refresh, setActiveAllocationId]
  );

  const handleUpdateAllocationStatus = useCallback(
    async (allocationId, status) => {
      if (!allocationId || !status) {
        return;
      }

      const copy = statusToastCopy[status] ?? statusToastCopy.default;
      const toastId = `lead-status-${allocationId}`;

      toast.loading(copy.loading, { id: toastId, position: 'bottom-right' });
      try {
        await updateAllocationStatus(allocationId, status);
        toast.success(copy.success, {
          id: toastId,
          duration: 2000,
          position: 'bottom-right',
          icon: <CheckCircle2 className="h-4 w-4 text-emerald-400" />,
        });
      } catch (error) {
        toast.error(copy.error, {
          id: toastId,
          description: error?.message ?? 'Tente novamente em instantes.',
          position: 'bottom-right',
        });
      }
    },
    [updateAllocationStatus]
  );

  const handleExport = useCallback(() => {
    const params = new URLSearchParams();
    if (campaignId) params.set('campaignId', campaignId);
    if (agreementId) params.set('agreementId', agreementId);
    if (filters.status !== 'all') {
      params.set('status', filters.status);
    }
    if (resolvedInstanceId) {
      params.set('instanceId', resolvedInstanceId);
    }
    window.open(`/api/lead-engine/allocations/export?${params.toString()}`, '_blank');
  }, [agreementId, campaignId, filters.status, resolvedInstanceId]);

  const showRealtimeConnecting = !realtimeConnected && !connectionError;
  const showRealtimeError = Boolean(connectionError);
  const showErrorNotice = Boolean(error);
  const showWarningNotice = !error && Boolean(warningMessage);
  const hasNotices =
    showRealtimeConnecting || showRealtimeError || showErrorNotice || showWarningNotice;

  return (
    <InboxPageContainer className="gap-6 xl:gap-8">
      <InboxHeader
        stepLabel={stepLabel}
        campaign={campaign}
        onboarding={onboarding}
      />

      <div className="min-h-0 flex-1 xl:overflow-hidden">
        <div className="grid h-full min-h-0 gap-6 xl:grid-cols-[minmax(320px,340px)_minmax(0,1fr)_minmax(320px,340px)] xl:gap-7">
          <GlassPanel
            as="section"
            tone="inbox"
            radius="xl"
            shadow="2xl"
            className="relative flex min-w-0 flex-col overflow-hidden xl:h-full xl:min-h-0"
          >
            <div className="flex-shrink-0 border-b border-[color:var(--color-inbox-border)] px-5 py-5">
              <GlobalFiltersBar
                filters={filters}
                onUpdateFilters={handleUpdateFilters}
                onResetFilters={handleResetFilters}
                queueOptions={queueOptions}
                windowOptions={TIME_WINDOW_OPTIONS}
                savedViews={savedViewsWithCount}
                activeViewId={activeViewId}
                onSelectSavedView={handleSelectSavedView}
                onSaveCurrentView={handleSaveCurrentView}
                onDeleteSavedView={handleDeleteSavedView}
                canSaveView={canSaveCurrentView}
                viewLimit={SAVED_VIEWS_LIMIT}
              />
            </div>

            <ScrollArea
              className="flex-1 min-h-0"
              viewportRef={registerInboxScrollViewport}
              viewportClassName="h-full space-y-5 px-5 pb-6 pr-6 pt-5 overscroll-contain scroll-smooth"
              viewportProps={{
                style: { WebkitOverflowScrolling: 'touch', contain: 'content' },
              }}
            >
              <InboxList
                allocations={allocations}
                filteredAllocations={filteredAllocations}
                loading={loading}
                selectedAgreement={selectedAgreement}
                campaign={campaign}
                onBackToWhatsApp={onBackToWhatsApp}
                onSelectAgreement={onSelectAgreement}
                onSelectAllocation={handleSelectAllocation}
                activeAllocationId={activeAllocationId}
                onOpenWhatsApp={handleOpenWhatsApp}
                className="pb-3"
                ref={inboxListRef}
                scrollParent={inboxScrollParent}
              />

              {hasNotices ? (
                <div className="space-y-3 text-sm">
                  {showRealtimeConnecting ? (
                    <NoticeBanner
                      tone="info"
                      className="rounded-2xl"
                    >
                      Conectando ao tempo real para receber novos leads automaticamente…
                    </NoticeBanner>
                  ) : null}

                  {showRealtimeError ? (
                    <NoticeBanner
                      tone="warning"
                      icon={<AlertCircle className="h-4 w-4" />}
                      className="rounded-2xl"
                    >
                      Tempo real indisponível: {connectionError}. Continuamos monitorando via atualização automática.
                    </NoticeBanner>
                  ) : null}

                  {showErrorNotice ? (
                    <NoticeBanner
                      tone="error"
                      icon={<AlertCircle className="h-4 w-4" />}
                      className="rounded-2xl"
                    >
                      {error}
                    </NoticeBanner>
                  ) : null}

                  {showWarningNotice ? (
                    <NoticeBanner
                      tone="warning"
                      icon={<AlertCircle className="h-4 w-4" />}
                      className="rounded-2xl"
                    >
                      {warningMessage}
                    </NoticeBanner>
                  ) : null}
                </div>
              ) : null}
            </ScrollArea>

            <div className="pointer-events-none absolute inset-y-6 -right-4 hidden xl:block">
              <span className="block h-full w-px rounded-full bg-[color:var(--color-inbox-border)] shadow-[1px_0_18px_color-mix(in_srgb,var(--color-inbox-border)_55%,transparent)]" />
            </div>
          </GlassPanel>

          <div className="relative flex min-w-0 flex-col overflow-hidden xl:h-full xl:min-h-0">
            <LeadConversationPanel
              allocation={activeAllocation}
              onOpenWhatsApp={handleOpenWhatsApp}
              isLoading={loading}
              isSwitching={leadPanelSwitching}
            />

            <div className="pointer-events-none absolute inset-y-6 -right-4 hidden xl:block">
              <span className="block h-full w-px rounded-full bg-[color:var(--color-inbox-border)] shadow-[1px_0_20px_color-mix(in_srgb,var(--color-inbox-border)_60%,transparent)]" />
            </div>
          </div>

          <GlassPanel
            as="aside"
            tone="inbox"
            radius="xl"
            shadow="xl"
            className="flex min-w-0 flex-col overflow-hidden xl:h-full xl:min-h-0"
          >
            <ScrollArea
              className="flex-1 min-h-0"
              viewportClassName="h-full space-y-5 px-5 pb-6 pt-5 overscroll-contain"
              viewportProps={{
                style: { WebkitOverflowScrolling: 'touch', contain: 'content' },
              }}
            >
              <InboxSurface as={Card}>
                <CardHeader className="space-y-2 pb-2">
                  <CardTitle className="text-sm font-semibold uppercase tracking-[0.24em] text-[color:var(--color-inbox-foreground)]">
                    Resumo
                  </CardTitle>
                  <CardDescription className="text-xs text-[color:var(--color-inbox-foreground-muted)]">
                    Distribuição dos leads recebidos via WhatsApp conectado.
                  </CardDescription>
                </CardHeader>
                <CardContent>
                  <dl className="grid grid-cols-2 gap-4">
                    {statusMetrics.map(({ key, label, accent, icon }) => (
                      <InboxSurface
                        as="div"
                        radius="md"
                        shadow="none"
                        key={key}
                        className="space-y-1 px-3 py-3 text-[color:var(--color-inbox-foreground-muted)] shadow-[0_14px_30px_color-mix(in_srgb,var(--color-inbox-border)_48%,transparent)]"
                      >
                        <dt className="flex items-center gap-2 text-xs font-medium text-[color:var(--color-inbox-foreground-muted)]">
                          {icon ? icon : null}
                          <span>{label}</span>
                        </dt>
                        <dd className={cn('text-xl font-semibold text-[color:var(--color-inbox-foreground)]', accent ?? '')}>
                          {formatSummaryValue(summary[key])}
                        </dd>
                      </InboxSurface>
                    ))}
                  </dl>
                </CardContent>
              </InboxSurface>
              <InboxSummaryGrid summary={summary} />

              <LeadProfilePanel
                allocation={activeAllocation}
                onUpdateStatus={handleUpdateAllocationStatus}
                onOpenWhatsApp={handleOpenWhatsApp}
                isLoading={loading}
                isSwitching={leadPanelSwitching}
              />

              <ManualConversationCard
                ref={manualConversationCardRef}
                onSubmit={handleManualConversationSubmit}
                onSuccess={handleManualConversationSuccess}
                isSubmitting={manualConversationPending}
              />

              <InboxActions
                loading={loading}
                onRefresh={refresh}
                onExport={handleExport}
                onStartManualConversation={handleOpenManualConversationCard}
                rateLimitInfo={rateLimitInfo}
                autoRefreshSeconds={autoRefreshSeconds}
                lastUpdatedAt={lastUpdatedAt}
              />
            </ScrollArea>
          </GlassPanel>
        </div>
      </div>
    </InboxPageContainer>
  );
};

>>>>>>> f42d7c94
export default LeadInbox;<|MERGE_RESOLUTION|>--- conflicted
+++ resolved
@@ -1,4 +1,3 @@
-<<<<<<< HEAD
 import LeadInboxView from './LeadInbox/LeadInboxView.jsx';
 import { useLeadInboxController } from '../hooks/useLeadInboxController.jsx';
 
@@ -23,7 +22,6 @@
   resolveQueueValue,
 } from '../utils/filtering.js';
 
-=======
 import { useCallback, useEffect, useMemo, useRef, useState } from 'react';
 import { AlertCircle, CheckCircle2 } from 'lucide-react';
 import { toast } from 'sonner';
@@ -740,5 +738,4 @@
   );
 };
 
->>>>>>> f42d7c94
 export default LeadInbox;