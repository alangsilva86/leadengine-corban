--- conflicted
+++ resolved
@@ -809,11 +809,8 @@
             </div>
 
             <ColumnScrollArea
-<<<<<<< HEAD
               ref={handleColumnScrollAreaRef}
-=======
               ref={inboxScrollRef}
->>>>>>> 0d0304da
               className="flex-1 min-h-0"
               viewportClassName="space-y-5 px-5 pb-6 pr-6 pt-5"
             >
