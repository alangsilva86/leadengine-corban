--- conflicted
+++ resolved
@@ -960,21 +960,15 @@
       />
 
       <div className="flex-1 min-h-0">
-<<<<<<< HEAD
         <div className="grid h-full min-h-0 gap-6 xl:auto-rows-[minmax(0,1fr)] xl:grid-cols-[minmax(320px,340px)_minmax(0,1fr)_minmax(320px,340px)] xl:gap-7">
-=======
         <div className="grid h-full min-h-0 auto-rows-[minmax(0,1fr)] gap-6 xl:grid-cols-[minmax(320px,340px)_minmax(0,1fr)_minmax(320px,340px)] xl:gap-7">
->>>>>>> dfb9e67d
           <GlassPanel
             as="section"
             tone="surface"
             radius="xl"
             shadow="2xl"
-<<<<<<< HEAD
             className="relative flex min-h-[520px] min-w-0 flex-col xl:h-full"
-=======
             className="relative flex h-full min-h-[520px] min-w-0 flex-col"
->>>>>>> dfb9e67d
           >
             <div className="flex-shrink-0 border-b border-white/12 px-5 py-5">
               <GlobalFiltersBar
@@ -1063,11 +1057,8 @@
             </div>
           </GlassPanel>
 
-<<<<<<< HEAD
           <div className="relative flex min-h-[520px] min-w-0 flex-col xl:h-full">
-=======
           <div className="relative flex h-full min-h-[520px] min-w-0 flex-col">
->>>>>>> dfb9e67d
             <LeadConversationPanel
               allocation={activeAllocation}
               onOpenWhatsApp={handleOpenWhatsApp}
@@ -1085,11 +1076,8 @@
             tone="overlay"
             radius="xl"
             shadow="xl"
-<<<<<<< HEAD
             className="flex min-h-[520px] min-w-0 flex-col xl:h-full"
-=======
             className="flex h-full min-h-[520px] min-w-0 flex-col"
->>>>>>> dfb9e67d
           >
             <ColumnScrollArea className="flex-1 min-h-0" viewportClassName="space-y-5 px-5 pb-6 pt-5">
               <Card className="rounded-3xl border-surface-contrast bg-white/[0.08] shadow-[0_18px_40px_rgba(5,12,30,0.45)]">
