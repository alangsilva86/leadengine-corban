import { useCallback, useEffect, useMemo, useRef, useState } from 'react';
import { AlertCircle, CheckCircle2, MessageSquare, Trophy, XCircle } from 'lucide-react';
import { toast } from 'sonner';

import { Card, CardContent, CardDescription, CardHeader, CardTitle } from '@/components/ui/card.jsx';
import { GlassPanel } from '@/components/ui/glass-panel.jsx';
import NoticeBanner from '@/components/ui/notice-banner.jsx';
import { ScrollArea } from '@/components/ui/scroll-area.jsx';
import { cn } from '@/lib/utils.js';

import useInboxLiveUpdates from '@/features/whatsapp-inbound/sockets/useInboxLiveUpdates.js';
import { useLeadAllocations } from '../hooks/useLeadAllocations.js';
import useInboxViewState from '../hooks/useInboxViewState.js';
import { useManualConversationLauncher } from '../hooks/useManualConversationLauncher.js';
import {
<<<<<<< HEAD
  ensureDate,
} from '../utils/dateUtils.js';
import useInboxLiveUpdates from '@/features/whatsapp-inbound/sockets/useInboxLiveUpdates.js';
=======
  SAVED_VIEWS_LIMIT,
  TIME_WINDOW_OPTIONS,
  filterAllocationsWithFilters,
  resolveQueueValue,
} from '../utils/filtering.js';
>>>>>>> c6d26794
import InboxHeader from './InboxHeader.jsx';
import InboxActions from './InboxActions.jsx';
import InboxList from './InboxList.jsx';
import GlobalFiltersBar from './GlobalFiltersBar.jsx';
import LeadConversationPanel from './LeadConversationPanel.jsx';
import LeadProfilePanel from './LeadProfilePanel.jsx';
import ManualConversationCard from './ManualConversationCard.jsx';

const InboxPageContainer = ({ children, className }) => (
  <div className={cn('flex h-[100dvh] min-h-0 w-full flex-1 flex-col', className)}>
    {children}
  </div>
);

<<<<<<< HEAD
const SAVED_FILTERS_STORAGE_KEY = 'leadengine_inbox_filters_v1';
const SAVED_VIEWS_STORAGE_KEY = 'leadengine_inbox_saved_views_v1';
const SAVED_VIEWS_LIMIT = 10;
const THIRTY_DAYS_MS = 1000 * 60 * 60 * 24 * 30;
const NO_QUEUE_VALUE = '__none__';

const defaultFilters = {
  status: 'all',
  queue: 'all',
  timeWindow: 'any',
  search: '',
  minScore: null,
  minMargin: null,
  hasPhoneOnly: false,
};

const normalizeFilters = (value) => {
  if (!value || typeof value !== 'object') {
    return { ...defaultFilters };
  }

  return {
    status: value.status && typeof value.status === 'string' ? value.status : defaultFilters.status,
    queue: value.queue && typeof value.queue === 'string' ? value.queue : defaultFilters.queue,
    timeWindow:
      value.timeWindow && typeof value.timeWindow === 'string'
        ? value.timeWindow
        : defaultFilters.timeWindow,
    search: typeof value.search === 'string' ? value.search : defaultFilters.search,
    minScore:
      typeof value.minScore === 'number' && Number.isFinite(value.minScore)
        ? value.minScore
        : null,
    minMargin:
      typeof value.minMargin === 'number' && Number.isFinite(value.minMargin)
        ? value.minMargin
        : null,
    hasPhoneOnly: Boolean(value.hasPhoneOnly),
  };
};

const serializeFilters = (value) => {
  const filters = normalizeFilters(value);
  return JSON.stringify([
    filters.status,
    filters.queue,
    filters.timeWindow,
    filters.search.trim().toLowerCase(),
    filters.minScore ?? null,
    filters.minMargin ?? null,
    filters.hasPhoneOnly,
  ]);
};

const resolveReferenceDate = (allocation) => {
  const candidates = [
    allocation?.lastMessageAt,
    allocation?.lastInteractionAt,
    allocation?.updatedAt,
    allocation?.createdAt,
    allocation?.allocatedAt,
    allocation?.firstMessageAt,
  ];

  for (const candidate of candidates) {
    const date = ensureDate(candidate);
    if (date) {
      return date;
    }
  }

  return null;
};

const matchesWindow = (date, window) => {
  if (window === 'any') {
    return true;
  }

  if (!date) {
    return false;
  }

  const now = new Date();
  const diffMs = Math.abs(now.getTime() - date.getTime());
  const diffDays = diffMs / (1000 * 60 * 60 * 24);

  switch (window) {
    case 'today':
      return date.toDateString() === now.toDateString();
    case 'last3d':
      return diffDays <= 3;
    case 'last7d':
      return diffDays <= 7;
    case 'older':
      return diffDays > 7;
    default:
      return true;
  }
};

const resolveQueueValue = (allocation) => {
  const label =
    allocation?.queue?.name ??
    allocation?.queueName ??
    allocation?.queue_label ??
    allocation?.queue ??
    null;
  if (!label) {
    return { value: NO_QUEUE_VALUE, label: 'Sem fila definida' };
  }
  return { value: String(label), label: String(label) };
};

const filterAllocationsWithFilters = (allocations, rawFilters) => {
  const filters = normalizeFilters(rawFilters);
  const searchTerm = filters.search.trim().toLowerCase();

  return allocations.filter((allocation) => {
    if (filters.status !== 'all' && allocation.status !== filters.status) {
      return false;
    }

    const { value: queueValue } = resolveQueueValue(allocation);
    if (filters.queue !== 'all' && queueValue !== filters.queue) {
      return false;
    }

    if (filters.hasPhoneOnly) {
      const phone = typeof allocation.phone === 'string' ? allocation.phone.replace(/\D/g, '') : '';
      if (!phone) {
        return false;
      }
    }

    if (typeof filters.minScore === 'number') {
      const score = typeof allocation.score === 'number' ? allocation.score : null;
      if (score === null || score < filters.minScore) {
        return false;
      }
    }

    if (typeof filters.minMargin === 'number') {
      const margin =
        typeof allocation.netMargin === 'number'
          ? allocation.netMargin
          : typeof allocation.margin === 'number'
            ? allocation.margin
            : null;
      if (margin === null || margin < filters.minMargin) {
        return false;
      }
    }

    if (!matchesWindow(resolveReferenceDate(allocation), filters.timeWindow)) {
      return false;
    }

    if (searchTerm) {
      const haystackParts = [
        allocation.fullName,
        allocation.document,
        allocation.phone,
      ];
      if (Array.isArray(allocation.registrations)) {
        haystackParts.push(allocation.registrations.join(' '));
      }
      const haystack = haystackParts
        .filter(Boolean)
        .join(' ')
        .toLowerCase();
      if (!haystack.includes(searchTerm)) {
        return false;
      }
    }

    return true;
  });
};

const TIME_WINDOW_OPTIONS = [
  { value: 'any', label: 'Qualquer período' },
  { value: 'today', label: 'Hoje' },
  { value: 'last3d', label: 'Últimos 3 dias' },
  { value: 'last7d', label: 'Últimos 7 dias' },
  { value: 'older', label: 'Mais antigos que 7 dias' },
];

const loadStoredFilters = () => {
  if (typeof window === 'undefined') {
    return { ...defaultFilters };
  }

  try {
    const raw = window.localStorage.getItem(SAVED_FILTERS_STORAGE_KEY);
    if (!raw) {
      return { ...defaultFilters };
    }
    return normalizeFilters(JSON.parse(raw));
  } catch (error) {
    console.warn('Não foi possível restaurar filtros da Inbox', error);
    return { ...defaultFilters };
  }
};

const normalizeSavedView = (view) => {
  if (!view || typeof view !== 'object') {
    return null;
  }

  const id = typeof view.id === 'string' ? view.id : null;
  const name = typeof view.name === 'string' ? view.name.trim() : '';

  if (!id || !name) {
    return null;
  }

  const createdAt =
    typeof view.createdAt === 'number' && Number.isFinite(view.createdAt)
      ? view.createdAt
      : Date.now();
  const lastUsedAt =
    typeof view.lastUsedAt === 'number' && Number.isFinite(view.lastUsedAt)
      ? view.lastUsedAt
      : null;

  return {
    id,
    name,
    filters: normalizeFilters(view.filters),
    createdAt,
    lastUsedAt,
  };
};

const loadStoredViews = () => {
  if (typeof window === 'undefined') {
    return [];
  }

  try {
    const raw = window.localStorage.getItem(SAVED_VIEWS_STORAGE_KEY);
    if (!raw) {
      return [];
    }
    const parsed = JSON.parse(raw);
    if (!Array.isArray(parsed)) {
      return [];
    }

    const now = Date.now();
    return parsed
      .map(normalizeSavedView)
      .filter(Boolean)
      .filter((view) => {
        const reference = view.lastUsedAt ?? view.createdAt;
        return !reference || now - reference <= THIRTY_DAYS_MS;
      });
  } catch (error) {
    console.warn('Não foi possível restaurar views salvas da Inbox', error);
    return [];
  }
};

=======
>>>>>>> c6d26794
const statusMetrics = [
  { key: 'total', label: 'Total recebido' },
  { key: 'contacted', label: 'Em conversa', accent: 'text-status-whatsapp', icon: <MessageSquare className="h-4 w-4 text-status-whatsapp" /> },
  { key: 'won', label: 'Ganhos', accent: 'text-success', icon: <Trophy className="h-4 w-4 text-success" /> },
  { key: 'lost', label: 'Perdidos', accent: 'text-status-error', icon: <XCircle className="h-4 w-4 text-status-error" /> },
];

const formatSummaryValue = (value) => value ?? 0;

const statusToastCopy = {
  contacted: {
    loading: 'Atualizando status para "Em conversa"…',
    success: 'Lead marcado como em conversa.',
    error: 'Não foi possível marcar o lead como em conversa.',
  },
  won: {
    loading: 'Registrando venda…',
    success: 'Venda registrada com sucesso.',
    error: 'Não foi possível registrar a venda.',
  },
  lost: {
    loading: 'Encerrando atendimento…',
    success: 'Lead marcado como sem interesse.',
    error: 'Não foi possível atualizar o status do lead.',
  },
  default: {
    loading: 'Atualizando lead…',
    success: 'Lead atualizado com sucesso.',
    error: 'Falha ao atualizar este lead.',
  },
};

const MANUAL_CONVERSATION_TOAST_ID = 'manual-conversation';

export const LeadInbox = ({
  selectedAgreement,
  campaign,
  instanceId: instanceIdProp,
  onboarding,
  onSelectAgreement,
  onBackToWhatsApp,
}) => {
  const agreementId = selectedAgreement?.id;
  const campaignId = campaign?.id;
  const resolvedInstanceId =
    instanceIdProp ??
    campaign?.instanceId ??
    onboarding?.activeCampaign?.instanceId ??
    onboarding?.instanceId ??
    null;
  const resolvedTenantId =
    selectedAgreement?.tenantId ?? campaign?.tenantId ?? onboarding?.tenantId ?? null;

  const [autoRefreshSeconds, setAutoRefreshSeconds] = useState(null);
  const [activeAllocationId, setActiveAllocationId] = useState(null);
  const [leadPanelSwitching, setLeadPanelSwitching] = useState(false);
  const inboxScrollViewportRef = useRef(null);
  const {
    launch: launchManualConversation,
    isPending: manualConversationPending,
  } = useManualConversationLauncher();
  const pendingFocusPhoneRef = useRef(null);
  const manualConversationCardRef = useRef(null);

  const {
    allocations,
    summary,
    loading,
    error,
    warningMessage,
    rateLimitInfo,
    refresh,
    updateAllocationStatus,
    lastUpdatedAt,
    nextRefreshAt,
  } = useLeadAllocations({ agreementId, campaignId, instanceId: resolvedInstanceId });

  const {
    filters,
    updateFilters,
    resetFilters,
    savedViews,
    savedViewsWithCount,
    activeViewId,
    selectSavedView,
    deleteSavedView,
    saveCurrentView,
    canSaveView: canSaveCurrentView,
    matchingSavedView,
  } = useInboxViewState({ allocations });

  const { connected: realtimeConnected, connectionError } = useInboxLiveUpdates({
    tenantId: resolvedTenantId,
    enabled: Boolean(agreementId || campaignId || resolvedInstanceId),
    onLead: () => {
      refresh();
    },
  });

  const previousContextRef = useRef({
    agreementId: agreementId ?? null,
    campaignId: campaignId ?? null,
    instanceId: resolvedInstanceId ?? null,
  });
  const firstActiveSelectionRef = useRef(true);
  const inboxListRef = useRef(null);
  const [inboxScrollParent, setInboxScrollParent] = useState(null);

  const registerInboxScrollViewport = useCallback((node) => {
    const nextNode = node ?? null;
    inboxScrollViewportRef.current = nextNode;
    setInboxScrollParent((current) => (current === nextNode ? current : nextNode));
  }, []);

  useEffect(() => {
    const previous = previousContextRef.current;
    const current = {
      agreementId: agreementId ?? null,
      campaignId: campaignId ?? null,
      instanceId: resolvedInstanceId ?? null,
    };

    const hasChanged =
      previous.agreementId !== current.agreementId ||
      previous.campaignId !== current.campaignId ||
      previous.instanceId !== current.instanceId;

    if (
      hasChanged &&
      (previous.agreementId !== null || previous.campaignId !== null || previous.instanceId !== null)
    ) {
      resetFilters();
    }

    previousContextRef.current = current;
  }, [agreementId, campaignId, resolvedInstanceId, resetFilters]);

  const stageIndex = onboarding?.stages?.findIndex((stage) => stage.id === 'inbox') ?? onboarding?.activeStep ?? 3;
  const totalStages = onboarding?.stages?.length ?? 0;
  const stepNumber = stageIndex >= 0 ? stageIndex + 1 : 4;
  const stepLabel = totalStages ? `Passo ${Math.min(stepNumber, totalStages)} de ${totalStages}` : `Passo ${stepNumber}`;

  useEffect(() => {
    if (!nextRefreshAt) {
      setAutoRefreshSeconds(null);
      return;
    }

    const updateCountdown = () => {
      const remaining = Math.max(0, Math.ceil((nextRefreshAt - Date.now()) / 1000));
      setAutoRefreshSeconds(remaining);
    };

    updateCountdown();
    const interval = window.setInterval(updateCountdown, 1000);
    return () => window.clearInterval(interval);
  }, [nextRefreshAt]);

  const queueOptions = useMemo(() => {
    const counts = new Map();

    allocations.forEach((allocation) => {
      const { value, label } = resolveQueueValue(allocation);
      if (!counts.has(value)) {
        counts.set(value, { value, label, count: 0 });
      }
      counts.get(value).count += 1;
    });

    const entries = Array.from(counts.values()).sort((a, b) =>
      a.label.localeCompare(b.label, 'pt-BR')
    );

    return [
      { value: 'all', label: 'Todas as filas', count: allocations.length },
      ...entries,
    ];
  }, [allocations]);

  const filteredAllocations = useMemo(
    () => filterAllocationsWithFilters(allocations, filters),
    [allocations, filters]
  );

  useEffect(() => {
    if (!filteredAllocations.length) {
      setActiveAllocationId(null);
      return;
    }

    setActiveAllocationId((current) => {
      if (current && filteredAllocations.some((item) => item.allocationId === current)) {
        return current;
      }
      return filteredAllocations[0].allocationId;
    });
  }, [filteredAllocations]);

  useEffect(() => {
    if (!pendingFocusPhoneRef.current) {
      return;
    }

    const targetPhone = pendingFocusPhoneRef.current;
    const match = allocations.find((item) => {
      if (!item?.allocationId) {
        return false;
      }
      const digits = String(item?.phone ?? '').replace(/\D/g, '');
      return digits === targetPhone;
    });

    if (match?.allocationId) {
      setActiveAllocationId(match.allocationId);
      pendingFocusPhoneRef.current = null;
    }
  }, [allocations]);

  const activeAllocation = useMemo(
    () => filteredAllocations.find((item) => item.allocationId === activeAllocationId) ?? null,
    [filteredAllocations, activeAllocationId]
  );

  const filteredCount = filteredAllocations.length;

  useEffect(() => {
    if (typeof window === 'undefined') {
      return;
    }
    window.dispatchEvent(new CustomEvent('leadengine:inbox-count', { detail: filteredCount }));
  }, [filteredCount]);

  useEffect(() => {
    if (typeof window === 'undefined') {
      return;
    }
    return () => {
      window.dispatchEvent(new CustomEvent('leadengine:inbox-count', { detail: 0 }));
    };
  }, []);

  useEffect(() => {
    if (typeof window === 'undefined') {
      return undefined;
    }

    if (!activeAllocationId) {
      setLeadPanelSwitching(false);
      return undefined;
    }

    const viewport = inboxScrollViewportRef.current;
    if (viewport) {
      const rawId = String(activeAllocationId);
      const escapedId = window.CSS?.escape
        ? window.CSS.escape(rawId)
        : rawId.replace(/(["\\])/g, '\\$1');
      const selector = `[data-allocation-id="${escapedId}"]`;
      const activeElement = viewport.querySelector(selector);

      if (activeElement) {
        if (document.activeElement !== activeElement && typeof activeElement.focus === 'function') {
          activeElement.focus({ preventScroll: true });
        }

        if (typeof activeElement.scrollIntoView === 'function') {
          activeElement.scrollIntoView({
            block: 'nearest',
            inline: 'nearest',
            behavior: firstActiveSelectionRef.current ? 'auto' : 'smooth',
          });
        }
      }
    }

    if (firstActiveSelectionRef.current) {
      firstActiveSelectionRef.current = false;
      setLeadPanelSwitching(false);
      return undefined;
    }

    setLeadPanelSwitching(true);
    const timeout = window.setTimeout(() => setLeadPanelSwitching(false), 150);
    return () => window.clearTimeout(timeout);
  }, [activeAllocationId]);

  useEffect(() => {
    if (!activeAllocationId || firstActiveSelectionRef.current || !inboxScrollParent) {
      return;
    }

    const index = filteredAllocations.findIndex(
      (item) => item.allocationId === activeAllocationId
    );

    if (index < 0) {
      return;
    }

    inboxListRef.current?.scrollToIndex?.({
      index,
      align: 'center',
      behavior: 'smooth',
    });
  }, [activeAllocationId, filteredAllocations, inboxScrollParent]);

  const handleUpdateFilters = useCallback(
    (partial) => {
      updateFilters(partial);
    },
    [updateFilters]
  );

  const handleResetFilters = useCallback(() => {
    resetFilters();
  }, [resetFilters]);

  const handleSelectSavedView = useCallback(
    (view) => {
      selectSavedView(view);
    },
    [selectSavedView]
  );

  const handleSaveCurrentView = useCallback(() => {
    if (!canSaveCurrentView) {
      if (matchingSavedView) {
        selectSavedView(matchingSavedView);
      }
      return;
    }

    const defaultName = `Visão ${savedViews.length + 1}`;
    const input = typeof window !== 'undefined' ? window.prompt('Nome da visão', defaultName) : null;
    if (!input) {
      return;
    }

    saveCurrentView(input);
  }, [canSaveCurrentView, matchingSavedView, savedViews.length, saveCurrentView, selectSavedView]);

  const handleDeleteSavedView = useCallback(
    (view) => {
      deleteSavedView(view);
    },
    [deleteSavedView]
  );

  const handleSelectAllocation = useCallback((allocation) => {
    if (!allocation?.allocationId) {
      return;
    }
    setActiveAllocationId((current) => (current === allocation.allocationId ? current : allocation.allocationId));
  }, []);

  const openWhatsAppWindow = useCallback((rawPhone, initialMessage) => {
    const digits = String(rawPhone ?? '').replace(/\D/g, '');
    if (!digits) {
      toast.info('Nenhum telefone disponível para este lead.', {
        description: 'Cadastre um telefone válido para abrir o WhatsApp automaticamente.',
        position: 'bottom-right',
      });
      return false;
    }

    const messageParam =
      typeof initialMessage === 'string' && initialMessage.trim().length > 0
        ? `?text=${encodeURIComponent(initialMessage.trim())}`
        : '';

    window.open(`https://wa.me/${digits}${messageParam}`, '_blank');
    return true;
  }, []);

  const handleOpenWhatsApp = useCallback(
    (allocation) => {
      openWhatsAppWindow(allocation?.phone);
    },
    [openWhatsAppWindow]
  );

  const handleManualConversationSubmit = useCallback(
    async (payload) => {
      toast.loading('Iniciando conversa…', {
        id: MANUAL_CONVERSATION_TOAST_ID,
        position: 'bottom-right',
      });

      try {
        const result = await launchManualConversation(payload);
        return result;
      } catch (error) {
        const message =
          error instanceof Error ? error.message : 'Não foi possível iniciar a conversa.';
        toast.error(message, {
          id: MANUAL_CONVERSATION_TOAST_ID,
          description: 'Verifique os dados e tente novamente.',
          position: 'bottom-right',
        });
        throw error;
      }
    },
    [launchManualConversation]
  );

  const handleOpenManualConversationCard = useCallback(() => {
    manualConversationCardRef.current?.scrollIntoView?.({ behavior: 'smooth', block: 'start' });
    manualConversationCardRef.current?.focus?.();
  }, [manualConversationCardRef]);

  const handleManualConversationSuccess = useCallback(
    async (result, payload) => {
      toast.success('Conversa iniciada', {
        id: MANUAL_CONVERSATION_TOAST_ID,
        duration: 2500,
        position: 'bottom-right',
      });

      const sanitizedPhone = result?.phone ?? payload?.phone ?? '';
      pendingFocusPhoneRef.current = sanitizedPhone || null;

      try {
        await refresh();
      } catch (error) {
        console.error('Falha ao recarregar inbox após iniciar conversa manual', error);
      }

      if (result?.lead?.allocationId) {
        setActiveAllocationId(result.lead.allocationId);
        pendingFocusPhoneRef.current = null;
      }

    },
    [refresh, setActiveAllocationId]
  );

  const handleUpdateAllocationStatus = useCallback(
    async (allocationId, status) => {
      if (!allocationId || !status) {
        return;
      }

      const copy = statusToastCopy[status] ?? statusToastCopy.default;
      const toastId = `lead-status-${allocationId}`;

      toast.loading(copy.loading, { id: toastId, position: 'bottom-right' });
      try {
        await updateAllocationStatus(allocationId, status);
        toast.success(copy.success, {
          id: toastId,
          duration: 2000,
          position: 'bottom-right',
          icon: <CheckCircle2 className="h-4 w-4 text-emerald-400" />,
        });
      } catch (error) {
        toast.error(copy.error, {
          id: toastId,
          description: error?.message ?? 'Tente novamente em instantes.',
          position: 'bottom-right',
        });
      }
    },
    [updateAllocationStatus]
  );

  const handleExport = useCallback(() => {
    const params = new URLSearchParams();
    if (campaignId) params.set('campaignId', campaignId);
    if (agreementId) params.set('agreementId', agreementId);
    if (filters.status !== 'all') {
      params.set('status', filters.status);
    }
    if (resolvedInstanceId) {
      params.set('instanceId', resolvedInstanceId);
    }
    window.open(`/api/lead-engine/allocations/export?${params.toString()}`, '_blank');
  }, [agreementId, campaignId, filters.status, resolvedInstanceId]);

  const showRealtimeConnecting = !realtimeConnected && !connectionError;
  const showRealtimeError = Boolean(connectionError);
  const showErrorNotice = Boolean(error);
  const showWarningNotice = !error && Boolean(warningMessage);
  const hasNotices =
    showRealtimeConnecting || showRealtimeError || showErrorNotice || showWarningNotice;

  return (
    <InboxPageContainer className="gap-6 xl:gap-8">
      <InboxHeader
        stepLabel={stepLabel}
        campaign={campaign}
        onboarding={onboarding}
      />

      <div className="min-h-0 flex-1 overflow-hidden">
        <div className="grid h-full min-h-0 gap-6 xl:grid-cols-[minmax(320px,340px)_minmax(0,1fr)_minmax(320px,340px)] xl:gap-7">
          <GlassPanel
            as="section"
            tone="inbox"
            radius="xl"
            shadow="2xl"
            className="relative flex h-full min-h-0 min-w-0 flex-col overflow-hidden"
          >
            <div className="flex-shrink-0 border-b border-[color:var(--color-inbox-border)] px-5 py-5">
              <GlobalFiltersBar
                filters={filters}
                onUpdateFilters={handleUpdateFilters}
                onResetFilters={handleResetFilters}
                queueOptions={queueOptions}
                windowOptions={TIME_WINDOW_OPTIONS}
                savedViews={savedViewsWithCount}
                activeViewId={activeViewId}
                onSelectSavedView={handleSelectSavedView}
                onSaveCurrentView={handleSaveCurrentView}
                onDeleteSavedView={handleDeleteSavedView}
                canSaveView={canSaveCurrentView}
                viewLimit={SAVED_VIEWS_LIMIT}
              />
            </div>

            <ScrollArea
              className="flex-1 min-h-0"
              viewportRef={registerInboxScrollViewport}
              viewportClassName="h-full space-y-5 px-5 pb-6 pr-6 pt-5 overscroll-contain scroll-smooth"
              viewportProps={{
                style: { WebkitOverflowScrolling: 'touch', contain: 'content' },
              }}
            >
              <InboxList
                allocations={allocations}
                filteredAllocations={filteredAllocations}
                loading={loading}
                selectedAgreement={selectedAgreement}
                campaign={campaign}
                onBackToWhatsApp={onBackToWhatsApp}
                onSelectAgreement={onSelectAgreement}
                onSelectAllocation={handleSelectAllocation}
                activeAllocationId={activeAllocationId}
                onOpenWhatsApp={handleOpenWhatsApp}
                className="pb-3"
                ref={inboxListRef}
                scrollParent={inboxScrollParent}
              />

              {hasNotices ? (
                <div className="space-y-3 text-sm">
                  {showRealtimeConnecting ? (
                    <NoticeBanner
                      tone="info"
                      className="rounded-2xl"
                    >
                      Conectando ao tempo real para receber novos leads automaticamente…
                    </NoticeBanner>
                  ) : null}

                  {showRealtimeError ? (
                    <NoticeBanner
                      tone="warning"
                      icon={<AlertCircle className="h-4 w-4" />}
                      className="rounded-2xl"
                    >
                      Tempo real indisponível: {connectionError}. Continuamos monitorando via atualização automática.
                    </NoticeBanner>
                  ) : null}

                  {showErrorNotice ? (
                    <NoticeBanner
                      tone="error"
                      icon={<AlertCircle className="h-4 w-4" />}
                      className="rounded-2xl"
                    >
                      {error}
                    </NoticeBanner>
                  ) : null}

                  {showWarningNotice ? (
                    <NoticeBanner
                      tone="warning"
                      icon={<AlertCircle className="h-4 w-4" />}
                      className="rounded-2xl"
                    >
                      {warningMessage}
                    </NoticeBanner>
                  ) : null}
                </div>
              ) : null}
            </ScrollArea>

            <div className="pointer-events-none absolute inset-y-6 -right-4 hidden xl:block">
              <span className="block h-full w-px rounded-full bg-[color:var(--color-inbox-border)] shadow-[1px_0_18px_color-mix(in_srgb,var(--color-inbox-border)_55%,transparent)]" />
            </div>
          </GlassPanel>

          <div className="relative flex h-full min-h-0 min-w-0 flex-col overflow-hidden">
            <LeadConversationPanel
              allocation={activeAllocation}
              onOpenWhatsApp={handleOpenWhatsApp}
              isLoading={loading}
              isSwitching={leadPanelSwitching}
            />

            <div className="pointer-events-none absolute inset-y-6 -right-4 hidden xl:block">
              <span className="block h-full w-px rounded-full bg-[color:var(--color-inbox-border)] shadow-[1px_0_20px_color-mix(in_srgb,var(--color-inbox-border)_60%,transparent)]" />
            </div>
          </div>

          <GlassPanel
            as="aside"
            tone="inbox"
            radius="xl"
            shadow="xl"
            className="flex h-full min-h-0 min-w-0 flex-col overflow-hidden"
          >
            <ScrollArea
              className="flex-1 min-h-0"
              viewportClassName="h-full space-y-5 px-5 pb-6 pt-5 overscroll-contain"
              viewportProps={{
                style: { WebkitOverflowScrolling: 'touch', contain: 'content' },
              }}
            >
              <Card className="rounded-3xl border-[color:var(--color-inbox-border)] bg-[color:var(--surface-overlay-inbox-quiet)] text-[color:var(--color-inbox-foreground)] shadow-[var(--shadow-xl)]">
                <CardHeader className="space-y-2 pb-2">
                  <CardTitle className="text-sm font-semibold uppercase tracking-[0.24em] text-[color:var(--color-inbox-foreground)]">
                    Resumo
                  </CardTitle>
                  <CardDescription className="text-xs text-[color:var(--color-inbox-foreground-muted)]">
                    Distribuição dos leads recebidos via WhatsApp conectado.
                  </CardDescription>
                </CardHeader>
                <CardContent>
                  <dl className="grid grid-cols-2 gap-4">
                    {statusMetrics.map(({ key, label, accent, icon }) => (
                      <div
                        key={key}
                        className="space-y-1 rounded-2xl border border-[color:var(--color-inbox-border)] bg-[color:var(--surface-overlay-inbox-quiet)] px-3 py-3 text-[color:var(--color-inbox-foreground-muted)] shadow-[0_14px_30px_color-mix(in_srgb,var(--color-inbox-border)_48%,transparent)]"
                      >
                        <dt className="flex items-center gap-2 text-xs font-medium text-[color:var(--color-inbox-foreground-muted)]">
                          {icon ? icon : null}
                          <span>{label}</span>
                        </dt>
                        <dd className={cn('text-xl font-semibold text-[color:var(--color-inbox-foreground)]', accent ?? '')}>
                          {formatSummaryValue(summary[key])}
                        </dd>
                      </div>
                    ))}
                  </dl>
                </CardContent>
              </Card>

              <LeadProfilePanel
                allocation={activeAllocation}
                onUpdateStatus={handleUpdateAllocationStatus}
                onOpenWhatsApp={handleOpenWhatsApp}
                isLoading={loading}
                isSwitching={leadPanelSwitching}
              />

              <ManualConversationCard
                ref={manualConversationCardRef}
                onSubmit={handleManualConversationSubmit}
                onSuccess={handleManualConversationSuccess}
                isSubmitting={manualConversationPending}
              />

              <InboxActions
                loading={loading}
                onRefresh={refresh}
                onExport={handleExport}
                onStartManualConversation={handleOpenManualConversationCard}
                rateLimitInfo={rateLimitInfo}
                autoRefreshSeconds={autoRefreshSeconds}
                lastUpdatedAt={lastUpdatedAt}
              />
            </ScrollArea>
          </GlassPanel>
        </div>
      </div>
    </InboxPageContainer>
  );
};

export default LeadInbox;<|MERGE_RESOLUTION|>--- conflicted
+++ resolved
@@ -13,17 +13,14 @@
 import useInboxViewState from '../hooks/useInboxViewState.js';
 import { useManualConversationLauncher } from '../hooks/useManualConversationLauncher.js';
 import {
-<<<<<<< HEAD
   ensureDate,
 } from '../utils/dateUtils.js';
 import useInboxLiveUpdates from '@/features/whatsapp-inbound/sockets/useInboxLiveUpdates.js';
-=======
   SAVED_VIEWS_LIMIT,
   TIME_WINDOW_OPTIONS,
   filterAllocationsWithFilters,
   resolveQueueValue,
 } from '../utils/filtering.js';
->>>>>>> c6d26794
 import InboxHeader from './InboxHeader.jsx';
 import InboxActions from './InboxActions.jsx';
 import InboxList from './InboxList.jsx';
@@ -38,7 +35,6 @@
   </div>
 );
 
-<<<<<<< HEAD
 const SAVED_FILTERS_STORAGE_KEY = 'leadengine_inbox_filters_v1';
 const SAVED_VIEWS_STORAGE_KEY = 'leadengine_inbox_saved_views_v1';
 const SAVED_VIEWS_LIMIT = 10;
@@ -303,8 +299,6 @@
   }
 };
 
-=======
->>>>>>> c6d26794
 const statusMetrics = [
   { key: 'total', label: 'Total recebido' },
   { key: 'contacted', label: 'Em conversa', accent: 'text-status-whatsapp', icon: <MessageSquare className="h-4 w-4 text-status-whatsapp" /> },
