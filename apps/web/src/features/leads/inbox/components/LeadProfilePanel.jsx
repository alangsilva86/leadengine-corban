--- conflicted
+++ resolved
@@ -13,7 +13,6 @@
 import { Button } from '@/components/ui/button.jsx';
 import { Card, CardContent, CardHeader, CardTitle } from '@/components/ui/card.jsx';
 import { cn } from '@/lib/utils.js';
-<<<<<<< HEAD
 import { formatCurrency, formatDocument } from '../utils/formatters.js';
 import { InboxPrimaryButton } from './shared/InboxPrimaryButton.jsx';
 
@@ -22,7 +21,6 @@
   contacted: { label: 'Em conversa', tone: 'info' },
   won: { label: 'Venda realizada', tone: 'success' },
   lost: { label: 'Sem interesse', tone: 'error' },
-=======
 import { STATUS_META } from '../constants/statusMeta.js';
 import { InboxPrimaryButton } from './shared/InboxPrimaryButton.jsx';
 
@@ -44,7 +42,6 @@
     return digits.replace(/(\d{3})(\d{3})(\d{3})(\d{2})/, '$1.$2.$3-$4');
   }
   return value;
->>>>>>> f3a16f41
 };
 
 const infoRows = (allocation) => {
