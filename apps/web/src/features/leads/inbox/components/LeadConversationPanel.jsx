--- conflicted
+++ resolved
@@ -15,12 +15,9 @@
   formatDateTime,
   getFirstString,
   getFirstValidDate,
-<<<<<<< HEAD
 } from '../utils/index.js';
-=======
 } from '../utils/dateUtils.js';
 import { STATUS_META } from '../constants/statusMeta.js';
->>>>>>> 056ae46b
 import { InboxPrimaryButton } from './shared/InboxPrimaryButton.jsx';
 import { InboxSurface } from './shared/InboxSurface.jsx';
 
