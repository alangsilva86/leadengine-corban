--- conflicted
+++ resolved
@@ -10,16 +10,13 @@
 import { Badge } from '@/components/ui/badge.jsx';
 import { ScrollArea } from '@/components/ui/scroll-area.jsx';
 import { cn } from '@/lib/utils.js';
-<<<<<<< HEAD
 import {
   ensureDate,
   formatDateTime,
   getFirstString,
   getFirstValidDate,
 } from '../utils/dateUtils.js';
-=======
 import { InboxPrimaryButton } from './shared/InboxPrimaryButton.jsx';
->>>>>>> c6d26794
 
 const STATUS_META = {
   allocated: { label: 'Aguardando contato', tone: 'neutral' },
