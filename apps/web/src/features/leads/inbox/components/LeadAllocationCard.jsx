import { Badge } from '@/components/ui/badge.jsx';
import { GlassPanel } from '@/components/ui/glass-panel.jsx';
import { cn } from '@/lib/utils.js';
<<<<<<< HEAD
import { InboxSurface } from './shared/InboxSurface.jsx';
=======
import { formatCurrency, formatDocument } from '../utils/formatters.js';
>>>>>>> 53961a97

const STATUS_META = {
  allocated: { label: 'Aguardando contato', tone: 'neutral' },
  contacted: { label: 'Em conversa', tone: 'info' },
  won: { label: 'Venda realizada', tone: 'success' },
  lost: { label: 'Sem interesse', tone: 'error' },
};
import { STATUS_META } from '../constants/statusMeta.js';

const resolveRegistrations = (registrations) => {
  if (!Array.isArray(registrations) || registrations.length === 0) {
    return '—';
  }
  return registrations.join(', ');
};

export const LeadAllocationCard = ({ allocation, isActive, onSelect, onDoubleOpen }) => {
  const status = allocation?.status ?? 'allocated';
  const statusMeta = STATUS_META[status] ?? STATUS_META.allocated;

  return (
    <GlassPanel
      as="button"
      type="button"
      onClick={() => onSelect?.(allocation)}
      onDoubleClick={() => (allocation && onDoubleOpen ? onDoubleOpen(allocation) : null)}
      data-allocation-id={allocation?.allocationId ?? undefined}
      aria-current={isActive ? 'true' : undefined}
      tone="surface"
      radius="lg"
      shadow="md"
      className={cn(
        'group flex w-full flex-col gap-4 p-5 text-left text-[color:var(--color-inbox-foreground)] ring-0 ring-transparent focus-visible:outline-none focus-visible:ring-2 focus-visible:ring-[color:color-mix(in_srgb,var(--ring)_75%,transparent)] focus-visible:ring-offset-2 focus-visible:ring-offset-[color:color-mix(in_srgb,var(--bg)_92%,transparent)] hover:border-primary/40 hover:bg-primary/15 hover:shadow-[0_26px_54px_color-mix(in_srgb,var(--color-inbox-border)_55%,transparent)]',
        isActive
          ? 'border-primary/60 bg-primary/15 shadow-[0_30px_70px_color-mix(in_srgb,var(--color-inbox-border)_55%,transparent)]'
          : null
      )}
    >
      <div className="flex items-start justify-between gap-3">
        <div className="space-y-1.5">
          <p className="text-xs font-medium uppercase tracking-[0.24em] text-[color:var(--color-inbox-foreground-muted)]">Lead</p>
          <div className="space-y-0.5">
            <h3 className="text-base font-semibold leading-snug text-[color:var(--color-inbox-foreground)]">
              {allocation.fullName}
            </h3>
            <p className="text-[13px] text-[color:var(--color-inbox-foreground-muted)]">{formatDocument(allocation.document)}</p>
          </div>
        </div>
        <Badge
          variant="status"
          tone={statusMeta.tone}
          className="px-2.5 py-1 text-xs font-medium uppercase tracking-[0.24em]"
        >
          {statusMeta.label}
        </Badge>
      </div>

<<<<<<< HEAD
      <InboxSurface radius="md" padding="sm" shadow="none" className="grid gap-3 text-[13px] text-muted-foreground sm:grid-cols-3">
=======
      <div className="grid gap-3 rounded-2xl border border-[var(--color-inbox-border)] bg-[color:var(--surface-overlay-inbox-quiet)] p-3 text-[13px] text-[color:var(--color-inbox-foreground-muted)] sm:grid-cols-3">
>>>>>>> 53961a97
        <div className="space-y-1">
          <p className="text-xs uppercase tracking-[0.24em] text-[color:var(--color-inbox-foreground-muted)]">Telefone</p>
          <p className="font-medium text-[color:var(--color-inbox-foreground)]">{allocation.phone ?? '—'}</p>
        </div>
        <div className="space-y-1">
          <p className="text-xs uppercase tracking-[0.24em] text-[color:var(--color-inbox-foreground-muted)]">Score</p>
          <p className="font-medium text-[color:var(--color-inbox-foreground)]">{allocation.score ?? '—'}</p>
        </div>
        <div className="space-y-1">
          <p className="text-xs uppercase tracking-[0.24em] text-[color:var(--color-inbox-foreground-muted)]">Registros</p>
          <p className="font-medium text-[color:var(--color-inbox-foreground)]">{resolveRegistrations(allocation.registrations)}</p>
        </div>
      </InboxSurface>

      <div className="grid gap-3 border-t border-[var(--color-inbox-border)] pt-4 text-[13px] sm:grid-cols-2">
        <div className="space-y-1">
          <p className="text-xs uppercase tracking-[0.24em] text-[color:var(--color-inbox-foreground-muted)]">Margem bruta</p>
          <p className="text-[15px] font-semibold text-[color:var(--color-inbox-foreground)]">{formatCurrency(allocation.margin)}</p>
        </div>
        <div className="space-y-1">
          <p className="text-xs uppercase tracking-[0.24em] text-[color:var(--color-inbox-foreground-muted)]">Margem disponível</p>
          <p className="text-[15px] font-semibold text-[color:var(--color-inbox-foreground)]">
            {formatCurrency(allocation.netMargin ?? allocation.margin)}
          </p>
        </div>
      </div>
    </GlassPanel>
  );
};

export default LeadAllocationCard;<|MERGE_RESOLUTION|>--- conflicted
+++ resolved
@@ -1,11 +1,8 @@
 import { Badge } from '@/components/ui/badge.jsx';
 import { GlassPanel } from '@/components/ui/glass-panel.jsx';
 import { cn } from '@/lib/utils.js';
-<<<<<<< HEAD
 import { InboxSurface } from './shared/InboxSurface.jsx';
-=======
 import { formatCurrency, formatDocument } from '../utils/formatters.js';
->>>>>>> 53961a97
 
 const STATUS_META = {
   allocated: { label: 'Aguardando contato', tone: 'neutral' },
@@ -63,11 +60,8 @@
         </Badge>
       </div>
 
-<<<<<<< HEAD
       <InboxSurface radius="md" padding="sm" shadow="none" className="grid gap-3 text-[13px] text-muted-foreground sm:grid-cols-3">
-=======
       <div className="grid gap-3 rounded-2xl border border-[var(--color-inbox-border)] bg-[color:var(--surface-overlay-inbox-quiet)] p-3 text-[13px] text-[color:var(--color-inbox-foreground-muted)] sm:grid-cols-3">
->>>>>>> 53961a97
         <div className="space-y-1">
           <p className="text-xs uppercase tracking-[0.24em] text-[color:var(--color-inbox-foreground-muted)]">Telefone</p>
           <p className="font-medium text-[color:var(--color-inbox-foreground)]">{allocation.phone ?? '—'}</p>
