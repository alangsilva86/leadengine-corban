import { Badge } from '@/components/ui/badge.jsx';
import { GlassPanel } from '@/components/ui/glass-panel.jsx';
import { cn } from '@/lib/utils.js';
<<<<<<< HEAD
import { formatCurrency, formatDocument } from '../utils/formatters.js';

const STATUS_META = {
  allocated: { label: 'Aguardando contato', tone: 'neutral' },
  contacted: { label: 'Em conversa', tone: 'info' },
  won: { label: 'Venda realizada', tone: 'success' },
  lost: { label: 'Sem interesse', tone: 'error' },
};
=======
import { STATUS_META } from '../constants/statusMeta.js';
>>>>>>> f3a16f41

const resolveRegistrations = (registrations) => {
  if (!Array.isArray(registrations) || registrations.length === 0) {
    return '—';
  }
  return registrations.join(', ');
};

export const LeadAllocationCard = ({ allocation, isActive, onSelect, onDoubleOpen }) => {
  const status = allocation?.status ?? 'allocated';
  const statusMeta = STATUS_META[status] ?? STATUS_META.allocated;

  return (
    <GlassPanel
      as="button"
      type="button"
      onClick={() => onSelect?.(allocation)}
      onDoubleClick={() => (allocation && onDoubleOpen ? onDoubleOpen(allocation) : null)}
      data-allocation-id={allocation?.allocationId ?? undefined}
      aria-current={isActive ? 'true' : undefined}
      tone="surface"
      radius="lg"
      shadow="md"
      className={cn(
        'group flex w-full flex-col gap-4 p-5 text-left text-foreground ring-0 ring-transparent focus-visible:outline-none focus-visible:ring-2 focus-visible:ring-[color:color-mix(in_srgb,var(--ring)_75%,transparent)] focus-visible:ring-offset-2 focus-visible:ring-offset-[color:color-mix(in_srgb,var(--bg)_92%,transparent)] hover:border-primary/40 hover:bg-primary/15 hover:shadow-[0_26px_54px_color-mix(in_srgb,var(--color-inbox-border)_55%,transparent)]',
        isActive
          ? 'border-primary/60 bg-primary/15 shadow-[0_30px_70px_color-mix(in_srgb,var(--color-inbox-border)_55%,transparent)]'
          : null
      )}
    >
      <div className="flex items-start justify-between gap-3">
        <div className="space-y-1.5">
          <p className="text-xs font-medium uppercase tracking-[0.24em] text-muted-foreground">Lead</p>
          <div className="space-y-0.5">
            <h3 className="text-base font-semibold leading-snug text-foreground">
              {allocation.fullName}
            </h3>
            <p className="text-[13px] text-muted-foreground">{formatDocument(allocation.document)}</p>
          </div>
        </div>
        <Badge
          variant="status"
          tone={statusMeta.tone}
          className="px-2.5 py-1 text-xs font-medium uppercase tracking-[0.24em]"
        >
          {statusMeta.label}
        </Badge>
      </div>

      <div className="grid gap-3 rounded-2xl border border-[var(--color-inbox-border)] bg-[color:var(--surface-overlay-inbox-quiet)] p-3 text-[13px] text-muted-foreground sm:grid-cols-3">
        <div className="space-y-1">
          <p className="text-xs uppercase tracking-[0.24em] text-muted-foreground">Telefone</p>
          <p className="font-medium text-foreground">{allocation.phone ?? '—'}</p>
        </div>
        <div className="space-y-1">
          <p className="text-xs uppercase tracking-[0.24em] text-muted-foreground">Score</p>
          <p className="font-medium text-foreground">{allocation.score ?? '—'}</p>
        </div>
        <div className="space-y-1">
          <p className="text-xs uppercase tracking-[0.24em] text-muted-foreground">Registros</p>
          <p className="font-medium text-foreground">{resolveRegistrations(allocation.registrations)}</p>
        </div>
      </div>

      <div className="grid gap-3 border-t border-[var(--color-inbox-border)] pt-4 text-[13px] sm:grid-cols-2">
        <div className="space-y-1">
          <p className="text-xs uppercase tracking-[0.24em] text-muted-foreground">Margem bruta</p>
          <p className="text-[15px] font-semibold text-foreground">{formatCurrency(allocation.margin)}</p>
        </div>
        <div className="space-y-1">
          <p className="text-xs uppercase tracking-[0.24em] text-muted-foreground">Margem disponível</p>
          <p className="text-[15px] font-semibold text-foreground">
            {formatCurrency(allocation.netMargin ?? allocation.margin)}
          </p>
        </div>
      </div>
    </GlassPanel>
  );
};

export default LeadAllocationCard;<|MERGE_RESOLUTION|>--- conflicted
+++ resolved
@@ -1,7 +1,6 @@
 import { Badge } from '@/components/ui/badge.jsx';
 import { GlassPanel } from '@/components/ui/glass-panel.jsx';
 import { cn } from '@/lib/utils.js';
-<<<<<<< HEAD
 import { formatCurrency, formatDocument } from '../utils/formatters.js';
 
 const STATUS_META = {
@@ -10,9 +9,7 @@
   won: { label: 'Venda realizada', tone: 'success' },
   lost: { label: 'Sem interesse', tone: 'error' },
 };
-=======
 import { STATUS_META } from '../constants/statusMeta.js';
->>>>>>> f3a16f41
 
 const resolveRegistrations = (registrations) => {
   if (!Array.isArray(registrations) || registrations.length === 0) {
