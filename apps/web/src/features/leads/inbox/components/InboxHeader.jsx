import {
  Breadcrumb,
  BreadcrumbItem,
  BreadcrumbLink,
  BreadcrumbList,
  BreadcrumbPage,
  BreadcrumbSeparator,
} from '@/components/ui/breadcrumb.jsx';
import { Badge } from '@/components/ui/badge.jsx';
import { cn } from '@/lib/utils.js';
import { MessageSquare } from 'lucide-react';

export const InboxHeader = ({
  stepLabel,
  campaign,
  onboarding,
}) => {
  const activeStep = onboarding?.activeStep ?? 0;
  const nextStage = onboarding?.stages?.[activeStep + 1]?.title ?? 'Relatórios';
  const campaignName = campaign?.name;

  const breadcrumbItems = [
    { label: 'Leads', href: '#leads' },
    { label: 'Inbox', current: true, icon: MessageSquare },
  ];

  return (
    <div className="space-y-5">
      <div className="flex flex-wrap items-center gap-3 text-xs uppercase tracking-[0.26em] text-muted-foreground/70">
        <Badge
          variant="outline"
          className="border-border/60 bg-transparent px-3 py-1 text-[11px] font-medium uppercase tracking-[0.28em] text-muted-foreground"
        >
          {stepLabel}
        </Badge>
        <span className="text-[11px] font-medium text-muted-foreground/75">Fluxo concluído</span>
      </div>

      <div className="flex flex-col gap-4">
        <Breadcrumb className="text-xs text-muted-foreground/65">
          <BreadcrumbList>
            {breadcrumbItems.map((item, index) => (
              <BreadcrumbItem key={item.label}>
                {item.current ? (
<<<<<<< HEAD
                  <BreadcrumbPage className="text-sm font-medium text-foreground/85">
                    {item.label}
=======
                  <BreadcrumbPage className="flex items-center gap-1.5 text-sm font-medium text-foreground/90">
                    {item.icon ? <item.icon className="h-3.5 w-3.5 text-muted-foreground/70" aria-hidden /> : null}
                    <span>{item.label}</span>
>>>>>>> 8ea91129
                  </BreadcrumbPage>
                ) : (
                  <BreadcrumbLink
                    href={item.href}
                    className="text-xs font-medium text-muted-foreground/75 hover:text-foreground/85"
                  >
                    {item.label}
                  </BreadcrumbLink>
                )}
                {index < breadcrumbItems.length - 1 ? <BreadcrumbSeparator /> : null}
              </BreadcrumbItem>
            ))}
          </BreadcrumbList>
        </Breadcrumb>

<<<<<<< HEAD
        <div className="flex flex-wrap items-start justify-between gap-6">
          <div className="space-y-2">
            <h1 className="text-2xl font-semibold tracking-tight text-foreground">
              Inbox de Leads
            </h1>
            <p className="max-w-xl text-sm leading-relaxed text-muted-foreground/90">
              Leads do convênio {agreementName ?? 'selecionado'} sincronizados automaticamente após cada mensagem no WhatsApp
              conectado.
            </p>
          </div>
          <div className="flex flex-col items-end gap-1 rounded-2xl border border-white/5 bg-white/[0.04] px-4 py-3 text-right text-xs text-muted-foreground/80">
            <p className="text-[11px] font-medium uppercase tracking-[0.26em] text-muted-foreground/70">Status atual</p>
            <p className="text-base font-semibold text-foreground/90">{leadCount} leads ativos</p>
            <p className="text-[12px] text-muted-foreground/70">Próximo passo: {nextStage}</p>
          </div>
=======
        <div className="flex flex-wrap items-center justify-between gap-4">
          <h1 className="text-[1.625rem] font-semibold leading-tight tracking-tight text-foreground">Inbox de Leads</h1>
          <p className="text-xs text-muted-foreground/80">Próximo passo: {nextStage}</p>
>>>>>>> 8ea91129
        </div>
      </div>

      {campaignName ? (
        <div className="flex flex-wrap items-center gap-2 text-xs text-muted-foreground/80">
          <span className="font-medium text-foreground/80">Campanha ativa</span>
          <div className="inline-flex items-center gap-2 text-xs text-muted-foreground">
            <span className={cn('rounded-full border border-white/10 bg-white/[0.04] px-3 py-1 text-[11px] font-medium text-foreground/85')}>
              {campaignName}
            </span>
          </div>
        </div>
      ) : null}
    </div>
  );
};

export default InboxHeader;<|MERGE_RESOLUTION|>--- conflicted
+++ resolved
@@ -42,14 +42,11 @@
             {breadcrumbItems.map((item, index) => (
               <BreadcrumbItem key={item.label}>
                 {item.current ? (
-<<<<<<< HEAD
                   <BreadcrumbPage className="text-sm font-medium text-foreground/85">
                     {item.label}
-=======
                   <BreadcrumbPage className="flex items-center gap-1.5 text-sm font-medium text-foreground/90">
                     {item.icon ? <item.icon className="h-3.5 w-3.5 text-muted-foreground/70" aria-hidden /> : null}
                     <span>{item.label}</span>
->>>>>>> 8ea91129
                   </BreadcrumbPage>
                 ) : (
                   <BreadcrumbLink
@@ -65,7 +62,6 @@
           </BreadcrumbList>
         </Breadcrumb>
 
-<<<<<<< HEAD
         <div className="flex flex-wrap items-start justify-between gap-6">
           <div className="space-y-2">
             <h1 className="text-2xl font-semibold tracking-tight text-foreground">
@@ -81,11 +77,9 @@
             <p className="text-base font-semibold text-foreground/90">{leadCount} leads ativos</p>
             <p className="text-[12px] text-muted-foreground/70">Próximo passo: {nextStage}</p>
           </div>
-=======
         <div className="flex flex-wrap items-center justify-between gap-4">
           <h1 className="text-[1.625rem] font-semibold leading-tight tracking-tight text-foreground">Inbox de Leads</h1>
           <p className="text-xs text-muted-foreground/80">Próximo passo: {nextStage}</p>
->>>>>>> 8ea91129
         </div>
       </div>
 
