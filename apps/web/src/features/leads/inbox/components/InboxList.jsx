--- conflicted
+++ resolved
@@ -6,7 +6,6 @@
 import LeadAllocationCard from './LeadAllocationCard.jsx';
 import EmptyInboxState from './EmptyInboxState.jsx';
 
-<<<<<<< HEAD
 export const InboxList = ({
   allocations,
   filteredAllocations,
@@ -32,7 +31,6 @@
             <div className="flex items-start justify-between gap-4">
               <div className="space-y-2">
                 <div className="h-2.5 w-16 animate-pulse rounded-full bg-white/12" />
-=======
 export const InboxList = forwardRef(
   (
     {
@@ -89,7 +87,6 @@
               className="space-y-4 rounded-[24px] border border-white/12 bg-[#101d33] p-5 shadow-[0_18px_44px_rgba(3,9,24,0.45)]"
             >
               <div className="flex items-start justify-between gap-4">
->>>>>>> 87d260c7
                 <div className="space-y-2">
                   <div className="h-2.5 w-16 animate-pulse rounded-full bg-white/12" />
                   <div className="space-y-2">
@@ -148,7 +145,6 @@
     }
 
     return (
-<<<<<<< HEAD
       <div
         className={cn(
           'rounded-[24px] border border-dashed border-white/12 bg-slate-950/45 p-6 text-center text-sm text-muted-foreground shadow-[0_18px_44px_rgba(3,9,24,0.45)] backdrop-blur-xl',
@@ -157,7 +153,6 @@
       >
         Nenhum lead com o filtro selecionado.
       </div>
-=======
       <Virtuoso
         ref={virtuosoRef}
         className={className}
@@ -171,7 +166,6 @@
         increaseViewportBy={{ top: 352, bottom: 352 }}
         customScrollParent={scrollParent ?? undefined}
       />
->>>>>>> 87d260c7
     );
   }
 );
