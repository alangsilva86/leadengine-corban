import { useMemo, useRef } from 'react';
import { Tabs, TabsContent, TabsList, TabsTrigger } from '@/components/ui/tabs.jsx';
import LeadSummaryCard from './LeadSummaryCard.jsx';
import LeadDetailsTabs from './LeadDetailsTabs.jsx';
import ConsentInfo from './ConsentInfo.jsx';
import ProposalMiniSim from './ProposalMiniSim.jsx';
import NotesSection from './NotesSection.jsx';
import TasksSection from './TasksSection.jsx';
import AuditTrailLink from './AuditTrailLink.jsx';
import QuickComposer from '../ConversationArea/QuickComposer.jsx';
import { CardBody, GENERATE_PROPOSAL_ANCHOR_ID } from '../ConversationArea/ConversationHeader.jsx';
import AttachmentPreview from '../Shared/AttachmentPreview.jsx';
import ContactSummary from '@/features/contacts/components/ContactSummary.jsx';

const formatDateTime = (value) => {
  if (!value) return '—';
  const date = value instanceof Date ? value : new Date(value);
  if (Number.isNaN(date.getTime())) {
    return '—';
  }
  return date.toLocaleString('pt-BR', {
    day: '2-digit',
    month: '2-digit',
    hour: '2-digit',
    minute: '2-digit',
  });
};

const TimelineSummary = ({ ticket }) => {
  const entries = useMemo(() => {
    if (!ticket?.timeline) return [];
    const timeline = ticket.timeline;
    const items = [];
    if (timeline.firstInboundAt) {
      items.push({ label: 'Primeiro inbound', value: formatDateTime(timeline.firstInboundAt) });
    }
    if (timeline.firstOutboundAt) {
      items.push({ label: 'Primeira resposta', value: formatDateTime(timeline.firstOutboundAt) });
    }
    if (timeline.lastInboundAt) {
      items.push({ label: 'Último cliente', value: formatDateTime(timeline.lastInboundAt) });
    }
    if (timeline.lastOutboundAt) {
      items.push({ label: 'Último agente', value: formatDateTime(timeline.lastOutboundAt) });
    }
    if (timeline.unreadInboundCount !== undefined) {
      items.push({ label: 'Pendências do cliente', value: `${timeline.unreadInboundCount} mensagens` });
    }
    return items;
  }, [ticket?.timeline]);

  if (entries.length === 0) {
    return <p className="text-xs text-foreground-muted">Sem eventos registrados para este ticket.</p>;
  }

  return (
    <div className="flex flex-col gap-3">
      {entries.map((entry) => (
        <div
          key={entry.label}
          className="flex items-center justify-between rounded-xl border border-surface-overlay-glass-border bg-surface-overlay-quiet px-3 py-2 text-xs"
        >
          <span className="font-medium text-foreground">{entry.label}</span>
          <span className="text-foreground-muted">{entry.value}</span>
        </div>
      ))}
    </div>
  );
};

const AttachmentsPanel = ({ attachments }) => {
  if (!attachments?.length) {
    return <p className="text-xs text-foreground-muted">Nenhum anexo compartilhado neste ticket até o momento.</p>;
  }
  return <AttachmentPreview attachments={attachments} />;
};

export const DetailsPanel = ({
  ticket,
  onCreateNote,
  notesLoading,
  onSendTemplate,
  onCreateNextStep,
<<<<<<< HEAD
  onGenerateProposal,
=======
  onRegisterCallResult,
>>>>>>> 5c1a9527
  onReopenWindow,
  onOpenAudit,
}) => {
  const notesSectionRef = useRef(null);

  const attachments = useMemo(() => {
    const list = ticket?.metadata?.attachments;
    if (Array.isArray(list)) {
      return list;
    }
    return [];
  }, [ticket?.metadata?.attachments]);

  return (
    <CardBody className="mt-0 border-t-0 pt-0">
      <CardBody.Left>
        <QuickComposer
          ticket={ticket}
          onSendTemplate={onSendTemplate}
          onCreateNextStep={onCreateNextStep}
        />
      </CardBody.Left>
      <CardBody.Right>
        <Tabs defaultValue="contact" className="flex flex-1 flex-col gap-3">
          <TabsList className="w-full justify-start bg-surface-overlay-quiet p-1">
            <TabsTrigger value="contact">Contato</TabsTrigger>
            <TabsTrigger value="opportunity">Oportunidade</TabsTrigger>
            <TabsTrigger value="timeline">Timeline</TabsTrigger>
            <TabsTrigger value="attachments">Anexos & Notas</TabsTrigger>
          </TabsList>

          <TabsContent value="contact" className="space-y-3">
            <ContactSummary contact={ticket?.contact} />
            <LeadDetailsTabs ticket={ticket} />
            <ConsentInfo consent={ticket?.contact?.consent} />
          </TabsContent>

          <TabsContent value="opportunity" className="space-y-3">
            <LeadSummaryCard lead={ticket?.lead} />
            <ProposalMiniSim
              lead={ticket?.lead}
              primaryCtaHref={`#${GENERATE_PROPOSAL_ANCHOR_ID}`}
            />
            <TasksSection ticket={ticket} onReopenWindow={onReopenWindow} />
            <AuditTrailLink onOpenAudit={onOpenAudit} />
          </TabsContent>

          <TabsContent value="timeline" className="space-y-3">
            <TimelineSummary ticket={ticket} />
          </TabsContent>

          <TabsContent value="attachments" className="space-y-4">
            <AttachmentsPanel attachments={attachments} />
            <NotesSection
              ref={notesSectionRef}
              notes={ticket?.notes ?? []}
              onCreate={onCreateNote}
              loading={notesLoading}
            />
          </TabsContent>
        </Tabs>
      </CardBody.Right>
    </CardBody>
  );
};

export default DetailsPanel;<|MERGE_RESOLUTION|>--- conflicted
+++ resolved
@@ -81,11 +81,8 @@
   notesLoading,
   onSendTemplate,
   onCreateNextStep,
-<<<<<<< HEAD
   onGenerateProposal,
-=======
   onRegisterCallResult,
->>>>>>> 5c1a9527
   onReopenWindow,
   onOpenAudit,
 }) => {
