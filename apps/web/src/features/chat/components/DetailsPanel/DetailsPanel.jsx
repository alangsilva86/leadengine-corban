--- conflicted
+++ resolved
@@ -551,7 +551,6 @@
           ))}
         </TabsList>
 
-<<<<<<< HEAD
         <TabsContent value="contact" className="space-y-4 min-w-0">
           <SectionGroup
             baseId="contact"
@@ -669,13 +668,11 @@
             ]}
           />
         </TabsContent>
-=======
         {tabs.map((tab) => (
           <TabsContent key={tab.value} value={tab.value} className="space-y-4 min-w-0">
             <SectionGroup baseId={tab.value} sections={tab.sections} />
           </TabsContent>
         ))}
->>>>>>> 8ef1eb6e
       </Tabs>
     </div>
   );
