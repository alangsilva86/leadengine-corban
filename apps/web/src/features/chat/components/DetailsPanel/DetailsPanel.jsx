--- conflicted
+++ resolved
@@ -298,10 +298,8 @@
   children,
   onOpen,
 }) => (
-<<<<<<< HEAD
   <AccordionItem value={sectionId} className={sectionItem()}>
     <AccordionTrigger className={sectionTrigger()}>
-=======
   <AccordionItem
     value={sectionId}
     className="w-full min-w-0 overflow-hidden rounded-2xl border border-surface-overlay-glass-border bg-surface-overlay-quiet/40 px-2 backdrop-blur"
@@ -318,7 +316,6 @@
         });
       }}
     >
->>>>>>> c042ba3c
       <div className="flex min-w-0 flex-1 items-start gap-3">
         {Icon ? (
           <span className="bg-primary/10 text-primary flex size-10 items-center justify-center rounded-full">
@@ -560,20 +557,17 @@
       </nav>
 
       <Tabs defaultValue="contact" className="flex flex-1 min-w-0 flex-col gap-5">
-<<<<<<< HEAD
         <TabsList className={tabsList()}>
           <TabsTrigger value="contact">Contato</TabsTrigger>
           <TabsTrigger value="opportunity">Oportunidade</TabsTrigger>
           <TabsTrigger value="timeline">Timeline</TabsTrigger>
           <TabsTrigger value="attachments">Anexos & Notas</TabsTrigger>
-=======
         <TabsList className="flex w-full min-w-0 flex-wrap items-center justify-start gap-2 overflow-x-auto bg-surface-overlay-quiet/60 p-1.5 md:flex-nowrap">
           {tabs.map((tab) => (
             <TabsTrigger key={tab.value} value={tab.value}>
               {tab.label}
             </TabsTrigger>
           ))}
->>>>>>> c042ba3c
         </TabsList>
 
         <TabsContent value="contact" className={tabsContent()}>
