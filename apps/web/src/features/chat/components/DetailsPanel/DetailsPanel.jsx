import { useMemo, useRef } from 'react';
import { Tabs, TabsContent, TabsList, TabsTrigger } from '@/components/ui/tabs.jsx';
import LeadSummaryCard from './LeadSummaryCard.jsx';
import LeadDetailsTabs from './LeadDetailsTabs.jsx';
import ConsentInfo from './ConsentInfo.jsx';
import ProposalMiniSim from './ProposalMiniSim.jsx';
import NotesSection from './NotesSection.jsx';
import TasksSection from './TasksSection.jsx';
import AuditTrailLink from './AuditTrailLink.jsx';
import QuickComposer from '../ConversationArea/QuickComposer.jsx';
import { CardBody } from '../ConversationArea/ConversationHeader.jsx';
import AttachmentPreview from '../Shared/AttachmentPreview.jsx';

const formatDateTime = (value) => {
  if (!value) return '—';
  const date = value instanceof Date ? value : new Date(value);
  if (Number.isNaN(date.getTime())) {
    return '—';
  }
  return date.toLocaleString('pt-BR', {
    day: '2-digit',
    month: '2-digit',
    hour: '2-digit',
    minute: '2-digit',
  });
};

const TimelineSummary = ({ ticket }) => {
  const entries = useMemo(() => {
    if (!ticket?.timeline) return [];
    const timeline = ticket.timeline;
    const items = [];
    if (timeline.firstInboundAt) {
      items.push({ label: 'Primeiro inbound', value: formatDateTime(timeline.firstInboundAt) });
    }
    if (timeline.firstOutboundAt) {
      items.push({ label: 'Primeira resposta', value: formatDateTime(timeline.firstOutboundAt) });
    }
    if (timeline.lastInboundAt) {
      items.push({ label: 'Último cliente', value: formatDateTime(timeline.lastInboundAt) });
    }
    if (timeline.lastOutboundAt) {
      items.push({ label: 'Último agente', value: formatDateTime(timeline.lastOutboundAt) });
    }
    if (timeline.unreadInboundCount !== undefined) {
      items.push({ label: 'Pendências do cliente', value: `${timeline.unreadInboundCount} mensagens` });
    }
    return items;
  }, [ticket?.timeline]);

  if (entries.length === 0) {
    return <p className="text-xs text-foreground-muted">Sem eventos registrados para este ticket.</p>;
  }

  return (
    <div className="flex flex-col gap-3">
      {entries.map((entry) => (
        <div
          key={entry.label}
          className="flex items-center justify-between rounded-xl border border-surface-overlay-glass-border bg-surface-overlay-quiet px-3 py-2 text-xs"
        >
          <span className="font-medium text-foreground">{entry.label}</span>
          <span className="text-foreground-muted">{entry.value}</span>
        </div>
      ))}
    </div>
  );
};

const AttachmentsPanel = ({ attachments }) => {
  if (!attachments?.length) {
    return <p className="text-xs text-foreground-muted">Nenhum anexo compartilhado neste ticket até o momento.</p>;
  }
  return <AttachmentPreview attachments={attachments} />;
};

export const DetailsPanel = ({
  ticket,
  onCreateNote,
  notesLoading,
  onSendTemplate,
  onCreateNextStep,
  onRegisterCallResult,
  onGenerateProposal,
  onReopenWindow,
  onOpenAudit,
}) => {
  const notesSectionRef = useRef(null);

  const attachments = useMemo(() => {
    const list = ticket?.metadata?.attachments;
    if (Array.isArray(list)) {
      return list;
    }
    return [];
  }, [ticket?.metadata?.attachments]);

  return (
    <CardBody className="mt-0 border-t-0 pt-0">
      <CardBody.Left>
        <QuickComposer
          ticket={ticket}
          onSendTemplate={onSendTemplate}
          onCreateNextStep={onCreateNextStep}
          onRegisterCallResult={onRegisterCallResult}
        />
      </CardBody.Left>
      <CardBody.Right>
        <Tabs defaultValue="contact" className="flex flex-1 flex-col gap-3">
          <TabsList className="w-full justify-start bg-surface-overlay-quiet p-1">
            <TabsTrigger value="contact">Contato</TabsTrigger>
            <TabsTrigger value="opportunity">Oportunidade</TabsTrigger>
            <TabsTrigger value="timeline">Timeline</TabsTrigger>
            <TabsTrigger value="attachments">Anexos & Notas</TabsTrigger>
          </TabsList>

<<<<<<< HEAD
      <section className="space-y-3">
        <header>
          <h3 className="text-xs font-semibold uppercase tracking-[0.18em] text-foreground-muted">Informações do lead</h3>
        </header>
        <LeadSummaryCard lead={ticket?.lead} />
        <LeadDetailsTabs ticket={ticket} />
        <ConsentInfo consent={ticket?.contact?.consent} />
      </section>
=======
          <TabsContent value="contact" className="space-y-3">
            <ContactDetailsCard contact={ticket?.contact} />
            <ConsentInfo consent={ticket?.contact?.consent} />
          </TabsContent>
>>>>>>> 29707ba5

          <TabsContent value="opportunity" className="space-y-3">
            <LeadSummaryCard lead={ticket?.lead} />
            <ProposalMiniSim lead={ticket?.lead} onGenerate={onGenerateProposal} />
            <TasksSection ticket={ticket} onReopenWindow={onReopenWindow} />
            <AuditTrailLink onOpenAudit={onOpenAudit} />
          </TabsContent>

          <TabsContent value="timeline" className="space-y-3">
            <TimelineSummary ticket={ticket} />
          </TabsContent>

          <TabsContent value="attachments" className="space-y-4">
            <AttachmentsPanel attachments={attachments} />
            <NotesSection
              ref={notesSectionRef}
              notes={ticket?.notes ?? []}
              onCreate={onCreateNote}
              loading={notesLoading}
            />
          </TabsContent>
        </Tabs>
      </CardBody.Right>
    </CardBody>
  );
};

export default DetailsPanel;<|MERGE_RESOLUTION|>--- conflicted
+++ resolved
@@ -114,7 +114,6 @@
             <TabsTrigger value="attachments">Anexos & Notas</TabsTrigger>
           </TabsList>
 
-<<<<<<< HEAD
       <section className="space-y-3">
         <header>
           <h3 className="text-xs font-semibold uppercase tracking-[0.18em] text-foreground-muted">Informações do lead</h3>
@@ -123,12 +122,10 @@
         <LeadDetailsTabs ticket={ticket} />
         <ConsentInfo consent={ticket?.contact?.consent} />
       </section>
-=======
           <TabsContent value="contact" className="space-y-3">
             <ContactDetailsCard contact={ticket?.contact} />
             <ConsentInfo consent={ticket?.contact?.consent} />
           </TabsContent>
->>>>>>> 29707ba5
 
           <TabsContent value="opportunity" className="space-y-3">
             <LeadSummaryCard lead={ticket?.lead} />
