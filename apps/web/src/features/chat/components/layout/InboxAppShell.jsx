import { useCallback, useEffect, useMemo, useRef, useState } from 'react';
import { MessageSquare, PanelLeftClose, PanelLeftOpen, PanelRightClose, PanelRightOpen } from 'lucide-react';
import { Button } from '@/components/ui/button.jsx';
import { Sheet, SheetClose, SheetContent, SheetHeader, SheetTitle } from '@/components/ui/sheet.jsx';
import { cn } from '@/lib/utils.js';
import ContextDrawer from './ContextDrawer.jsx';
import SplitLayout from './SplitLayout.jsx';
import { useMediaQuery } from '@/hooks/use-media-query.js';
import emitInboxTelemetry from '../../utils/telemetry.js';

const CONTEXT_PREFERENCE_KEY = 'inbox_context_open';
const LIST_SCROLL_STORAGE_KEY = 'inbox:queue-list';
const listScrollMemory = new Map();

const readPreference = (key, fallback) => {
  if (typeof window === 'undefined') {
    return fallback;
  }
  try {
    const stored = window.localStorage.getItem(key);
    if (stored === null) {
      return fallback;
    }
    return stored === 'true';
  } catch (error) {
    console.warn('Failed to read preference', { key, error });
    return fallback;
  }
};

const writePreference = (key, value) => {
  if (typeof window === 'undefined') {
    return;
  }
  try {
    window.localStorage.setItem(key, value ? 'true' : 'false');
  } catch (error) {
    console.warn('Failed to persist preference', { key, error });
  }
};

const ListPanelHeader = ({ showCloseButton = false }) => (
  <div className="sticky top-0 z-10 flex shrink-0 items-center justify-between gap-3 border-b border-[color:var(--color-inbox-border)] bg-[color:var(--surface-overlay-inbox-bold)] px-4 py-3 text-sm font-semibold text-[color:var(--color-inbox-foreground)]">
    <div className="flex items-center gap-2">
      <span className="flex h-8 w-8 items-center justify-center rounded-2xl bg-[color:color-mix(in_srgb,var(--accent-inbox-primary)_18%,transparent)] text-[color:var(--accent-inbox-primary)] shadow-[var(--shadow-sm)]">
        <MessageSquare className="h-4 w-4" />
      </span>
      <div className="space-y-0.5">
        <p className="text-sm font-semibold leading-none">Inbox</p>
        <p className="text-xs text-[color:var(--color-inbox-foreground-muted)]">Atendimento em tempo real</p>
      </div>
    </div>
    {showCloseButton ? (
      <SheetClose asChild>
        <Button
          variant="ghost"
          size="icon"
          className="h-8 w-8 rounded-full text-[color:var(--color-inbox-foreground-muted)] hover:text-[color:var(--color-inbox-foreground)]"
          aria-label="Fechar lista de tickets"
        >
          <PanelLeftClose className="h-4 w-4" />
        </Button>
      </SheetClose>
    ) : null}
  </div>
);

const ListPanelContent = ({ children }) => <div className="flex min-h-0 min-w-0 flex-col">{children}</div>;

const SHELL_CONTENT_SPACING = 'px-4 py-4 sm:px-6 sm:py-6';

const ListPanelFooter = ({ canPersistPreferences }) => (
  <div className="shrink-0 border-t border-[color:var(--color-inbox-border)] px-4 py-3 text-[11px] text-[color:var(--color-inbox-foreground-muted)]">
    <p className="font-medium">⌥ L alterna lista</p>
    <p className="mt-1 uppercase tracking-wide">
      {canPersistPreferences ? 'Preferência salva automaticamente' : 'Preferência local temporária'}
    </p>
  </div>
);

const ListPanel = ({ sidebar, canPersistPreferences, showCloseButton = false }) => {
  const viewportRef = useRef(null);

  useEffect(() => {
    const element = viewportRef.current;
    if (!element) return undefined;

    const restore = () => {
      const saved = listScrollMemory.get(LIST_SCROLL_STORAGE_KEY);
      if (typeof saved === 'number') {
        requestAnimationFrame(() => {
          element.scrollTop = saved;
        });
      }
    };

    restore();

    const handleScroll = () => {
      listScrollMemory.set(LIST_SCROLL_STORAGE_KEY, element.scrollTop);
    };

    element.addEventListener('scroll', handleScroll, { passive: true });

    return () => {
      listScrollMemory.set(LIST_SCROLL_STORAGE_KEY, element.scrollTop);
      element.removeEventListener('scroll', handleScroll);
    };
  }, []);

  return (
    <div className="flex h-full min-h-0 min-w-0 flex-col" data-pane="sidebar">
      <ListPanelHeader showCloseButton={showCloseButton} />
      <div
        ref={viewportRef}
        id="listViewport"
        className="chat-scroll-area min-h-0 min-w-0 flex-1 overflow-y-auto overscroll-contain [scrollbar-gutter:stable_both-edges] [overflow-clip-margin:24px]"
        style={{ overscrollBehavior: 'contain' }}
      >
        <div className="px-4 py-4">
          <ListPanelContent>{sidebar}</ListPanelContent>
        </div>
      </div>
      <ListPanelFooter canPersistPreferences={canPersistPreferences} />
    </div>
  );
};

const DesktopToolbar = ({
  onToggleListVisibility,
  onToggleContext,
  contextOpen,
  desktopListVisible,
  headerListButtonLabel,
}) => (
  <div className="flex items-center gap-2">
    <Button
      variant="outline"
      size="sm"
      className="hidden border-[color:var(--border-shell)] bg-surface-shell-subtle text-[color:var(--text-shell-muted)] hover:bg-surface-shell xl:inline-flex"
      onClick={onToggleListVisibility}
    >
      {desktopListVisible ? <PanelLeftClose className="h-4 w-4" /> : <PanelLeftOpen className="h-4 w-4" />}
      <span className="ml-2 hidden text-xs font-medium xl:inline">{headerListButtonLabel}</span>
    </Button>
    <Button
      variant="outline"
      size="sm"
      className="border-[color:var(--border-shell)] bg-surface-shell-subtle text-[color:var(--text-shell-muted)] hover:bg-surface-shell"
      onClick={onToggleContext}
    >
      {contextOpen ? <PanelRightClose className="h-4 w-4" /> : <PanelRightOpen className="h-4 w-4" />}
      <span className="ml-2 hidden text-xs font-medium sm:inline">
        {contextOpen ? 'Ocultar painel' : 'Exibir painel'}
      </span>
    </Button>
  </div>
);

const InboxAppShell = ({
  sidebar,
  children,
  context,
  defaultContextOpen = false,
  title = 'Inbox de Leads',
  currentUser,
  toolbar,
}) => {
  const [contextOpen, setContextOpen] = useState(() => readPreference(CONTEXT_PREFERENCE_KEY, defaultContextOpen));
  const [desktopListVisible, setDesktopListVisible] = useState(true);
  const [mobileListOpen, setMobileListOpen] = useState(false);

  useEffect(() => {
    writePreference(CONTEXT_PREFERENCE_KEY, contextOpen);
  }, [contextOpen]);

  useEffect(() => {
    emitInboxTelemetry('chat.context.toggle', { open: contextOpen });
  }, [contextOpen]);

  const isTablet = useMediaQuery('(min-width: 1024px)');
  const isDesktop = useMediaQuery('(min-width: 1280px)');
  const shouldRenderSplitLayout = isTablet;

  useEffect(() => {
    if (shouldRenderSplitLayout) {
      setMobileListOpen(false);
    }
  }, [shouldRenderSplitLayout]);

  const canPersistPreferences = Boolean(currentUser?.id);
  const isContextAvailable = Boolean(context);

  const handleToggleListVisibility = useCallback(() => {
    if (isDesktop) {
      setDesktopListVisible((previous) => {
        const next = !previous;
        if (next) {
          setContextOpen(false);
        }
        return next;
      });
    } else if (!isTablet) {
      setMobileListOpen((previous) => !previous);
    }
  }, [isDesktop, isTablet]);

  const handleToggleContext = useCallback(() => {
    if (!isContextAvailable) {
      return;
    }

    setContextOpen((previous) => {
      const next = !previous;
      if (next && isDesktop) {
        setDesktopListVisible(false);
      }
      return next;
    });
  }, [isContextAvailable, isDesktop]);

  useEffect(() => {
    if (!isContextAvailable && contextOpen) {
      setContextOpen(false);
    }
  }, [isContextAvailable, contextOpen]);

  useEffect(() => {
    const handleKeyDown = (event) => {
      if ((event.key === 'l' || event.key === 'L') && event.altKey && !event.ctrlKey && !event.metaKey) {
        event.preventDefault();
        handleToggleListVisibility();
      }
    };

    window.addEventListener('keydown', handleKeyDown);
    return () => {
      window.removeEventListener('keydown', handleKeyDown);
    };
  }, [handleToggleListVisibility]);

  const headerListButtonLabel = desktopListVisible ? 'Ocultar lista' : 'Mostrar lista';
  const contextDrawerOpen = Boolean(context) && contextOpen;
  const renderDetailSurface = () => {
    const detailGap = contextDrawerOpen ? 'lg:gap-6' : 'lg:gap-0';

    return (
      <div className={cn('flex h-full min-h-0 w-full flex-col items-stretch lg:flex-row', detailGap)}>
        <div className="flex h-full min-h-0 min-w-0 flex-1">
          <section className="flex h-full min-h-0 min-w-0 flex-1 flex-col rounded-3xl border border-[color:var(--color-inbox-border)] bg-[color:var(--surface-overlay-inbox-quiet)] shadow-[var(--shadow-lg)]">
            <div className="flex h-full min-h-0 min-w-0 flex-1 flex-col overflow-hidden [overflow-clip-margin:24px]">
              {children}
            </div>
          </section>
        </div>
        <ContextDrawer
          open={contextDrawerOpen}
          onOpenChange={setContextOpen}
          desktopContentClassName="px-4 py-5"
        >
          {context}
        </ContextDrawer>
      </div>
    );
  };

  const listContent = useMemo(
    () => (
      <ListPanel sidebar={sidebar} canPersistPreferences={canPersistPreferences} />
    ),
    [sidebar, canPersistPreferences]
  );

  const mobileListContent = useMemo(
    () => (
      <ListPanel sidebar={sidebar} canPersistPreferences={canPersistPreferences} showCloseButton />
    ),
    [sidebar, canPersistPreferences]
  );

  return (
    <div className="flex h-full min-h-0 flex-1 flex-col overflow-hidden bg-surface-shell text-foreground">
      <div className="sticky top-0 z-40 flex flex-col border-b border-[color:var(--border-shell)] bg-surface-toolbar/95 backdrop-blur-xl supports-[backdrop-filter]:bg-surface-toolbar">
        <header className="flex flex-col gap-2 px-4 py-2 sm:flex-row sm:items-center sm:justify-between sm:gap-3 sm:px-5">
          <div className="flex items-center gap-3">
            <Button
              variant="ghost"
              size="icon"
              className="h-9 w-9 rounded-full text-[color:var(--text-shell-muted)] hover:text-foreground lg:hidden"
              onClick={() => setMobileListOpen(true)}
              aria-label="Abrir lista de tickets"
            >
              <PanelLeftOpen className="h-5 w-5" />
            </Button>
            <div className="min-w-0">
              <h1 className="truncate text-sm font-semibold text-foreground sm:text-base">{title}</h1>
              {!contextDrawerOpen ? (
                <p className="mt-0.5 hidden text-xs text-[color:var(--text-shell-muted)] sm:block">
                  Foco total nas conversas com clientes.
                </p>
              ) : null}
            </div>
          </div>
          <div className="flex flex-1 flex-wrap items-center justify-end gap-2 sm:flex-nowrap sm:gap-3">
            {toolbar ? (
              <div className="flex flex-1 flex-wrap items-center justify-end gap-2 sm:flex-nowrap">
                {toolbar}
              </div>
            ) : null}
              <DesktopToolbar
                onToggleListVisibility={handleToggleListVisibility}
                onToggleContext={handleToggleContext}
                contextOpen={contextDrawerOpen}
                desktopListVisible={desktopListVisible}
                headerListButtonLabel={headerListButtonLabel}
              />
          </div>
        </header>
      </div>
      <div className="flex min-h-0 flex-1 overflow-hidden">
<<<<<<< HEAD
        <div
          className={cn(
            'mx-auto flex h-full w-full max-w-7xl flex-1 min-h-0 overflow-hidden',
            SHELL_CONTENT_SPACING
          )}
        >
          {shouldRenderSplitLayout ? (
            <SplitLayout
              className="h-full min-h-0 w-full gap-6"
              list={listContent}
              detail={renderDetailSurface()}
              listClassName={cn(
                'flex min-h-0 min-w-0 flex-col rounded-3xl border border-[color:var(--color-inbox-border)] bg-[color:var(--surface-overlay-inbox-quiet)] shadow-[var(--shadow-lg)] w-[360px] min-w-[360px] max-w-[360px] flex-shrink-0'
              )}
              detailClassName="flex min-h-0 min-w-0 flex-col"
              listWidth={360}
              isListVisible={Boolean(sidebar) && (isDesktop ? desktopListVisible : true)}
              minListWidth={360}
              maxListWidthPx={360}
              maxListWidthToken="360px"
              resizable={false}
            />
          ) : (
            <div className="flex h-full w-full">
              {renderDetailSurface()}
            </div>
          )}
        </div>
=======
        {shouldRenderSplitLayout ? (
          <SplitLayout
            className="h-full min-h-0 w-full flex-1 gap-4 px-4 py-4 sm:gap-6 sm:px-6 sm:py-6"
            list={listContent}
            detail={renderDetailSurface()}
            listClassName={cn(
              'flex min-h-0 min-w-0 flex-col rounded-3xl border border-[color:var(--color-inbox-border)] bg-[color:var(--surface-overlay-inbox-quiet)] shadow-[var(--shadow-lg)] w-[360px] min-w-[360px] max-w-[360px] flex-shrink-0'
            )}
            detailClassName="flex min-h-0 min-w-0 flex-col"
            listWidth={360}
            isListVisible={Boolean(sidebar) && (isDesktop ? desktopListVisible : true)}
            minListWidth={360}
            maxListWidthPx={360}
            maxListWidthToken="360px"
            resizable={false}
          />
        ) : (
          <div className="flex h-full w-full flex-1 px-4 py-4 sm:px-6 sm:py-6">
            {renderDetailSurface()}
          </div>
        )}
>>>>>>> fa985e74
      </div>
      <Sheet open={mobileListOpen} onOpenChange={setMobileListOpen}>
        <SheetContent
          side="left"
          className={cn(
            'w-[min(420px,90vw)] border-[color:var(--color-inbox-border)] bg-[color:var(--surface-overlay-inbox-quiet)] p-0 text-foreground shadow-[var(--shadow-lg)]',
            'border-r'
          )}
        >
          <SheetHeader className="sr-only">
            <SheetTitle>Lista de tickets</SheetTitle>
          </SheetHeader>
          {mobileListContent}
        </SheetContent>
      </Sheet>
    </div>
  );
};

export default InboxAppShell;<|MERGE_RESOLUTION|>--- conflicted
+++ resolved
@@ -318,7 +318,6 @@
         </header>
       </div>
       <div className="flex min-h-0 flex-1 overflow-hidden">
-<<<<<<< HEAD
         <div
           className={cn(
             'mx-auto flex h-full w-full max-w-7xl flex-1 min-h-0 overflow-hidden',
@@ -347,7 +346,6 @@
             </div>
           )}
         </div>
-=======
         {shouldRenderSplitLayout ? (
           <SplitLayout
             className="h-full min-h-0 w-full flex-1 gap-4 px-4 py-4 sm:gap-6 sm:px-6 sm:py-6"
@@ -369,7 +367,6 @@
             {renderDetailSurface()}
           </div>
         )}
->>>>>>> fa985e74
       </div>
       <Sheet open={mobileListOpen} onOpenChange={setMobileListOpen}>
         <SheetContent
