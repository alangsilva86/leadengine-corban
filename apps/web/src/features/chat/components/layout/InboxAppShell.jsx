--- conflicted
+++ resolved
@@ -313,7 +313,6 @@
                 desktopListVisible={desktopListVisible}
                 headerListButtonLabel={headerListButtonLabel}
               />
-<<<<<<< HEAD
             </div>
           </header>
         </div>
@@ -342,7 +341,6 @@
             )}
           </div>
         </div>
-=======
           </div>
         </header>
       </div>
@@ -368,7 +366,6 @@
             {renderDetailSurface()}
           </div>
         )}
->>>>>>> fa985e74
       </div>
       <Sheet open={mobileListOpen} onOpenChange={setMobileListOpen}>
         <SheetContent
