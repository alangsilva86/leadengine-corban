import { forwardRef, useCallback, useEffect, useMemo, useRef, useState, useId, useImperativeHandle } from 'react';
import { Avatar, AvatarFallback } from '@/components/ui/avatar.jsx';
import { Tooltip, TooltipContent, TooltipTrigger } from '@/components/ui/tooltip.jsx';
import {
  Collapsible,
  CollapsibleContent,
  CollapsibleTrigger,
} from '@/components/ui/collapsible.jsx';
import { Button } from '@/components/ui/button.jsx';
import { Input } from '@/components/ui/input.jsx';
import { Textarea } from '@/components/ui/textarea.jsx';
import { Badge } from '@/components/ui/badge.jsx';
import { cn, formatPhoneNumber, buildInitials } from '@/lib/utils.js';
import { useClipboard } from '@/hooks/use-clipboard.js';
import { toast } from 'sonner';
import { ChevronDown, Phone, Edit3, Copy as CopyIcon, UserCheck, AlertTriangle, MessageCircle, Mail } from 'lucide-react';
import { formatDistanceToNow } from 'date-fns';
import { ptBR } from 'date-fns/locale';
import emitInboxTelemetry from '../../utils/telemetry.js';
import { formatDateTime } from '../../utils/datetime.js';
import QuickComposer from './QuickComposer.jsx';
import { usePhoneActions } from '../../hooks/usePhoneActions.js';
import CallResultDialog from './CallResultDialog.jsx';
import LossReasonDialog from './LossReasonDialog.jsx';
import { CommandBar } from './CommandBar.jsx';
import useTicketJro from '../../hooks/useTicketJro.js';
import { formatCurrencyField, formatTermField } from '../../utils/deal-fields.js';

export const GENERATE_PROPOSAL_ANCHOR_ID = 'command-generate-proposal';

const LOSS_REASONS = [
  { value: 'sem_interesse', label: 'Sem interesse' },
  { value: 'orcamento', label: 'Sem orçamento disponível' },
  { value: 'concorrencia', label: 'Fechou com a concorrência' },
  { value: 'documentacao', label: 'Documentação incompleta' },
  { value: 'outro', label: 'Outro' },
];

const LOSS_REASON_HELPERS = LOSS_REASONS.reduce((acc, item) => {
  acc[item.value] = item.label;
  return acc;
}, {});

const STATUS_LABELS = {
  OPEN: 'Aberto',
  PENDING: 'Pendente',
  ASSIGNED: 'Em atendimento',
  RESOLVED: 'Resolvido',
  CLOSED: 'Fechado',
};

const STATUS_TONE = {
  OPEN: 'info',
  PENDING: 'info',
  ASSIGNED: 'info',
  RESOLVED: 'success',
  CLOSED: 'neutral',
};

const CHIP_STYLES = {
  info: 'border border-surface-overlay-glass-border bg-surface-overlay-quiet text-foreground-muted',
  warning: 'border-warning-soft-border bg-warning-soft text-warning-strong',
  danger: 'border-status-error-border bg-status-error-surface text-status-error-foreground',
  neutral: 'border border-surface-overlay-glass-border bg-surface-overlay-quiet text-foreground-muted',
  success: 'border-success-soft-border bg-success-soft text-success-strong',
};

const PRIMARY_ACTION_PRESETS = {
  initialContact: {
    whatsapp: { id: 'send-initial-wa', label: 'Enviar 1ª mensagem (WhatsApp)' },
    validateContact: { id: 'validate-contact', label: 'Validar contato' },
    fallback: { id: 'call-now', label: 'Ligar agora' },
  },
  keepEngagement: {
    whatsapp: { id: 'send-wa', label: 'Enviar mensagem (WhatsApp)' },
    validateContact: { id: 'validate-contact', label: 'Validar contato' },
    fallback: { id: 'call-now', label: 'Ligar agora' },
  },
  qualify: {
    default: { id: 'qualify', label: 'Registrar próximo passo' },
  },
  proposal: {
    default: { id: 'generate-proposal', label: 'Gerar proposta' },
  },
  documentation: {
    default: { id: 'send-steps', label: 'Enviar passo a passo' },
  },
  followUp: {
    whatsapp: { id: 'send-followup', label: 'Enviar follow-up' },
    fallback: { id: 'call-followup', label: 'Ligar (follow-up)' },
  },
  closeDeal: {
    default: { id: 'close-register', label: 'Registrar resultado' },
  },
};

const PRIMARY_ACTION_MAP = {
  NOVO: PRIMARY_ACTION_PRESETS.initialContact,
  CONECTADO: PRIMARY_ACTION_PRESETS.keepEngagement,
  QUALIFICACAO: PRIMARY_ACTION_PRESETS.qualify,
  PROPOSTA: PRIMARY_ACTION_PRESETS.proposal,
  DOCUMENTACAO: PRIMARY_ACTION_PRESETS.documentation,
  DOCUMENTOS_AVERBACAO: PRIMARY_ACTION_PRESETS.documentation,
  AGUARDANDO: PRIMARY_ACTION_PRESETS.followUp,
  AGUARDANDO_CLIENTE: PRIMARY_ACTION_PRESETS.followUp,
  LIQUIDACAO: PRIMARY_ACTION_PRESETS.closeDeal,
  APROVADO_LIQUIDACAO: PRIMARY_ACTION_PRESETS.closeDeal,
  RECICLAR: PRIMARY_ACTION_PRESETS.followUp,
};

const JRO_TONE_CLASSES = {
  neutral: {
    bar: 'bg-[color:var(--accent-inbox-primary)]',
    pill: 'bg-[color:color-mix(in_srgb,var(--accent-inbox-primary)_16%,transparent)] text-[color:var(--accent-inbox-primary)]',
  },
  yellow: {
    bar: 'bg-amber-400',
    pill: 'bg-amber-100 text-amber-700',
  },
  orange: {
    bar: 'bg-orange-500',
    pill: 'bg-orange-200 text-orange-700',
  },
  overdue: {
    bar: 'bg-red-500 animate-pulse',
    pill: 'bg-red-100 text-red-700 animate-pulse',
  },
};

const PRIMARY_BUTTON_TONE = {
  neutral: 'bg-[color:var(--accent-inbox-primary)] text-white hover:bg-[color:color-mix(in_srgb,var(--accent-inbox-primary)_88%,transparent)]',
  yellow: 'bg-amber-500 text-white hover:bg-amber-500/90',
  orange: 'bg-orange-500 text-white hover:bg-orange-500/90',
  overdue: 'bg-red-500 text-white hover:bg-red-500/90 animate-pulse',
};

const DEAL_STAGE_KEYS = new Set(['LIQUIDACAO', 'APROVADO_LIQUIDACAO']);
const CHANNEL_PRESENTATION = {
  WHATSAPP: {
    id: 'whatsapp',
    label: 'WhatsApp',
    icon: MessageCircle,
    className:
      'border-[color:var(--color-status-whatsapp-border)] bg-[color:var(--color-status-whatsapp-surface)] text-[color:var(--color-status-whatsapp-foreground)]',
  },
  VOICE: {
    id: 'voice',
    label: 'Telefone',
    icon: Phone,
    className: 'border border-surface-overlay-glass-border bg-surface-overlay-quiet text-foreground',
  },
  EMAIL: {
    id: 'email',
    label: 'E-mail',
    icon: Mail,
    className: 'border border-surface-overlay-glass-border bg-surface-overlay-quiet text-foreground',
  },
  DEFAULT: {
    id: 'unknown',
    label: 'Canal não identificado',
    icon: MessageCircle,
    className: 'border border-surface-overlay-glass-border bg-surface-overlay-quiet text-foreground-muted',
  },
};

const normalizeChannel = (value) => {
  if (!value) return null;

  const normalized = String(value)
    .normalize('NFD')
    .replace(/\p{Diacritic}/gu, '')
    .trim()
    .toUpperCase();

  if (!normalized) {
    return null;
  }

  if (normalized === 'PHONE' || normalized === 'TELEFONE' || normalized === 'CALL') {
    return 'VOICE';
  }

  if (normalized === 'E-MAIL' || normalized === 'MAIL') {
    return 'EMAIL';
  }

  if (normalized === 'WA') {
    return 'WHATSAPP';
  }

  return normalized;
};

const resolveChannelInfo = (channel) => {
  const normalized = normalizeChannel(channel);
  return CHANNEL_PRESENTATION[normalized] ?? CHANNEL_PRESENTATION.DEFAULT;
};

const parseDateValue = (value) => {
  if (!value) return null;

  const date = value instanceof Date ? value : new Date(value);
  if (Number.isNaN(date.getTime())) {
    return null;
  }
  return date;
};

const formatRelativeTime = (value) => {
  const date = parseDateValue(value);
  if (!date) {
    return null;
  }

  try {
    return formatDistanceToNow(date, { addSuffix: true, locale: ptBR });
  } catch {
    return null;
  }
};

const getLastInteractionTimestamp = (timeline) => {
  if (!timeline) {
    return null;
  }

  const inboundDate = parseDateValue(timeline.lastInboundAt);
  const outboundDate = parseDateValue(timeline.lastOutboundAt);
  const direction = timeline.lastDirection ?? null;

  if (direction === 'INBOUND' && inboundDate) {
    return inboundDate;
  }

  if (direction === 'OUTBOUND' && outboundDate) {
    return outboundDate;
  }

  if (inboundDate && outboundDate) {
    return inboundDate > outboundDate ? inboundDate : outboundDate;
  }

  return inboundDate ?? outboundDate ?? null;
};

const normalizeStage = (value) => {
  if (!value) return 'DESCONHECIDO';
  const canonical = value
    .toString()
    .normalize('NFD')
    .replace(/\p{Diacritic}/gu, '')
    .trim()
    .toUpperCase()
    .replace(/[^A-Z0-9]+/g, '_')
    .replace(/^_+|_+$/g, '')
    .replace(/_+/g, '_');

  return canonical || 'DESCONHECIDO';
};

const getStatusInfo = (status) => {
  const normalized = status ? String(status).toUpperCase() : 'OPEN';
  return {
    label: STATUS_LABELS[normalized] ?? normalized,
    tone: STATUS_TONE[normalized] ?? 'neutral',
  };
};

const useInlineEditor = (initialValue, onSave, debounceMs = 500) => {
  const [draft, setDraft] = useState(initialValue ?? '');
  const [status, setStatus] = useState('idle');
  const timeoutRef = useRef(null);
  const lastSavedRef = useRef(initialValue ?? '');

  useEffect(() => {
    setDraft(initialValue ?? '');
    lastSavedRef.current = initialValue ?? '';
    setStatus('idle');
  }, [initialValue]);

  useEffect(() => () => {
    if (timeoutRef.current) {
      window.clearTimeout(timeoutRef.current);
    }
  }, []);

  const scheduleSave = useCallback(
    (nextValue) => {
      if (!onSave) {
        return;
      }

      if (timeoutRef.current) {
        window.clearTimeout(timeoutRef.current);
      }

      if ((nextValue ?? '') === (lastSavedRef.current ?? '')) {
        setStatus('idle');
        return;
      }

      setStatus('saving');
      timeoutRef.current = window.setTimeout(async () => {
        try {
          await onSave(nextValue ?? '');
          lastSavedRef.current = nextValue ?? '';
          setStatus('saved');
          window.setTimeout(() => setStatus('idle'), 1500);
        } catch (error) {
          console.error('Failed to save inline field', error);
          setStatus('error');
        }
      }, debounceMs);
    },
    [debounceMs, onSave]
  );

  const handleChange = useCallback(
    (valueOrEvent) => {
      const next = valueOrEvent?.target ? valueOrEvent.target.value : valueOrEvent;
      setDraft(next);
      scheduleSave(next);
    },
    [scheduleSave]
  );

  return { draft, status, handleChange, setDraft };
};

const CopyButton = ({ value, label }) => {
  const { copy } = useClipboard();

  const handleCopy = useCallback(async () => {
    if (!value) {
      toast.info('Não há dados para copiar.');
      return;
    }

    const content = typeof value === 'string' ? value : String(value);
    const success = await copy(content, {
      successMessage: `${label} copiado.`,
      emptyMessage: null,
    });

    if (!success) {
      toast.error('Não foi possível copiar.');
    }
  }, [copy, label, value]);

  return (
    <Tooltip>
      <TooltipTrigger asChild>
        <Button
          type="button"
          variant="ghost"
          size="icon"
          className="h-7 w-7 rounded-full text-foreground-muted hover:text-foreground"
          onClick={handleCopy}
        >
          <CopyIcon className="h-4 w-4" aria-hidden />
        </Button>
      </TooltipTrigger>
      <TooltipContent>Copiar {label}</TooltipContent>
    </Tooltip>
  );
};

const InlineField = ({
  label,
  value,
  placeholder,
  onSave,
  formatter,
  copyable = false,
  type = 'text',
  disabled = false,
}) => {
  const { draft, status, handleChange } = useInlineEditor(value ?? '', onSave);
  const labelId = useId();
  const formattedValue = formatter ? formatter(draft) : draft;

  return (
    <div className="flex flex-col gap-1" role="group" aria-labelledby={labelId}>
      <div className="flex items-center justify-between gap-2">
        <span id={labelId} className="text-xs font-medium uppercase tracking-wide text-foreground-muted">
          {label}
        </span>
        {status === 'saving' ? (
          <span className="text-[10px] font-medium uppercase tracking-wide text-amber-600">salvando…</span>
        ) : null}
        {status === 'saved' ? (
          <span className="text-[10px] font-medium uppercase tracking-wide text-emerald-600">salvo</span>
        ) : null}
        {status === 'error' ? (
          <span className="text-[10px] font-medium uppercase tracking-wide text-destructive">erro</span>
        ) : null}
      </div>
      <div className="flex items-center gap-2">
        <Input
          value={formattedValue}
          onChange={handleChange}
          placeholder={placeholder}
          type={type}
          disabled={disabled || !onSave}
          className={cn(
            'h-9 flex-1 rounded-lg border-surface-overlay-glass-border bg-transparent text-sm',
            status === 'error' && 'border-destructive focus-visible:ring-destructive'
          )}
        />
        {copyable ? <CopyButton value={draft} label={label.toLowerCase()} /> : null}
      </div>
    </div>
  );
};

const NextStepEditor = forwardRef(({ value, onSave }, ref) => {
  const { draft, status, handleChange } = useInlineEditor(value ?? '', onSave, 700);
  const textareaRef = useRef(null);

  useImperativeHandle(
    ref,
    () => ({
      focus: () => {
        const node = textareaRef.current;
        if (!node || typeof node.focus !== 'function') {
          return false;
        }
        node.focus();
        if (typeof node.setSelectionRange === 'function') {
          const length = node.value?.length ?? 0;
          node.setSelectionRange(length, length);
        }
        return true;
      },
    }),
    []
  );

  return (
    <div className="flex flex-col gap-2">
      <div className="flex items-center justify-between">
        <span className="text-xs font-medium uppercase tracking-wide text-foreground-muted">Próximo passo</span>
        {status === 'saving' ? (
          <span className="text-[10px] font-medium uppercase tracking-wide text-amber-600">salvando…</span>
        ) : null}
        {status === 'saved' ? (
          <span className="text-[10px] font-medium uppercase tracking-wide text-emerald-600">salvo</span>
        ) : null}
        {status === 'error' ? (
          <span className="text-[10px] font-medium uppercase tracking-wide text-destructive">erro</span>
        ) : null}
      </div>
      <Textarea
        ref={textareaRef}
        value={draft}
        onChange={handleChange}
        placeholder="Descreva o próximo passo combinado"
        className={cn(
          'min-h-[90px] rounded-xl border-surface-overlay-glass-border bg-transparent text-sm',
          status === 'error' && 'border-destructive focus-visible:ring-destructive'
        )}
      />
    </div>
  );
});

NextStepEditor.displayName = 'NextStepEditor';

const getOriginLabel = (ticket) => {
  const origin =
    ticket?.metadata?.origin ??
    ticket?.metadata?.source ??
    ticket?.origin ??
    ticket?.source ??
    null;
  if (!origin) {
    return null;
  }
  return origin;
};

const getTicketStage = (ticket) => {
  const stage =
    ticket?.pipelineStep ??
    ticket?.metadata?.pipelineStep ??
    ticket?.stage ??
    null;
  return normalizeStage(stage);
};

<<<<<<< HEAD
const resolvePrimaryAction = ({ stageKey, hasWhatsApp, needsContactValidation = false }) => {
=======
const STAGE_LABELS = {
  NOVO: 'Novo',
  CONECTADO: 'Conectado',
  QUALIFICACAO: 'Qualificação',
  PROPOSTA: 'Proposta',
  DOCUMENTACAO: 'Documentação',
  DOCUMENTOS_AVERBACAO: 'Documentos/Averbação',
  AGUARDANDO: 'Aguardando',
  AGUARDANDO_CLIENTE: 'Aguardando Cliente',
  LIQUIDACAO: 'Liquidação',
  APROVADO_LIQUIDACAO: 'Aprovado/Liquidação',
  RECICLAR: 'Reciclar',
  DESCONHECIDO: 'Desconhecido',
};

const formatFallbackStageLabel = (stageKey) =>
  stageKey
    .split('_')
    .filter(Boolean)
    .map((segment) => segment.charAt(0) + segment.slice(1).toLowerCase())
    .join(' ');

const formatStageLabel = (stageKey) => {
  const normalized = normalizeStage(stageKey);
  if (STAGE_LABELS[normalized]) {
    return STAGE_LABELS[normalized];
  }

  if (normalized === 'DESCONHECIDO') {
    return STAGE_LABELS.DESCONHECIDO;
  }

  return formatFallbackStageLabel(normalized);
};

const resolvePrimaryAction = ({ stageKey, hasWhatsApp }) => {
>>>>>>> 2a7e69a3
  const preset = PRIMARY_ACTION_MAP[stageKey] ?? PRIMARY_ACTION_MAP[`${stageKey}_`];
  if (!preset) {
    return null;
  }

  if (preset.whatsapp && hasWhatsApp) {
    return preset.whatsapp;
  }

  if (preset.validateContact && needsContactValidation) {
    return preset.validateContact;
  }

  return preset.default ?? preset.fallback ?? null;
};

const getAssigneeLabel = (ticket) => {
  const assignee = ticket?.assignee ?? ticket?.assignedTo ?? null;
  if (!assignee) {
    return { label: 'Disponível', tone: 'neutral', assignee: null };
  }

  const name = assignee.name ?? assignee.displayName ?? assignee.email ?? 'Responsável';
  return {
    label: name,
    tone: 'info',
    assignee,
  };
};

const TypingIndicator = ({ agents = [] }) => {
  if (!agents.length) return null;
  const label = agents[0]?.userName ?? 'Agente';
  return (
    <div className="inline-flex min-h-[28px] items-center gap-2 rounded-full border border-surface-overlay-glass-border bg-surface-overlay-quiet px-3 text-[12px] text-foreground-muted">
      <div className="flex -space-x-2">
        {agents.slice(0, 3).map((agent) => (
          <Avatar key={agent.userId} className="h-6 w-6 border border-surface-overlay-glass-border">
            <AvatarFallback>{buildInitials(agent.userName, 'AG')}</AvatarFallback>
          </Avatar>
        ))}
      </div>
      <span>{label} digitando…</span>
    </div>
  );
};

const JroIndicator = ({ jro }) => {
  const tone = JRO_TONE_CLASSES[jro.state] ?? JRO_TONE_CLASSES.neutral;

  return (
    <div className="flex w-full flex-col gap-1">
      <div className={cn('flex items-center gap-2 text-xs font-medium', tone.pill)}>
        {jro.label}
      </div>
      <div className="h-2 w-full overflow-hidden rounded-full bg-surface-overlay-quiet">
        <div
          className={cn('h-full rounded-full transition-[width] duration-500 ease-out', tone.bar)}
          style={{ width: `${Math.round(jro.progress * 100)}%` }}
        />
      </div>
    </div>
  );
};

const Chip = ({ tone = 'neutral', className, children, ...props }) => (
  <span
    className={cn(
      'inline-flex min-h-[28px] items-center justify-center rounded-full px-3 text-[12px] font-medium leading-none tracking-wide',
      CHIP_STYLES[tone] ?? CHIP_STYLES.neutral,
      className
    )}
    {...props}
  >
    {children}
  </span>
);

const useStageInfo = (ticket) => {
  const stageKey = getTicketStage(ticket);
  const primaryAction = useMemo(() => {
    const hasPhone = Boolean(
      ticket?.contact?.phone ??
        (Array.isArray(ticket?.contact?.phones) && ticket.contact.phones.length > 0) ??
        ticket?.metadata?.contactPhone
    );
    const whatsappChannel =
      ticket?.metadata?.channels?.whatsapp ??
      ticket?.channels?.whatsapp ??
      null;
    const whatsappIsInvalid =
      (typeof whatsappChannel?.valid === 'boolean' && whatsappChannel.valid === false) ||
      (typeof whatsappChannel?.isValid === 'boolean' && whatsappChannel.isValid === false) ||
      whatsappChannel === false ||
      whatsappChannel?.status === 'invalid';

    const leadHasWhatsApp = hasPhone && !whatsappIsInvalid;
    const needsContactValidation = hasPhone && whatsappIsInvalid;

    return resolvePrimaryAction({
      stageKey,
      hasWhatsApp: leadHasWhatsApp,
      needsContactValidation,
    });
  }, [
    stageKey,
    ticket?.channels?.whatsapp,
    ticket?.channels?.whatsapp?.isValid,
    ticket?.channels?.whatsapp?.status,
    ticket?.channels?.whatsapp?.valid,
    ticket?.contact?.phone,
    ticket?.contact?.phones,
    ticket?.metadata?.channels?.whatsapp,
    ticket?.metadata?.channels?.whatsapp?.isValid,
    ticket?.metadata?.channels?.whatsapp?.status,
    ticket?.metadata?.channels?.whatsapp?.valid,
    ticket?.metadata?.contactPhone,
  ]);

  return { stageKey, primaryAction };
};

const PrimaryActionButton = ({ action, jroState, onExecute, disabled }) => {
  if (!action) {
    return null;
  }
  const toneClass = PRIMARY_BUTTON_TONE[jroState] ?? PRIMARY_BUTTON_TONE.neutral;

  return (
    <Button
      type="button"
      onClick={onExecute}
      disabled={disabled}
      className={cn(
        'flex shrink-0 items-center gap-2 rounded-full px-5 py-2 text-sm font-semibold shadow-[var(--shadow-md)]',
        toneClass,
      )}
    >
      <span>{action.label}</span>
    </Button>
  );
};

const ContactSummary = ({ ticket }) => {
  const timeline = ticket?.timeline ?? {};
  const lastInbound = timeline.lastInboundAt ? formatDateTime(timeline.lastInboundAt) : '—';
  const lastOutbound = timeline.lastOutboundAt ? formatDateTime(timeline.lastOutboundAt) : '—';
  const lastDirection = timeline.lastDirection ?? null;
  const lastChannel =
    timeline.lastChannel ??
    timeline.lastMessageChannel ??
    (lastDirection === 'INBOUND' ? timeline.lastInboundChannel : timeline.lastOutboundChannel) ??
    timeline.lastInboundChannel ??
    timeline.lastOutboundChannel ??
    timeline.channel ??
    ticket?.channel ??
    ticket?.metadata?.lastChannel ??
    null;

  const channelInfo = useMemo(() => resolveChannelInfo(lastChannel), [lastChannel]);

  const lastInteractionDate = useMemo(
    () => getLastInteractionTimestamp(timeline),
    [timeline.lastDirection, timeline.lastInboundAt, timeline.lastOutboundAt],
  );

  const relativeTime = useMemo(() => formatRelativeTime(lastInteractionDate), [lastInteractionDate]);

  const directionActor = useMemo(() => {
    if (lastDirection === 'INBOUND') {
      return 'Cliente';
    }
    if (lastDirection === 'OUTBOUND') {
      return 'Equipe';
    }
    return null;
  }, [lastDirection]);

  const directionLabel = useMemo(() => {
    switch (lastDirection) {
      case 'INBOUND':
        return 'Cliente aguardando resposta';
      case 'OUTBOUND':
        return 'Aguardando cliente';
      default:
        return 'Sem interações recentes';
    }
  }, [lastDirection]);

  const directionSummary = useMemo(() => {
    if (directionActor && relativeTime) {
      return `${directionActor} • ${relativeTime}`;
    }

    if (directionActor) {
      return directionActor;
    }

    if (relativeTime) {
      return relativeTime;
    }

    return 'Sem interações registradas';
  }, [directionActor, relativeTime]);

  const ChannelIcon = channelInfo.icon;

  return (
    <div className="grid gap-3 text-sm">
      <div className="flex flex-col gap-1">
        <span className="text-xs font-medium uppercase tracking-wide text-foreground-muted">Última interação</span>
        <div className="flex flex-wrap items-center gap-2 text-foreground">
          <span
            className={cn(
              'inline-flex items-center gap-1 rounded-full border px-2 py-1 text-xs font-medium',
              channelInfo.className,
            )}
          >
            <ChannelIcon className="h-3.5 w-3.5" aria-hidden data-testid={`channel-icon-${channelInfo.id}`} />
            {channelInfo.label}
          </span>
          <span className="text-sm text-foreground">{directionLabel}</span>
        </div>
        <span className="text-xs text-foreground-muted">{directionSummary}</span>
      </div>
      <div className="grid grid-cols-2 gap-3 text-xs">
        <div className="flex flex-col gap-1">
          <span className="font-medium text-foreground-muted uppercase tracking-wide">Cliente</span>
          <span className="text-sm text-foreground">{lastInbound}</span>
        </div>
        <div className="flex flex-col gap-1">
          <span className="font-medium text-foreground-muted uppercase tracking-wide">Equipe</span>
          <span className="text-sm text-foreground">{lastOutbound}</span>
        </div>
      </div>
    </div>
  );
};

export const ConversationHeader = ({
  ticket,
  onRegisterResult,
  onRegisterCallResult,
  onAssign,
  onSendTemplate,
  onCreateNextStep,
  onGenerateProposal,
  onScheduleFollowUp,
  onSendSMS,
  onAttachFile,
  onEditContact,
  typingAgents = [],
  isRegisteringResult = false,
  renderSummary,
  onContactFieldSave,
  onDealFieldSave,
  nextStepValue,
  onNextStepSave,
  onFocusComposer,
  currentUser,
}) => {
  const [isExpanded, setIsExpanded] = useState(false);
  const [activeDialog, setActiveDialog] = useState(null);
  const nextStepEditorRef = useRef(null);
  const collapseFrameRef = useRef(null);

  const clearCollapseFrame = useCallback(() => {
    if (collapseFrameRef.current !== null && typeof cancelAnimationFrame === 'function') {
      cancelAnimationFrame(collapseFrameRef.current);
    }
    collapseFrameRef.current = null;
  }, []);

  const focusNextStepEditor = useCallback(() => {
    const target = nextStepEditorRef.current;
    if (!target || typeof target.focus !== 'function') {
      return false;
    }
    return Boolean(target.focus());
  }, []);

  const revealNextStepEditor = useCallback(() => {
    const focusOrFallback = () => {
      const focused = focusNextStepEditor();
      if (!focused) {
        onFocusComposer?.();
      }
    };

    clearCollapseFrame();
    setIsExpanded(true);

    if (isExpanded) {
      focusOrFallback();
      return;
    }

    if (typeof window !== 'undefined') {
      const schedule = window.requestAnimationFrame ?? ((cb) => window.setTimeout(cb, 16));
      schedule(() => focusOrFallback());
    } else {
      focusOrFallback();
    }
  }, [clearCollapseFrame, focusNextStepEditor, isExpanded, onFocusComposer]);
  const dialogReturnFocusRef = useRef(null);
  const jro = useTicketJro(ticket);
  const { stageKey, primaryAction } = useStageInfo(ticket);

  useEffect(() => {
    if (!ticket) return undefined;

    setIsExpanded(false);

    if (typeof requestAnimationFrame === 'function') {
      const frame = requestAnimationFrame(() => {
        setIsExpanded(false);
        collapseFrameRef.current = null;
      });
      collapseFrameRef.current = frame;
      return () => {
        if (typeof cancelAnimationFrame === 'function') {
          cancelAnimationFrame(frame);
        }
        if (collapseFrameRef.current === frame) {
          collapseFrameRef.current = null;
        }
      };
    }

    collapseFrameRef.current = null;
    return undefined;
  }, [ticket?.id]);

  useEffect(() => {
    emitInboxTelemetry('chat.header.toggle', {
      ticketId: ticket?.id ?? null,
      open: isExpanded,
    });
  }, [isExpanded, ticket?.id]);

  const name = ticket?.contact?.name ?? ticket?.subject ?? 'Contato sem nome';
  const company = ticket?.metadata?.company ?? ticket?.contact?.company ?? null;
  const title = company ? `${name} | ${company}` : name;
  const leadIdentifier = ticket?.lead?.id ?? ticket?.id ?? null;
  const shortId = useMemo(() => {
    if (!leadIdentifier) return null;
    const normalized = String(leadIdentifier);
    if (normalized.length <= 8) return normalized.toUpperCase();
    if (normalized.includes('-')) {
      const segments = normalized.split('-');
      return segments[segments.length - 1].slice(0, 8).toUpperCase();
    }
    return normalized.slice(-8).toUpperCase();
  }, [leadIdentifier]);

  const phoneDisplay = formatPhoneNumber(ticket?.contact?.phone || ticket?.metadata?.contactPhone);
  const rawPhone = ticket?.contact?.phone || ticket?.metadata?.contactPhone || null;
  const document = ticket?.contact?.document ?? null;
  const email = ticket?.contact?.email ?? ticket?.metadata?.contactEmail ?? null;

  const statusInfo = useMemo(() => getStatusInfo(ticket?.status), [ticket?.status]);
  const origin = useMemo(() => getOriginLabel(ticket), [ticket]);
  const stageLabel = useMemo(() => formatStageLabel(stageKey), [stageKey]);

  const phoneAction = usePhoneActions(rawPhone, {
    missingPhoneMessage: 'Nenhum telefone disponível para este lead.',
  });

  const handleCall = useCallback(() => {
    phoneAction('call');
  }, [phoneAction]);

  const handleSendSms = useCallback(() => {
    phoneAction('sms');
    onSendSMS?.(rawPhone);
  }, [onSendSMS, phoneAction, rawPhone]);

  const openDialog = useCallback((dialog, { returnFocus } = {}) => {
    dialogReturnFocusRef.current = returnFocus ?? null;
    setActiveDialog(dialog);
  }, []);

  const closeDialog = useCallback(() => {
    setActiveDialog(null);
    const target = dialogReturnFocusRef.current;
    if (target && typeof target.focus === 'function') {
      target.focus({ preventScroll: true });
    }
    dialogReturnFocusRef.current = null;
  }, []);

  const handleCallResultSubmit = useCallback(
    ({ outcome, notes }) => {
      onRegisterCallResult?.({ outcome, notes });
      closeDialog();
    },
    [closeDialog, onRegisterCallResult]
  );

  const handleLossReasonSubmit = useCallback(
    async ({ reason, notes }) => {
      if (!onRegisterResult) {
        toast.error('Não foi possível concluir. Tente novamente.');
        return;
      }
      const reasonLabel = LOSS_REASON_HELPERS[reason] ?? reason;
      const finalReason = notes ? `${reasonLabel} — ${notes}` : reasonLabel;
      try {
        await onRegisterResult({ outcome: 'lost', reason: finalReason });
        closeDialog();
      } catch {
        // feedback tratado a montante
      }
    },
    [closeDialog, onRegisterResult]
  );

  const commandContext = useMemo(
    () => ({
      ticket,
      handlers: {
        onGenerateProposal,
        onAssign,
        onRegisterResult,
        onRegisterCallResult,
        onScheduleFollowUp,
        onAttachFile,
        onEditContact,
        onCall: handleCall,
        onSendSMS: handleSendSms,
      },
      capabilities: {
        canGenerateProposal: Boolean(ticket),
        canAssign: Boolean(ticket),
        canRegisterResult: Boolean(ticket),
        canCall: Boolean(rawPhone),
        canSendSms: Boolean(rawPhone),
        canQuickFollowUp: Boolean(ticket),
        canAttachFile: true,
        canEditContact: Boolean(ticket?.contact?.id),
      },
      phoneNumber: rawPhone ?? null,
      loadingStates: {
        registerResult: isRegisteringResult,
      },
      openDialog,
      analytics: ({ id }) => emitInboxTelemetry('chat.command.execute', { ticketId: ticket?.id ?? null, actionId: id }),
    }),
    [
      handleCall,
      handleSendSms,
      isRegisteringResult,
      onAttachFile,
      onAssign,
      onEditContact,
      onGenerateProposal,
      onRegisterCallResult,
      onRegisterResult,
      onScheduleFollowUp,
      openDialog,
      rawPhone,
      ticket,
    ]
  );

  const handlePrimaryAction = useCallback(() => {
    if (!primaryAction) {
      return;
    }

    switch (primaryAction.id) {
      case 'send-initial-wa':
      case 'send-wa':
        onFocusComposer?.();
        break;
      case 'call-now':
      case 'call-followup':
        handleCall();
        break;
      case 'validate-contact':
        onEditContact?.(ticket?.contact?.id ?? null);
        break;
      case 'qualify':
        revealNextStepEditor();
        break;
      case 'generate-proposal':
        onGenerateProposal?.(ticket);
        break;
      case 'send-steps':
        onSendTemplate?.({ id: 'steps' });
        break;
      case 'send-followup':
        onScheduleFollowUp?.(ticket);
        break;
      case 'close-register':
        openDialog('register-result');
        break;
      default:
        break;
    }
  }, [
    handleCall,
    onFocusComposer,
    onGenerateProposal,
    onScheduleFollowUp,
    onSendTemplate,
    openDialog,
    primaryAction,
    revealNextStepEditor,
    ticket,
  ]);

  const assigneeInfo = useMemo(() => getAssigneeLabel(ticket), [ticket]);
  const handleAssign = useCallback(() => {
    if (!ticket) return;
    onAssign?.(ticket);
  }, [onAssign, ticket]);

  const summaryContent = (
    <div className="flex flex-col gap-3 lg:flex-row lg:flex-wrap lg:items-start lg:justify-between">
      <div className="flex min-w-0 flex-1 items-center gap-3">
        <Avatar className="h-12 w-12">
          <AvatarFallback>{buildInitials(name, 'CT')}</AvatarFallback>
        </Avatar>
        <div className="min-w-0 flex-1">
          <div className="flex min-w-0 flex-wrap items-center gap-2">
            <h3 className="truncate text-base font-semibold leading-tight text-foreground">{title}</h3>
            {shortId ? (
              <span className="inline-flex items-center rounded-md bg-surface-overlay-quiet px-2 py-0.5 text-[11px] font-medium uppercase text-foreground-muted">
                #{shortId}
              </span>
            ) : null}
            <Chip tone={statusInfo.tone}>{statusInfo.label}</Chip>
            {stageKey ? <Chip tone="neutral">{stageLabel}</Chip> : null}
            {origin ? <Chip tone="neutral">{origin}</Chip> : null}
          </div>
          <div className="mt-2">
            <JroIndicator jro={jro} />
          </div>
        </div>
      </div>
      <div className="flex flex-wrap items-center justify-end gap-2">
        <div className="flex min-w-0 items-center gap-2">
          {(() => {
            const assigneeBadge = (
              <Badge
                variant="outline"
                className="flex min-w-0 max-w-[200px] items-center gap-1 border-surface-overlay-glass-border text-xs text-foreground"
              >
                <UserCheck className="h-3.5 w-3.5 shrink-0" aria-hidden />
                <span className="truncate">
                  {assigneeInfo.label}
                </span>
              </Badge>
            );

            if (currentUser?.id && (ticket?.assignee?.id ?? ticket?.assignedTo?.id) !== currentUser.id) {
              return (
                <>
                  {assigneeBadge}
                  <Button type="button" size="xs" variant="outline" onClick={handleAssign} className="shrink-0">
                    Assumir
                  </Button>
                </>
              );
            }

            const tooltipLabel = assigneeInfo.assignee
              ? `Responsável: ${assigneeInfo.label}`
              : 'Disponível para atendimento';

            return (
              <Tooltip>
                <TooltipTrigger asChild>{assigneeBadge}</TooltipTrigger>
                <TooltipContent>
                  <span className="text-xs font-medium text-foreground">{tooltipLabel}</span>
                </TooltipContent>
              </Tooltip>
            );
          })()}
        </div>
        <div className="shrink-0">
          <TypingIndicator agents={typingAgents} />
        </div>
        <PrimaryActionButton
          action={primaryAction}
          jroState={jro.state}
          onExecute={handlePrimaryAction}
          disabled={!primaryAction}
        />
        <CommandBar
          context={commandContext}
          className="w-auto shrink-0 flex-nowrap gap-1 border-none bg-transparent p-0 shadow-none"
        />
        <CollapsibleTrigger asChild>
          <Button
            type="button"
            variant="outline"
            size="icon"
            className="h-9 w-9 shrink-0 rounded-full border-surface-overlay-glass-border bg-surface-overlay-quiet text-foreground hover:bg-surface-overlay-strong"
            aria-label={isExpanded ? 'Recolher detalhes' : 'Expandir detalhes'}
          >
            <ChevronDown
              className={cn('h-4 w-4 transition-transform duration-200', isExpanded ? 'rotate-180' : 'rotate-0')}
              aria-hidden
            />
          </Button>
        </CollapsibleTrigger>
      </div>
    </div>
  );

  const contactContent = (
    <div className="flex flex-col gap-4 rounded-2xl border border-surface-overlay-glass-border bg-surface-overlay-quiet/70 p-4">
      <h4 className="text-sm font-semibold text-foreground">Contato</h4>
      <InlineField
        label="Nome"
        value={ticket?.contact?.name ?? ''}
        placeholder="Nome completo"
        onSave={onContactFieldSave ? (value) => onContactFieldSave('name', value) : undefined}
      />
      <div className="grid gap-3 sm:grid-cols-2">
        <InlineField
          label="Telefone"
          value={ticket?.contact?.phone ?? ticket?.metadata?.contactPhone ?? ''}
          placeholder="(00) 00000-0000"
          onSave={onContactFieldSave ? (value) => onContactFieldSave('phone', value) : undefined}
          formatter={formatPhoneNumber}
          copyable
        />
        <InlineField
          label="Documento"
          value={document ?? ''}
          placeholder="000.000.000-00"
          onSave={onContactFieldSave ? (value) => onContactFieldSave('document', value) : undefined}
          copyable
        />
        <InlineField
          label="E-mail"
          value={email ?? ''}
          placeholder="nome@exemplo.com"
          onSave={onContactFieldSave ? (value) => onContactFieldSave('email', value) : undefined}
          type="email"
          copyable
        />
        <div className="flex flex-col gap-2">
          <span className="text-xs font-medium uppercase tracking-wide text-foreground-muted">Ações de contato</span>
          <div className="flex flex-wrap gap-2">
            <Button type="button" variant="outline" size="sm" onClick={handleCall}>
              <Phone className="mr-2 h-3.5 w-3.5" aria-hidden />
              Ligar agora
            </Button>
            <Button type="button" variant="outline" size="sm" onClick={handleSendSms}>
              Enviar SMS
            </Button>
            <Button
              type="button"
              variant="ghost"
              size="sm"
              onClick={() => onEditContact?.(ticket?.contact?.id ?? null)}
            >
              <Edit3 className="mr-2 h-3.5 w-3.5" aria-hidden />
              Editar contato
            </Button>
          </div>
        </div>
      </div>
      <ContactSummary ticket={ticket} />
      <NextStepEditor ref={nextStepEditorRef} value={nextStepValue} onSave={onNextStepSave} />
    </div>
  );

  const shouldShowDealPanel = DEAL_STAGE_KEYS.has(stageKey);

  const dealFields = useMemo(() => {
    if (!shouldShowDealPanel) {
      return {};
    }

    const leadDeal =
      ticket?.lead?.customFields?.deal && typeof ticket.lead.customFields.deal === 'object'
        ? ticket.lead.customFields.deal
        : null;
    const metadataDeal =
      ticket?.metadata?.deal && typeof ticket.metadata.deal === 'object'
        ? ticket.metadata.deal
        : null;

    return leadDeal ?? metadataDeal ?? {};
  }, [shouldShowDealPanel, ticket?.lead?.customFields?.deal, ticket?.metadata?.deal]);

  const dealContent = shouldShowDealPanel ? (
    <div className="rounded-2xl border border-surface-overlay-glass-border bg-surface-overlay-quiet/70 p-4">
      <div className="mb-2 flex items-center justify-between">
        <h4 className="text-sm font-semibold text-foreground">Liquidação</h4>
      </div>
      <div className="grid gap-3 sm:grid-cols-2">
        <InlineField
          label="Parcela"
          value={dealFields?.installmentValue ?? ''}
          placeholder="R$ 0,00"
          formatter={formatCurrencyField}
          onSave={onDealFieldSave ? (value) => onDealFieldSave('installmentValue', value) : undefined}
        />
        <InlineField
          label="Líquido"
          value={dealFields?.netValue ?? ''}
          placeholder="R$ 0,00"
          formatter={formatCurrencyField}
          onSave={onDealFieldSave ? (value) => onDealFieldSave('netValue', value) : undefined}
        />
        <InlineField
          label="Prazo"
          value={dealFields?.term ?? ''}
          placeholder="12 meses"
          formatter={formatTermField}
          onSave={onDealFieldSave ? (value) => onDealFieldSave('term', value) : undefined}
        />
        <InlineField
          label="Produto"
          value={dealFields?.product ?? ''}
          placeholder="Produto contratado"
          onSave={onDealFieldSave ? (value) => onDealFieldSave('product', value) : undefined}
        />
        <InlineField
          label="Banco"
          value={dealFields?.bank ?? ''}
          placeholder="Banco parceiro"
          onSave={onDealFieldSave ? (value) => onDealFieldSave('bank', value) : undefined}
        />
      </div>
    </div>
  ) : null;

  const attachments = useMemo(() => {
    const source = ticket?.metadata?.attachments ?? ticket?.attachments ?? null;
    if (Array.isArray(source)) return source.filter(Boolean);
    if (source && typeof source === 'object') return Object.values(source).filter(Boolean);
    return [];
  }, [ticket?.attachments, ticket?.metadata?.attachments]);

  const detailsContent = (
    <div className="grid gap-4 lg:grid-cols-[minmax(0,320px)_minmax(0,1fr)]">
      {contactContent}
      <div className="flex min-h-0 flex-col gap-4">
        {dealContent}
        <div className="rounded-2xl border border-dashed border-surface-overlay-glass-border bg-surface-overlay-quiet/60 p-4 text-xs text-foreground-muted">
          <div className="flex items-center gap-2 text-foreground">
            <AlertTriangle className="h-4 w-4" aria-hidden />
            <span className="font-semibold">Anexos recentes</span>
          </div>
          {attachments.length ? (
            <ul className="mt-2 space-y-2">
              {attachments.slice(0, 5).map((item, index) => {
                const key = item?.id ?? item?.name ?? item?.fileName ?? item?.url ?? index;
                const label = item?.name ?? item?.fileName ?? item?.filename ?? item?.originalName ?? 'Anexo';
                return (
                  <li
                    key={key}
                    className="flex items-center justify-between gap-3 rounded-xl border border-surface-overlay-glass-border bg-surface-overlay-quiet px-3 py-2 text-sm text-foreground"
                  >
                    <span className="min-w-0 flex-1 truncate [overflow-wrap:anywhere]">{label}</span>
                    <span className="text-xs text-foreground-muted">
                      {item?.size ? `${Math.round(item.size / 1024)} KB` : ''}
                    </span>
                  </li>
                );
              })}
            </ul>
          ) : (
            <p className="mt-2 text-sm">Nenhum anexo disponível para este ticket.</p>
          )}
        </div>
      </div>
    </div>
  );

  const renderedSummary = renderSummary
    ? renderSummary(summaryContent, { isExpanded, onOpenChange: setIsExpanded })
    : summaryContent;

  const renderedDetails = (
    <CollapsibleContent className="overflow-hidden data-[state=closed]:animate-collapsible-up data-[state=open]:animate-collapsible-down">
      <div className="mt-4 max-h-[calc(100vh-18rem)] overflow-y-auto overscroll-contain pr-1 sm:pr-2 [scrollbar-gutter:stable]">
        {detailsContent}
      </div>
    </CollapsibleContent>
  );

  return (
    <Collapsible
      open={isExpanded}
      onOpenChange={setIsExpanded}
      className="relative z-10 flex flex-col gap-4 rounded-2xl border border-surface-overlay-glass-border bg-surface-overlay-strong px-4 py-3 shadow-[0_6px_24px_rgba(15,23,42,0.3)] backdrop-blur"
    >
      {renderedSummary}
      {renderedDetails}
      <LossReasonDialog
        open={activeDialog === 'register-result'}
        onOpenChange={(open) => {
          if (open) {
            setActiveDialog('register-result');
          } else {
            closeDialog();
          }
        }}
        options={LOSS_REASONS}
        onConfirm={handleLossReasonSubmit}
        isSubmitting={isRegisteringResult}
      />
      <CallResultDialog
        open={activeDialog === 'call-result'}
        onOpenChange={(open) => {
          if (open) {
            setActiveDialog('call-result');
          } else {
            closeDialog();
          }
        }}
        onSubmit={handleCallResultSubmit}
      />
    </Collapsible>
  );
};

export { normalizeStage, resolvePrimaryAction, formatStageLabel, PRIMARY_ACTION_MAP, PrimaryActionButton };
export default ConversationHeader;<|MERGE_RESOLUTION|>--- conflicted
+++ resolved
@@ -488,9 +488,7 @@
   return normalizeStage(stage);
 };
 
-<<<<<<< HEAD
 const resolvePrimaryAction = ({ stageKey, hasWhatsApp, needsContactValidation = false }) => {
-=======
 const STAGE_LABELS = {
   NOVO: 'Novo',
   CONECTADO: 'Conectado',
@@ -527,7 +525,6 @@
 };
 
 const resolvePrimaryAction = ({ stageKey, hasWhatsApp }) => {
->>>>>>> 2a7e69a3
   const preset = PRIMARY_ACTION_MAP[stageKey] ?? PRIMARY_ACTION_MAP[`${stageKey}_`];
   if (!preset) {
     return null;
