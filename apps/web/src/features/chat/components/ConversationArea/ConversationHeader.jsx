--- conflicted
+++ resolved
@@ -44,7 +44,6 @@
   success: 'border-success-soft-border bg-success-soft text-success-strong',
 };
 
-<<<<<<< HEAD
 const AI_HANDOFF_CONFIDENCE_THRESHOLD = 0.5;
 
 const AI_CONFIDENCE_TONES = {
@@ -54,8 +53,6 @@
   unknown: 'border border-surface-overlay-glass-border bg-surface-overlay-quiet text-foreground-muted',
 };
 
-=======
->>>>>>> b26895e2
 const PRIMARY_ACTION_PRESETS = {
   initialContact: {
     whatsapp: { id: 'send-initial-wa', label: 'Enviar 1ª mensagem (WhatsApp)' },
