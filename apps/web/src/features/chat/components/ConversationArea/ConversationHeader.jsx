import { useCallback, useEffect, useMemo, useRef, useState } from 'react';
import { Collapsible, CollapsibleContent } from '@/components/ui/collapsible.jsx';
import { toast } from 'sonner';
import { Archive, CheckCircle2, CircleDashed, Clock3, HelpCircle, UserCheck } from 'lucide-react';
import emitInboxTelemetry from '../../utils/telemetry.js';
import { usePhoneActions } from '../../hooks/usePhoneActions.js';
import CallResultDialog from './CallResultDialog.jsx';
import OutcomeDialog from './OutcomeDialog.jsx';
import useTicketJro from '../../hooks/useTicketJro.js';
import ContactDetailsPanel from './ContactDetailsPanel.jsx';
import PrimaryActionBanner, { PrimaryActionButton } from './PrimaryActionBanner.jsx';
import AiControlPanel from './AiControlPanel.jsx';
import useTicketStageInfo from './hooks/useTicketStageInfo.js';
import { DEFAULT_AI_MODE } from './hooks/useAiControlPanel.js';

export const GENERATE_PROPOSAL_ANCHOR_ID = 'command-generate-proposal';

const LOSS_REASONS = [
  { value: 'sem_interesse', label: 'Sem interesse' },
  { value: 'orcamento', label: 'Sem orçamento disponível' },
  { value: 'concorrencia', label: 'Fechou com a concorrência' },
  { value: 'documentacao', label: 'Documentação incompleta' },
  { value: 'outro', label: 'Outro' },
];

const LOSS_REASON_HELPERS = LOSS_REASONS.reduce((acc, item) => {
  acc[item.value] = item.label;
  return acc;
}, {});

const STATUS_PRESENTATION = {
  OPEN: { label: 'Aberto', tone: 'info', icon: CircleDashed },
  PENDING: { label: 'Pendente', tone: 'warning', icon: Clock3 },
  ASSIGNED: { label: 'Em atendimento', tone: 'info', icon: UserCheck },
  RESOLVED: { label: 'Resolvido', tone: 'success', icon: CheckCircle2 },
  CLOSED: { label: 'Fechado', tone: 'neutral', icon: Archive },
};

<<<<<<< HEAD
const INDICATOR_TONES = {
  info: 'border border-surface-overlay-glass-border bg-surface-overlay-quiet text-foreground-muted',
  warning: 'border-warning-soft-border bg-warning-soft text-warning-strong',
  danger: 'border-status-error-border bg-status-error-surface text-status-error-foreground',
  neutral: 'border border-surface-overlay-glass-border bg-surface-overlay-quiet text-foreground-muted',
  success: 'border-success-soft-border bg-success-soft text-success-strong',
};

const AI_MODE_OPTIONS = [
  { value: 'assist', label: 'IA assistida' },
  { value: 'auto', label: 'IA autônoma' },
  { value: 'manual', label: 'Agente no comando' },
];

const DEFAULT_AI_MODE = AI_MODE_OPTIONS[0].value;

const AI_HANDOFF_CONFIDENCE_THRESHOLD = 0.5;

const AI_CONFIDENCE_TONES = {
  high: 'border-success-soft-border bg-success-soft text-success-strong',
  medium: 'border-warning-soft-border bg-warning-soft text-warning-strong',
  low: 'border-status-error-border bg-status-error-surface text-status-error-foreground',
  unknown: 'border border-surface-overlay-glass-border bg-surface-overlay-quiet text-foreground-muted',
};

const isValidAiMode = (value) => AI_MODE_OPTIONS.some((option) => option.value === value);

const PRIMARY_ACTION_PRESETS = {
  initialContact: {
    whatsapp: { id: 'send-initial-wa', label: 'Enviar 1ª mensagem (WhatsApp)' },
    validateContact: { id: 'validate-contact', label: 'Validar contato' },
    fallback: { id: 'call-now', label: 'Ligar agora' },
  },
  keepEngagement: {
    whatsapp: { id: 'send-wa', label: 'Enviar mensagem (WhatsApp)' },
    validateContact: { id: 'validate-contact', label: 'Validar contato' },
    fallback: { id: 'call-now', label: 'Ligar agora' },
  },
  qualify: {
    default: { id: 'qualify', label: 'Registrar próximo passo' },
  },
  proposal: {
    default: { id: 'generate-proposal', label: 'Gerar proposta' },
  },
  documentation: {
    default: { id: 'send-steps', label: 'Enviar passo a passo' },
  },
  followUp: {
    whatsapp: { id: 'send-followup', label: 'Enviar follow-up' },
    fallback: { id: 'call-followup', label: 'Ligar (follow-up)' },
  },
  closeDeal: {
    default: { id: 'close-register', label: 'Registrar resultado' },
  },
};

const PRIMARY_ACTION_MAP = {
  NOVO: PRIMARY_ACTION_PRESETS.initialContact,
  CONECTADO: PRIMARY_ACTION_PRESETS.keepEngagement,
  QUALIFICACAO: PRIMARY_ACTION_PRESETS.qualify,
  PROPOSTA: PRIMARY_ACTION_PRESETS.proposal,
  DOCUMENTACAO: PRIMARY_ACTION_PRESETS.documentation,
  DOCUMENTOS_AVERBACAO: PRIMARY_ACTION_PRESETS.documentation,
  AGUARDANDO: PRIMARY_ACTION_PRESETS.followUp,
  AGUARDANDO_CLIENTE: PRIMARY_ACTION_PRESETS.followUp,
  LIQUIDACAO: PRIMARY_ACTION_PRESETS.closeDeal,
  APROVADO_LIQUIDACAO: PRIMARY_ACTION_PRESETS.closeDeal,
  RECICLAR: PRIMARY_ACTION_PRESETS.followUp,
};

const JRO_TONE_CLASSES = {
  neutral: {
    text: 'text-[color:var(--accent-inbox-primary)]',
    bar: 'bg-[color:var(--accent-inbox-primary)]',
    chip: 'bg-[color:color-mix(in_srgb,var(--accent-inbox-primary)_14%,transparent)]/80',
  },
  yellow: {
    text: 'text-amber-300',
    bar: 'bg-amber-400',
    chip: 'bg-amber-300/10',
  },
  orange: {
    text: 'text-orange-300',
    bar: 'bg-orange-400',
    chip: 'bg-orange-300/10',
  },
  overdue: {
    text: 'text-red-400',
    bar: 'bg-red-500',
    chip: 'bg-red-400/10',
    pulse: 'animate-pulse',
  },
};

const PRIMARY_BUTTON_TONE = {
  neutral: 'bg-[color:var(--accent-inbox-primary)] text-white hover:bg-[color:color-mix(in_srgb,var(--accent-inbox-primary)_88%,transparent)]',
  yellow: 'bg-amber-500 text-white hover:bg-amber-500/90',
  orange: 'bg-orange-500 text-white hover:bg-orange-500/90',
  overdue: 'bg-red-500 text-white hover:bg-red-500/90 animate-pulse',
};

const DEAL_STAGE_KEYS = new Set(['LIQUIDACAO', 'APROVADO_LIQUIDACAO']);
=======
>>>>>>> 3610ba8d
const CHANNEL_PRESENTATION = {
  WHATSAPP: {
    id: 'whatsapp',
    label: 'WhatsApp',
    className:
      'border-[color:var(--color-status-whatsapp-border)] bg-[color:var(--color-status-whatsapp-surface)] text-[color:var(--color-status-whatsapp-foreground)]',
  },
  VOICE: {
    id: 'voice',
    label: 'Telefone',
    className: 'border border-surface-overlay-glass-border bg-surface-overlay-quiet text-foreground',
  },
  EMAIL: {
    id: 'email',
    label: 'E-mail',
    className: 'border border-surface-overlay-glass-border bg-surface-overlay-quiet text-foreground',
  },
  DEFAULT: {
    id: 'unknown',
    label: 'Canal não identificado',
    className: 'border border-surface-overlay-glass-border bg-surface-overlay-quiet text-foreground-muted',
  },
};

const normalizeChannel = (value) => {
  if (!value) return null;

  const normalized = String(value)
    .normalize('NFD')
    .replace(/\p{Diacritic}/gu, '')
    .trim()
    .toUpperCase();

  if (!normalized) {
    return null;
  }

  if (normalized === 'PHONE' || normalized === 'TELEFONE' || normalized === 'CALL') {
    return 'VOICE';
  }

  if (normalized === 'E-MAIL' || normalized === 'MAIL') {
    return 'EMAIL';
  }

  if (normalized === 'WA') {
    return 'WHATSAPP';
  }

  return normalized;
};

const resolveChannelInfo = (channel) => {
  const normalized = normalizeChannel(channel);
  return CHANNEL_PRESENTATION[normalized] ?? CHANNEL_PRESENTATION.DEFAULT;
};

const getOriginLabel = (ticket) => {
  const origin =
    ticket?.metadata?.origin ??
    ticket?.metadata?.source ??
    ticket?.origin ??
    ticket?.source ??
    null;
  if (!origin) {
    return null;
  }
  return origin;
};

const getStatusInfo = (status) => {
  const normalized = status ? String(status).toUpperCase() : 'OPEN';
  const presentation = STATUS_PRESENTATION[normalized] ?? {
    label: normalized,
    tone: 'neutral',
    icon: HelpCircle,
  };

  return {
    label: presentation.label ?? normalized,
    tone: presentation.tone ?? 'neutral',
    icon: presentation.icon ?? HelpCircle,
  };
};

const ConversationHeader = ({
  ticket,
  onRegisterResult,
  onRegisterCallResult,
  onAssign,
  onSendTemplate,
  onCreateNextStep,
  onGenerateProposal,
  onScheduleFollowUp,
  onSendSMS,
  onAttachFile,
  onEditContact,
  typingAgents = [],
  isRegisteringResult = false,
  renderSummary,
  onContactFieldSave,
  onDealFieldSave,
  nextStepValue,
  onNextStepSave,
  onFocusComposer,
  composerHeight,
  aiMode = DEFAULT_AI_MODE,
  aiConfidence = null,
  aiModeChangeDisabled = false,
  onTakeOver,
  onGiveBackToAi,
  onAiModeChange,
  onCreateNote,
  timeline = [],
  aiAssistant,
  components,
}) => {
  const [isExpanded, setIsExpanded] = useState(false);
  const [activeDialog, setActiveDialog] = useState(null);
  const [outcomeMode, setOutcomeMode] = useState('success');
  const nextStepEditorRef = useRef(null);
  const collapseFrameRef = useRef(null);

  const clearCollapseFrame = useCallback(() => {
    if (collapseFrameRef.current !== null && typeof cancelAnimationFrame === 'function') {
      cancelAnimationFrame(collapseFrameRef.current);
    }
    collapseFrameRef.current = null;
  }, []);

  const focusNextStepEditor = useCallback(() => {
    const target = nextStepEditorRef.current;
    if (!target || typeof target.focus !== 'function') {
      return false;
    }
    return Boolean(target.focus());
  }, []);

  const revealNextStepEditor = useCallback(() => {
    const focusOrFallback = () => {
      const focused = focusNextStepEditor();
      if (!focused) {
        onFocusComposer?.();
      }
    };

    clearCollapseFrame();
    setIsExpanded(true);

    if (isExpanded) {
      focusOrFallback();
      return;
    }

    if (typeof window !== 'undefined') {
      const schedule = window.requestAnimationFrame ?? ((cb) => window.setTimeout(cb, 16));
      schedule(() => focusOrFallback());
    } else {
      focusOrFallback();
    }
  }, [clearCollapseFrame, focusNextStepEditor, isExpanded, onFocusComposer]);

  const dialogReturnFocusRef = useRef(null);
  const jro = useTicketJro(ticket);
  const { stageKey, stageInfo, primaryAction } = useTicketStageInfo(ticket);

  useEffect(() => {
    if (!ticket) return undefined;

    setIsExpanded(false);

    if (typeof requestAnimationFrame === 'function') {
      const frame = requestAnimationFrame(() => {
        setIsExpanded(false);
        collapseFrameRef.current = null;
      });
      collapseFrameRef.current = frame;
      return () => {
        if (typeof cancelAnimationFrame === 'function') {
          cancelAnimationFrame(frame);
        }
        if (collapseFrameRef.current === frame) {
          collapseFrameRef.current = null;
        }
      };
    }

    collapseFrameRef.current = null;
    return undefined;
  }, [ticket?.id]);

  useEffect(() => {
    emitInboxTelemetry('chat.header.toggle', {
      ticketId: ticket?.id ?? null,
      open: isExpanded,
    });
  }, [isExpanded, ticket?.id]);

  const name = ticket?.contact?.name ?? ticket?.subject ?? 'Contato sem nome';
  const company = ticket?.metadata?.company ?? ticket?.contact?.company ?? null;
  const title = company ? `${name} | ${company}` : name;
  const leadIdentifier = ticket?.lead?.id ?? ticket?.id ?? null;
  const shortId = useMemo(() => {
    if (!leadIdentifier) return null;
    const normalized = String(leadIdentifier);
    if (normalized.length <= 8) return normalized.toUpperCase();
    if (normalized.includes('-')) {
      const segments = normalized.split('-');
      return segments[segments.length - 1].slice(0, 8).toUpperCase();
    }
    return normalized.slice(-8).toUpperCase();
  }, [leadIdentifier]);

  const rawPhone = ticket?.contact?.phone || ticket?.metadata?.contactPhone || null;

  const statusInfo = useMemo(() => getStatusInfo(ticket?.status), [ticket?.status]);
  const origin = useMemo(() => getOriginLabel(ticket), [ticket]);
  const originInfo = useMemo(() => (origin ? resolveChannelInfo(origin) : null), [origin]);

  const phoneAction = usePhoneActions(rawPhone, {
    missingPhoneMessage: 'Nenhum telefone disponível para este lead.',
  });

  const handleCall = useCallback(() => {
    phoneAction('call');
  }, [phoneAction]);

  const handleSendSms = useCallback(() => {
    phoneAction('sms');
    onSendSMS?.(rawPhone);
  }, [onSendSMS, phoneAction, rawPhone]);

<<<<<<< HEAD
  const normalizedAiMode = isValidAiMode(aiMode) ? aiMode : DEFAULT_AI_MODE;

  const normalizedConfidence = useMemo(() => {
    if (typeof aiConfidence !== 'number' || Number.isNaN(aiConfidence)) {
      return null;
    }

    if (aiConfidence > 1) {
      const ratio = aiConfidence / 100;
      return Math.max(0, Math.min(1, ratio));
    }

    if (aiConfidence < 0) {
      return 0;
    }

    return Math.max(0, Math.min(1, aiConfidence));
  }, [aiConfidence]);

  const aiConfidencePercent = normalizedConfidence !== null ? Math.round(normalizedConfidence * 100) : null;

  const aiConfidenceTone = normalizedConfidence === null
    ? 'unknown'
    : normalizedConfidence >= 0.75
      ? 'high'
      : normalizedConfidence >= AI_HANDOFF_CONFIDENCE_THRESHOLD
        ? 'medium'
        : 'low';

  const aiConfidenceLabel = aiConfidencePercent !== null ? `${aiConfidencePercent}% confiança` : 'Confiança indisponível';
  const aiConfidenceToneClass = AI_CONFIDENCE_TONES[aiConfidenceTone] ?? AI_CONFIDENCE_TONES.unknown;

  const aiModeSelectDisabled = !ticket || !onAiModeChange || aiModeChangeDisabled;

  const handleAiModeSelect = useCallback(
    (value) => {
      if (!onAiModeChange || !isValidAiMode(value)) {
        return;
      }

      onAiModeChange(value);
    },
    [onAiModeChange],
  );

  const handleTakeOverClick = useCallback(() => {
    onTakeOver?.();
  }, [onTakeOver]);

  const handleGiveBackClick = useCallback(() => {
    onGiveBackToAi?.();
  }, [onGiveBackToAi]);

  const takeoverDisabled =
    !ticket || !onTakeOver || aiModeChangeDisabled || normalizedAiMode === 'manual';
  const giveBackDisabled =
    !ticket ||
    !onGiveBackToAi ||
    aiModeChangeDisabled ||
    normalizedAiMode === 'auto' ||
    normalizedConfidence === null ||
    normalizedConfidence < AI_HANDOFF_CONFIDENCE_THRESHOLD;

  const takeoverTooltipMessage = (() => {
    if (!ticket) return 'Nenhum ticket selecionado';
    if (!onTakeOver) return 'Ação indisponível';
    if (aiModeChangeDisabled) return 'Aguardando estado da IA';
    if (normalizedAiMode === 'manual') return 'Agente já está no comando';
    return 'Assumir atendimento manualmente';
  })();

  const giveBackTooltipMessage = (() => {
    if (!ticket) return 'Nenhum ticket selecionado';
    if (!onGiveBackToAi) return 'Ação indisponível';
    if (aiModeChangeDisabled) return 'Aguardando estado da IA';
    if (normalizedAiMode === 'auto') return 'IA já está no comando';
    if (normalizedConfidence === null) return 'Confiança da IA indisponível';
    if (normalizedConfidence < AI_HANDOFF_CONFIDENCE_THRESHOLD) return 'Confiança insuficiente para devolver à IA';
    return 'Devolver atendimento para a IA';
  })();
=======
  const normalizedAiMode = aiMode;
>>>>>>> 3610ba8d

  const openDialog = useCallback((dialog, { returnFocus } = {}) => {
    dialogReturnFocusRef.current = returnFocus ?? null;
    if (dialog === 'register-result') {
      setOutcomeMode('success');
    }
    setActiveDialog(dialog);
  }, []);

  const closeDialog = useCallback(() => {
    setActiveDialog(null);
    const target = dialogReturnFocusRef.current;
    if (target && typeof target.focus === 'function') {
      target.focus({ preventScroll: true });
    }
    dialogReturnFocusRef.current = null;
  }, []);

  const handleCallResultSubmit = useCallback(
    ({ outcome, notes }) => {
      onRegisterCallResult?.({ outcome, notes });
      closeDialog();
    },
    [closeDialog, onRegisterCallResult],
  );

  const handleLossReasonSubmit = useCallback(
    async ({ reason, notes }) => {
      if (!onRegisterResult) {
        toast.error('Não foi possível concluir. Tente novamente.');
        return;
      }
      const reasonLabel = LOSS_REASON_HELPERS[reason] ?? reason;
      const finalReason = notes ? `${reasonLabel} — ${notes}` : reasonLabel;
      try {
        await onRegisterResult({ outcome: 'lost', reason: finalReason });
        closeDialog();
      } catch {
        // feedback tratado a montante
      }
    },
    [closeDialog, onRegisterResult],
  );

  const handleSuccessSubmit = useCallback(
    async ({ installment, netAmount, term, product, bank, notes }) => {
      if (!onRegisterResult) {
        toast.error('Não foi possível concluir. Tente novamente.');
        return;
      }
      try {
        await onRegisterResult({
          outcome: 'won',
          metadata: {
            installment,
            netAmount,
            term,
            product,
            bank,
          },
          reason: notes,
        });
        closeDialog();
      } catch {
        // feedback tratado a montante
      }
    },
    [closeDialog, onRegisterResult],
  );

  const commandContext = useMemo(
    () => ({
      ticket,
      handlers: {
        onGenerateProposal,
        onAssign,
        onRegisterResult,
        onRegisterCallResult,
        onScheduleFollowUp,
        onAttachFile,
        onEditContact,
        onCall: handleCall,
        onSendSMS: handleSendSms,
        onCreateNote,
      },
      capabilities: {
        canGenerateProposal: Boolean(ticket),
        canAssign: Boolean(ticket),
        canRegisterResult: Boolean(ticket),
        canCall: Boolean(rawPhone),
        canSendSms: Boolean(rawPhone),
        canQuickFollowUp: Boolean(ticket),
        canAttachFile: true,
        canEditContact: Boolean(ticket?.contact?.id),
      },
      phoneNumber: rawPhone ?? null,
      loadingStates: {
        registerResult: isRegisteringResult,
      },
      openDialog,
      analytics: ({ id }) => emitInboxTelemetry('chat.command.execute', { ticketId: ticket?.id ?? null, actionId: id }),
      timeline,
      ai: aiAssistant,
    }),
    [
      aiAssistant,
      handleCall,
      handleSendSms,
      isRegisteringResult,
      onAttachFile,
      onAssign,
      onCreateNote,
      onEditContact,
      onGenerateProposal,
      onRegisterCallResult,
      onRegisterResult,
      onScheduleFollowUp,
      openDialog,
      rawPhone,
      timeline,
      ticket,
    ],
  );

  const handlePrimaryAction = useCallback(() => {
    if (!primaryAction) {
      return;
    }

    switch (primaryAction.id) {
      case 'send-initial-wa':
      case 'send-wa':
        onFocusComposer?.();
        break;
      case 'call-now':
      case 'call-followup':
        handleCall();
        break;
      case 'validate-contact':
        onEditContact?.(ticket?.contact?.id ?? null);
        break;
      case 'qualify':
        revealNextStepEditor();
        break;
      case 'generate-proposal':
        onGenerateProposal?.(ticket);
        break;
      case 'send-steps':
        onSendTemplate?.({ id: 'steps' });
        break;
      case 'send-followup':
        onScheduleFollowUp?.(ticket);
        break;
      case 'close-register':
        openDialog('register-result');
        break;
      default:
        break;
    }
  }, [
    handleCall,
    onFocusComposer,
    onGenerateProposal,
    onScheduleFollowUp,
    onSendTemplate,
    openDialog,
    primaryAction,
    revealNextStepEditor,
    ticket,
    onEditContact,
  ]);

  const { PrimaryActionBanner: PrimaryActionBannerComponent = PrimaryActionBanner, AiControlPanel: AiControlPanelComponent = AiControlPanel, ContactDetailsPanel: ContactDetailsPanelComponent = ContactDetailsPanel } = components ?? {};

  const summaryContent = (
    <PrimaryActionBannerComponent
      name={name}
      title={title}
      shortId={shortId}
      statusInfo={statusInfo}
      stageInfo={stageInfo}
      originInfo={originInfo}
      typingAgents={typingAgents}
      primaryAction={primaryAction}
      onPrimaryAction={handlePrimaryAction}
      jro={jro}
      commandContext={commandContext}
      isExpanded={isExpanded}
      AiControlPanelComponent={AiControlPanelComponent}
      aiControlProps={{
        ticket,
        aiMode: normalizedAiMode,
        aiConfidence,
        onAiModeChange,
        onTakeOver,
        onGiveBackToAi,
      }}
    />
  );

  const renderedSummary = renderSummary
    ? renderSummary(summaryContent, { isExpanded, onOpenChange: setIsExpanded })
    : summaryContent;

  const detailsStyle = useMemo(() => {
    const style = {
      '--conversation-header-summary': '190px',
    };
    if (Number.isFinite(composerHeight) && composerHeight > 0) {
      style['--conversation-header-composer'] = `${composerHeight}px`;
    }
    return style;
  }, [composerHeight]);

  const detailsContent = (
    <ContactDetailsPanelComponent
      ticket={ticket}
      onContactFieldSave={onContactFieldSave}
      onEditContact={onEditContact}
      onCall={handleCall}
      onSendSms={handleSendSms}
      nextStepValue={nextStepValue}
      onNextStepSave={onNextStepSave}
      nextStepEditorRef={nextStepEditorRef}
      stageKey={stageKey}
      onDealFieldSave={onDealFieldSave}
    />
  );

  const renderedDetails = (
    <CollapsibleContent className="overflow-hidden data-[state=closed]:animate-collapsible-up data-[state=open]:animate-collapsible-down">
      <div
        data-testid="conversation-header-details"
        className="mt-4 max-h-[calc(100vh-var(--conversation-header-composer,18rem)-var(--conversation-header-summary,12rem)-var(--conversation-header-safe-area,3rem))] overflow-y-auto overscroll-contain pr-1 sm:pr-2 [scrollbar-gutter:stable]"
        style={detailsStyle}
      >
        {detailsContent}
      </div>
    </CollapsibleContent>
  );

  return (
    <Collapsible
      open={isExpanded}
      onOpenChange={setIsExpanded}
      className="relative z-10 flex flex-col gap-4 rounded-2xl border border-surface-overlay-glass-border bg-surface-overlay-strong px-4 py-3 shadow-[0_6px_24px_rgba(15,23,42,0.3)] backdrop-blur"
    >
      {renderedSummary}
      {renderedDetails}
      <OutcomeDialog
        open={activeDialog === 'register-result'}
        mode={outcomeMode}
        onModeChange={(nextMode) => {
          if (!nextMode) {
            closeDialog();
            return;
          }
          setOutcomeMode(nextMode);
          setActiveDialog('register-result');
        }}
        lossOptions={LOSS_REASONS}
        onConfirmLoss={handleLossReasonSubmit}
        onConfirmSuccess={handleSuccessSubmit}
        isSubmitting={isRegisteringResult}
      />
      <CallResultDialog
        open={activeDialog === 'call-result'}
        onOpenChange={(open) => {
          if (open) {
            setActiveDialog('call-result');
          } else {
            closeDialog();
          }
        }}
        onSubmit={handleCallResultSubmit}
      />
    </Collapsible>
  );
};

export { ConversationHeader, PrimaryActionButton };
export default ConversationHeader;<|MERGE_RESOLUTION|>--- conflicted
+++ resolved
@@ -36,7 +36,6 @@
   CLOSED: { label: 'Fechado', tone: 'neutral', icon: Archive },
 };
 
-<<<<<<< HEAD
 const INDICATOR_TONES = {
   info: 'border border-surface-overlay-glass-border bg-surface-overlay-quiet text-foreground-muted',
   warning: 'border-warning-soft-border bg-warning-soft text-warning-strong',
@@ -139,8 +138,6 @@
 };
 
 const DEAL_STAGE_KEYS = new Set(['LIQUIDACAO', 'APROVADO_LIQUIDACAO']);
-=======
->>>>>>> 3610ba8d
 const CHANNEL_PRESENTATION = {
   WHATSAPP: {
     id: 'whatsapp',
@@ -373,7 +370,6 @@
     onSendSMS?.(rawPhone);
   }, [onSendSMS, phoneAction, rawPhone]);
 
-<<<<<<< HEAD
   const normalizedAiMode = isValidAiMode(aiMode) ? aiMode : DEFAULT_AI_MODE;
 
   const normalizedConfidence = useMemo(() => {
@@ -454,9 +450,7 @@
     if (normalizedConfidence < AI_HANDOFF_CONFIDENCE_THRESHOLD) return 'Confiança insuficiente para devolver à IA';
     return 'Devolver atendimento para a IA';
   })();
-=======
   const normalizedAiMode = aiMode;
->>>>>>> 3610ba8d
 
   const openDialog = useCallback((dialog, { returnFocus } = {}) => {
     dialogReturnFocusRef.current = returnFocus ?? null;
