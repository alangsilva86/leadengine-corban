import { useMemo, useEffect, useCallback, useRef, useState } from 'react';
import ConversationHeader from './ConversationHeader.jsx';
import MessageTimeline from './MessageTimeline.jsx';
import Composer from './Composer.jsx';
import useAiSuggestions from '../../hooks/useAiSuggestions.js';
import useChatAutoscroll from '../../hooks/useChatAutoscroll.js';

const conversationScrollMemory = new Map();

export const ConversationArea = ({
  ticket,
  conversation,
  messagesQuery,
  onSendMessage,
  onCreateNote,
  onRegisterResult,
  onAssign,
  onGenerateProposal,
  onScheduleFollowUp,
  onSendTemplate,
  onCreateNextStep,
  onRegisterCallResult,
  isRegisteringResult = false,
  typingIndicator,
  isSending,
  sendError,
  composerDisabled = false,
  composerDisabledReason = null,
}) => {
  const disabled = Boolean(composerDisabled);
  const composerNotice = disabled && composerDisabledReason ? composerDisabledReason : null;
  const ai = useAiSuggestions();
  const { scrollRef, scrollToBottom, isNearBottom } = useChatAutoscroll();
  const [composerOffset, setComposerOffset] = useState(96);
  const composerRef = useRef(null);
  const ticketId = ticket?.id ?? null;

  const timelineItems = useMemo(() => {
    const pages = messagesQuery.data?.pages ?? [];
    const messages = [];
    for (const page of pages) {
      if (!page || !Array.isArray(page.items)) {
        continue;
      }
      for (const message of page.items) {
        messages.push(message);
      }
    }

    messages.sort((a, b) => {
      const left = a?.createdAt ? new Date(a.createdAt).getTime() : 0;
      const right = b?.createdAt ? new Date(b.createdAt).getTime() : 0;
      return left - right;
    });

    return messages.map((entry) => ({
      type: 'message',
      id: entry.id,
      date: entry.createdAt ? new Date(entry.createdAt) : undefined,
      payload: entry,
    }));
  }, [messagesQuery.data?.pages]);

  const handleRequestSuggestion = async () => {
    if (!ticket) return;
    try {
      await ai.requestSuggestions({ ticket, timeline: conversation?.timeline ?? [] });
    } catch (error) {
      console.warn('AI suggestion request failed', error);
    }
  };

  useEffect(() => {
    ai.reset();
  }, [ai, ticket?.id]);

  const { hasNextPage, isFetchingNextPage, fetchNextPage } = messagesQuery;
  const hasMore = Boolean(hasNextPage);
  const isLoadingMore = isFetchingNextPage;
  const handleLoadMore = useCallback(() => {
    if (!hasMore || isLoadingMore) {
      return;
    }

    fetchNextPage?.();
  }, [hasMore, isLoadingMore, fetchNextPage]);

  const lastEntryKey = timelineItems?.length ? timelineItems[timelineItems.length - 1]?.id ?? timelineItems.length : 0;

  useEffect(() => {
    scrollToBottom();
  }, [lastEntryKey, typingIndicator?.agentsTyping?.length, scrollToBottom]);

  useEffect(() => {
    const element = scrollRef.current;
    if (!element) return undefined;

    const savedPosition = ticketId ? conversationScrollMemory.get(ticketId) : undefined;

    requestAnimationFrame(() => {
      if (typeof savedPosition === 'number') {
        element.scrollTop = savedPosition;
      } else {
        scrollToBottom({ force: true });
      }
    });
  }, [scrollRef, scrollToBottom, ticketId]);

  useEffect(() => {
    const element = scrollRef.current;
    if (!element) return undefined;

    const handleScroll = () => {
      if (ticketId) {
        conversationScrollMemory.set(ticketId, element.scrollTop);
      }
      if (element.scrollTop < 80) {
        handleLoadMore();
      }
    };

    element.addEventListener('scroll', handleScroll, { passive: true });
    return () => {
      if (ticketId) {
        conversationScrollMemory.set(ticketId, element.scrollTop);
      }
      element.removeEventListener('scroll', handleScroll);
    };
  }, [scrollRef, handleLoadMore, ticketId]);

  useEffect(() => {
    const element = composerRef.current;
    if (!element) return undefined;

    const updateOffset = () => {
      setComposerOffset(element.offsetHeight + 16);
    };

    updateOffset();

    if (typeof ResizeObserver === 'undefined') {
      return undefined;
    }

    const observer = new ResizeObserver(updateOffset);
    observer.observe(element);
    return () => observer.disconnect();
  }, [ticketId]);

  const handleScrollToBottom = useCallback(() => {
    scrollToBottom({ behavior: 'smooth', force: true });
  }, [scrollToBottom]);
  const showNewMessagesHint = !isNearBottom;

  return (
    <section className="relative flex h-full min-h-0 min-w-0 flex-1 flex-col">
      <div className="flex h-full min-h-0 min-w-0 flex-1 flex-col overflow-visible">
        <div className="relative z-10">
          <ConversationHeader
<<<<<<< HEAD
            ticket={ticket}
            onRegisterResult={onRegisterResult}
            onAssign={onAssign}
            onGenerateProposal={onGenerateProposal}
            onScheduleFollowUp={onScheduleFollowUp}
            onSendTemplate={onSendTemplate}
            onCreateNextStep={onCreateNextStep}
            onRegisterCallResult={onRegisterCallResult}
            isRegisteringResult={isRegisteringResult}
            typingAgents={typingIndicator?.agentsTyping ?? []}
            renderSummary={(summary) => (
              <header className="sticky top-0 z-10 border-b border-[color:var(--color-inbox-border)] bg-[color:color-mix(in_srgb,var(--surface-overlay-inbox-quiet)_96%,transparent)] px-4 py-3 backdrop-blur supports-[backdrop-filter]:bg-[color:color-mix(in_srgb,var(--surface-overlay-inbox-quiet)_85%,transparent)] sm:px-5 sm:py-3">
                {summary}
              </header>
            )}
          />
=======
        <ConversationHeader
          ticket={ticket}
          onRegisterResult={onRegisterResult}
          onAssign={onAssign}
          onGenerateProposal={onGenerateProposal}
          onScheduleFollowUp={onScheduleFollowUp}
          onSendTemplate={onSendTemplate}
          onCreateNextStep={onCreateNextStep}
          onRegisterCallResult={onRegisterCallResult}
          isRegisteringResult={isRegisteringResult}
          typingAgents={typingIndicator?.agentsTyping ?? []}
          renderSummary={(summary) => (
            <header className="sticky top-0 z-10 border-b border-[color:var(--color-inbox-border)] bg-[color:color-mix(in_srgb,var(--surface-overlay-inbox-quiet)_96%,transparent)] px-4 py-3 backdrop-blur supports-[backdrop-filter]:bg-[color:color-mix(in_srgb,var(--surface-overlay-inbox-quiet)_85%,transparent)] sm:px-5 sm:py-3">
              {summary}
            </header>
          )}
        />
>>>>>>> 5eb9befb
        </div>

        <div
          id="ticketViewport"
          ref={scrollRef}
          className="relative z-0 flex flex-1 min-h-0 min-w-0 flex-col overflow-y-auto overscroll-contain [scrollbar-gutter:stable_both-edges]"
<<<<<<< HEAD
=======
          className="flex flex-1 min-h-0 min-w-0 flex-col overflow-y-auto overscroll-contain [scrollbar-gutter:stable_both-edges]"
>>>>>>> 5eb9befb
        >
          <div className="min-h-0 min-w-0 px-4 py-4 sm:px-5 sm:py-5">
            <MessageTimeline
              items={timelineItems}
              loading={isLoadingMore}
              hasMore={hasMore}
              onLoadMore={handleLoadMore}
              typingAgents={typingIndicator?.agentsTyping ?? []}
            />
          </div>
        </div>

        <footer
          ref={composerRef}
          className="sticky bottom-0 z-10 border-t border-[color:var(--color-inbox-border)] bg-[color:var(--surface-overlay-inbox-quiet)] px-4 py-3 sm:px-5 sm:py-4"
        >
          {composerNotice ? (
            <div className="mb-3 rounded-xl border border-amber-200 bg-amber-50 px-4 py-3 text-sm text-amber-900 shadow-[0_6px_20px_-12px_rgba(217,119,6,0.55)]">
              <p className="font-medium">{composerNotice.title ?? 'Envio indisponível'}</p>
              {composerNotice.description ? (
                <p className="mt-1 text-amber-800">{composerNotice.description}</p>
              ) : null}
            </div>
          ) : null}
          <Composer
            disabled={disabled}
            onSend={(payload) => onSendMessage?.(payload)}
            onTemplate={(template) => {
              if (!template) return;
              const text = template.body ?? template.content ?? template;
              onSendMessage?.({
                content: text,
                template,
              });
            }}
            onCreateNote={(note) => onCreateNote?.(note)}
            onTyping={() => typingIndicator?.broadcastTyping?.({ ticketId: ticket?.id })}
            isSending={isSending}
            sendError={sendError}
            onRequestSuggestion={handleRequestSuggestion}
            aiLoading={ai.isLoading}
            aiSuggestions={ai.suggestions}
            onApplySuggestion={(suggestion) => {
              onSendMessage?.({ content: suggestion });
              ai.reset();
            }}
            onDiscardSuggestion={() => ai.reset()}
          />
        </footer>
      </div>
      {showNewMessagesHint ? (
        <button
          type="button"
          onClick={handleScrollToBottom}
          className="pointer-events-auto absolute left-1/2 z-30 -translate-x-1/2 rounded-full bg-[color:var(--surface-overlay-inbox-bold)] px-4 py-2 text-xs font-medium text-[color:var(--color-inbox-foreground)] shadow-[var(--shadow-md)] transition hover:bg-[color:color-mix(in_srgb,var(--surface-overlay-inbox-bold)_92%,transparent)] focus-visible:outline-none focus-visible:ring-2 focus-visible:ring-[color:var(--accent-inbox-primary)] focus-visible:ring-offset-2 focus-visible:ring-offset-[color:var(--surface-shell)]"
          style={{ bottom: composerOffset }}
        >
          Novas mensagens
        </button>
      ) : null}
    </section>
  );
};

export default ConversationArea;<|MERGE_RESOLUTION|>--- conflicted
+++ resolved
@@ -157,7 +157,6 @@
       <div className="flex h-full min-h-0 min-w-0 flex-1 flex-col overflow-visible">
         <div className="relative z-10">
           <ConversationHeader
-<<<<<<< HEAD
             ticket={ticket}
             onRegisterResult={onRegisterResult}
             onAssign={onAssign}
@@ -174,7 +173,6 @@
               </header>
             )}
           />
-=======
         <ConversationHeader
           ticket={ticket}
           onRegisterResult={onRegisterResult}
@@ -192,17 +190,13 @@
             </header>
           )}
         />
->>>>>>> 5eb9befb
         </div>
 
         <div
           id="ticketViewport"
           ref={scrollRef}
           className="relative z-0 flex flex-1 min-h-0 min-w-0 flex-col overflow-y-auto overscroll-contain [scrollbar-gutter:stable_both-edges]"
-<<<<<<< HEAD
-=======
           className="flex flex-1 min-h-0 min-w-0 flex-col overflow-y-auto overscroll-contain [scrollbar-gutter:stable_both-edges]"
->>>>>>> 5eb9befb
         >
           <div className="min-h-0 min-w-0 px-4 py-4 sm:px-5 sm:py-5">
             <MessageTimeline
