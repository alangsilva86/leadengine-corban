--- conflicted
+++ resolved
@@ -155,12 +155,9 @@
   return (
     <section className="relative flex h-full min-h-0 min-w-0 flex-1 flex-col">
       <div className="flex h-full min-h-0 min-w-0 flex-1 flex-col overflow-visible">
-<<<<<<< HEAD
         <div className="relative z-10">
           <ConversationHeader
-=======
         <ConversationHeader
->>>>>>> 7744ed0f
           ticket={ticket}
           onRegisterResult={onRegisterResult}
           onAssign={onAssign}
@@ -182,11 +179,8 @@
         <div
           id="ticketViewport"
           ref={scrollRef}
-<<<<<<< HEAD
           className="relative z-0 flex flex-1 min-h-0 min-w-0 flex-col overflow-y-auto overscroll-contain [scrollbar-gutter:stable_both-edges]"
-=======
           className="flex flex-1 min-h-0 min-w-0 flex-col overflow-y-auto overscroll-contain [scrollbar-gutter:stable_both-edges]"
->>>>>>> 7744ed0f
         >
           <div className="min-h-0 min-w-0 px-4 py-4 sm:px-5 sm:py-5">
             <MessageTimeline
