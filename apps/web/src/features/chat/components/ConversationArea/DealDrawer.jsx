--- conflicted
+++ resolved
@@ -464,11 +464,8 @@
                     className="mt-1 font-mono text-xs"
                     value={metadataText}
                     onChange={(event) => setMetadataText(event.target.value)}
-<<<<<<< HEAD
                     placeholder="{\n  \"origin\": \"crm\"\n}"
-=======
                     placeholder={METADATA_PLACEHOLDER}
->>>>>>> 7c443bd5
                     minRows={4}
                     disabled={fieldsDisabled}
                   />
