/** @vitest-environment jsdom */
import '@testing-library/jest-dom/vitest';
import { cleanup, render, screen } from '@testing-library/react';
import userEvent from '@testing-library/user-event';
import { afterAll, afterEach, beforeAll, describe, expect, it, vi } from 'vitest';

import ConversationHeader, {
  normalizeStage,
  resolvePrimaryAction,
  PrimaryActionButton,
  formatStageLabel,
} from '../ConversationHeader.jsx';

vi.mock('sonner', () => ({
  toast: {
    error: vi.fn(),
    success: vi.fn(),
    info: vi.fn(),
  },
}));

vi.mock('../../utils/telemetry.js', () => ({
  __esModule: true,
  default: vi.fn(),
}));

vi.mock('../QuickComposer.jsx', () => ({
  __esModule: true,
  default: () => <div data-testid="quick-composer">QuickComposer</div>,
}));

vi.mock('../CallResultDialog.jsx', () => ({
  __esModule: true,
  default: () => <div data-testid="call-result-dialog">CallResultDialog</div>,
}));

vi.mock('../LossReasonDialog.jsx', () => ({
  __esModule: true,
  default: () => <div data-testid="loss-reason-dialog">LossReasonDialog</div>,
}));

afterEach(() => {
  cleanup();
});

const STAGE_SCENARIOS = [
  { raw: 'Novo', key: 'NOVO', hasWhatsApp: true },
  { raw: 'Conectado', key: 'CONECTADO', hasWhatsApp: true },
  { raw: 'Qualificação', key: 'QUALIFICACAO', hasWhatsApp: false },
  { raw: 'Proposta', key: 'PROPOSTA', hasWhatsApp: false },
  { raw: 'Documentação', key: 'DOCUMENTACAO', hasWhatsApp: false },
  { raw: 'Documentos Averbação', key: 'DOCUMENTOS_AVERBACAO', hasWhatsApp: false },
  { raw: 'Aguardando - Cliente', key: 'AGUARDANDO_CLIENTE', hasWhatsApp: true },
  { raw: '  aguardando//cliente  ', key: 'AGUARDANDO_CLIENTE', hasWhatsApp: true },
  { raw: 'Liquidação', key: 'LIQUIDACAO', hasWhatsApp: false },
  { raw: 'Aprovado / Liquidação', key: 'APROVADO_LIQUIDACAO', hasWhatsApp: false },
  { raw: 'Reciclar', key: 'RECICLAR', hasWhatsApp: true },
];

describe('ConversationHeader helpers', () => {
  it('normalizes stage names with accents and separators', () => {
    STAGE_SCENARIOS.forEach(({ raw, key }) => {
      expect(normalizeStage(raw)).toBe(key);
    });
  });

  it('resolves a primary action for each funnel stage', () => {
    STAGE_SCENARIOS.forEach(({ key, hasWhatsApp }) => {
      const action = resolvePrimaryAction({ stageKey: key, hasWhatsApp });
      expect(action).toBeTruthy();
      expect(action.id).toBeTypeOf('string');
      expect(action.label).toBeTypeOf('string');
    });
  });

  it('renders the primary action button when an action is provided', () => {
    STAGE_SCENARIOS.forEach(({ key, hasWhatsApp }) => {
      const action = resolvePrimaryAction({ stageKey: key, hasWhatsApp });
      const { unmount } = render(
        <PrimaryActionButton action={action} jroState="neutral" onExecute={() => {}} disabled={false} />,
      );
      expect(screen.getByRole('button', { name: action.label })).toBeInTheDocument();
      unmount();
    });
  });
<<<<<<< HEAD

  it('renders a chip with the formatted stage label for each scenario', () => {
    STAGE_SCENARIOS.forEach(({ raw, key }) => {
      const ticket = {
        id: `ticket-${key}`,
        status: 'OPEN',
        pipelineStep: raw,
        contact: { name: 'Cliente Teste' },
        window: {},
        lead: {},
      };

      const { unmount } = render(<ConversationHeader ticket={ticket} />);

      expect(screen.getByText(formatStageLabel(key))).toBeInTheDocument();

      unmount();
    });
=======
});

describe('ContactSummary channel icons', () => {
  beforeAll(() => {
    vi.stubGlobal('requestAnimationFrame', (callback) => {
      const id = setTimeout(() => callback(Date.now()), 0);
      return id;
    });
    vi.stubGlobal('cancelAnimationFrame', (id) => {
      clearTimeout(id);
    });
  });

  afterEach(() => {
    vi.clearAllMocks();
  });

  afterAll(() => {
    vi.unstubAllGlobals();
  });

  const renderHeaderWithChannel = async (channel) => {
    const fiveMinutesAgo = new Date(Date.now() - 5 * 60 * 1000).toISOString();
    const tenMinutesAgo = new Date(Date.now() - 10 * 60 * 1000).toISOString();

    const ticket = {
      id: 'ticket-channel',
      status: 'OPEN',
      channel: 'WHATSAPP',
      contact: { id: 'contact-1', name: 'Maria Cliente', phone: '+55 11 90000-0000' },
      metadata: { contactPhone: '+55 11 90000-0000' },
      timeline: {
        lastDirection: 'INBOUND',
        lastInboundAt: fiveMinutesAgo,
        lastOutboundAt: tenMinutesAgo,
        lastChannel: channel,
      },
    };

    render(
      <ConversationHeader
        ticket={ticket}
        typingAgents={[]}
        onAssign={() => {}}
        onScheduleFollowUp={() => {}}
        onRegisterResult={() => {}}
        onRegisterCallResult={() => {}}
        onSendTemplate={() => {}}
        onCreateNextStep={() => {}}
        onGenerateProposal={() => {}}
        onSendSMS={() => {}}
        onAttachFile={() => {}}
      />,
    );

    const user = userEvent.setup();
    const toggleButton = screen.getByRole('button', { name: /Expandir detalhes/i });
    await user.click(toggleButton);
  };

  it('renders WhatsApp icon when last interaction is via WhatsApp', async () => {
    await renderHeaderWithChannel('whatsapp');
    expect(await screen.findByTestId('channel-icon-whatsapp')).toBeInTheDocument();
  });

  it('renders phone icon when last interaction is via voice channel', async () => {
    await renderHeaderWithChannel('voice');
    expect(await screen.findByTestId('channel-icon-voice')).toBeInTheDocument();
  });

  it('renders email icon when last interaction is via email', async () => {
    await renderHeaderWithChannel('email');
    expect(await screen.findByTestId('channel-icon-email')).toBeInTheDocument();
>>>>>>> 61d07d05
  });
});<|MERGE_RESOLUTION|>--- conflicted
+++ resolved
@@ -83,7 +83,6 @@
       unmount();
     });
   });
-<<<<<<< HEAD
 
   it('renders a chip with the formatted stage label for each scenario', () => {
     STAGE_SCENARIOS.forEach(({ raw, key }) => {
@@ -102,7 +101,7 @@
 
       unmount();
     });
-=======
+  });
 });
 
 describe('ContactSummary channel icons', () => {
@@ -176,6 +175,5 @@
   it('renders email icon when last interaction is via email', async () => {
     await renderHeaderWithChannel('email');
     expect(await screen.findByTestId('channel-icon-email')).toBeInTheDocument();
->>>>>>> 61d07d05
   });
 });