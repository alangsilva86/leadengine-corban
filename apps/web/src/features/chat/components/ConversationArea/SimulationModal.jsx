--- conflicted
+++ resolved
@@ -741,17 +741,6 @@
       if (productLabel !== '') {
         setProductLabel('');
       }
-<<<<<<< HEAD
-      return;
-    }
-
-    if (productOptions.length === 0) {
-      if (productId !== '') {
-        setProductId('');
-      }
-      if (productLabel !== '') {
-        setProductLabel('');
-=======
       return;
     }
 
@@ -775,28 +764,10 @@
       }
       if (productLabel !== fallbackLabel) {
         setProductLabel(fallbackLabel);
->>>>>>> 7b01ec35
       }
       return;
     }
 
-<<<<<<< HEAD
-    const productOption = productOptions.find((option) => option.value === productId);
-    if (!productOption) {
-      const fallback = productOptions[0];
-      const fallbackValue = fallback?.value ?? '';
-      const fallbackLabel = fallback?.label ?? '';
-      if (productId !== fallbackValue) {
-        setProductId(fallbackValue);
-      }
-      if (productLabel !== fallbackLabel) {
-        setProductLabel(fallbackLabel);
-      }
-      return;
-    }
-
-=======
->>>>>>> 7b01ec35
     if (productLabel !== productOption.label) {
       setProductLabel(productOption.label);
     }
