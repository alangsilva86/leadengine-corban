--- conflicted
+++ resolved
@@ -1,10 +1,7 @@
-<<<<<<< HEAD
 import { useCallback, useEffect, useMemo, useRef, useState } from 'react';
 import { AlertTriangle, Copy, Plus } from 'lucide-react';
-=======
 import { useEffect, useMemo, useState } from 'react';
 import { AlertTriangle, Plus } from 'lucide-react';
->>>>>>> 2388e36b
 import {
   Dialog,
   DialogContent,
@@ -883,7 +880,6 @@
     setCustomTermInput('');
   };
 
-<<<<<<< HEAD
   const handleCopyMessage = useCallback(() => {
     if (!proposalMessage) {
       return;
@@ -907,8 +903,6 @@
         });
       });
   }, [clipboard, proposalMessage, ticketId]);
-=======
->>>>>>> 2388e36b
   const validateForm = () => {
     const nextErrors = {};
 
