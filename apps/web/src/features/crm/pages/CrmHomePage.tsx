import { useCallback, useMemo, useState } from 'react';
import { Button } from '@/components/ui/button.jsx';
import CrmToolbar from '../components/CrmToolbar.tsx';
import CrmMetricsBelt from '../components/CrmMetricsBelt.tsx';
import CrmViewSwitcher from '../components/CrmViewSwitcher.tsx';
import CrmDataView from '../components/CrmDataView.tsx';
import LeadDrawer from '../components/LeadDrawer.tsx';
import useCrmSavedViews from '../hooks/useCrmSavedViews.ts';
import useCrmMetrics from '../hooks/useCrmMetrics.ts';
import { normalizeCrmFilters } from '../utils/filter-serialization.ts';
import type { CrmFilterState, CrmSavedView } from '../state/types.ts';
import type { CrmMetricPrimitive } from '../state/metrics.ts';
import { CrmViewProvider, useCrmViewContext } from '../state/view-context.tsx';
import emitCrmTelemetry from '../utils/telemetry.ts';

const EMPTY_FILTERS: CrmFilterState = {
  stages: [],
  owners: [],
  origins: [],
  channels: [],
  score: null,
  dateRange: null,
  inactivityDays: null,
};

type SavedViewsHandlers = {
  views: ReturnType<typeof useCrmSavedViews>['views'];
  activeViewId: string | null;
  isSaving: boolean;
  isDeleting: boolean;
  createSavedView: (input: { name: string; scope: CrmSavedView['scope']; filters: CrmFilterState }) => Promise<unknown>;
  updateSavedView: (view: CrmSavedView, filters: CrmFilterState) => Promise<unknown>;
  deleteSavedView: (view: CrmSavedView) => Promise<unknown>;
  selectSavedView: (viewId: string | null) => Promise<unknown>;
};

const CrmHomePage = () => {
<<<<<<< HEAD
  const [filters, setFilters] = useState<CrmFilterState>(() => normalizeCrmFilters(EMPTY_FILTERS));
=======
  const initialFilters = useMemo(() => normalizeCrmFilters(EMPTY_FILTERS), []);

  return (
    <CrmViewProvider filters={initialFilters}>
      <CrmHomeContent />
    </CrmViewProvider>
  );
};

export default CrmHomePage;

const CrmHomeContent = () => {
  const [searchValue, setSearchValue] = useState('');
  const {
    state,
    setFilters,
    closeLeadDrawer,
    openLeadDrawer,
    clearSelection,
  } = useCrmViewContext();
  const { activeLeadId, isDrawerOpen } = state;
  const { filters } = state;

>>>>>>> ffd6f171
  const {
    views,
    activeViewId,
    isSaving,
    isDeleting,
    createSavedView,
    updateSavedView,
    deleteSavedView,
    selectSavedView,
  } = useCrmSavedViews();

  const { metrics: metricsResult, isLoading: metricsLoading, isFetching: metricsFetching, refetch: refetchMetrics } =
    useCrmMetrics({
      filters,
    });

  const filterOptions = useMemo(
    () => ({
      stages: [
        { id: 'qualification', label: 'Qualificação' },
        { id: 'proposal', label: 'Proposta' },
        { id: 'negotiation', label: 'Negociação' },
        { id: 'closed-won', label: 'Ganho' },
        { id: 'closed-lost', label: 'Perdido' },
      ],
      owners: [
        { id: 'owner:me', label: 'Meus leads' },
        { id: 'owner:team', label: 'Equipe' },
      ],
      origins: [
        { id: 'web', label: 'Formulário Web' },
        { id: 'ads', label: 'Campanhas Ads' },
        { id: 'partners', label: 'Parcerias' },
      ],
      channels: [
        { id: 'whatsapp', label: 'WhatsApp' },
        { id: 'phone', label: 'Telefone' },
        { id: 'email', label: 'E-mail' },
      ],
    }),
    []
  );

  const resetFilters = useCallback(() => {
    setFilters(normalizeCrmFilters(EMPTY_FILTERS));
  }, [setFilters]);

  const handleFiltersChange = useCallback(
    (nextFilters: CrmFilterState) => {
      setFilters(normalizeCrmFilters(nextFilters));
    },
    [setFilters]
  );

  const handleSelectSavedView = useCallback(
    async (viewId: string | null) => {
      const target = viewId ? views.find((view) => view.id === viewId) ?? null : null;
      await selectSavedView(viewId);
      setFilters(normalizeCrmFilters(target?.filters ?? EMPTY_FILTERS));
    },
    [selectSavedView, setFilters, views]
  );

  const handleDeleteSavedView = useCallback(
    async (view: CrmSavedView) => {
      const isActive = view.id === activeViewId;
      await deleteSavedView(view);
      if (isActive) {
        resetFilters();
      }
    },
    [activeViewId, deleteSavedView, resetFilters]
  );

  const handleUpdateSavedView = useCallback(
    async (view: CrmSavedView, viewFilters: CrmFilterState) => {
      await updateSavedView(view, viewFilters);
      setFilters(normalizeCrmFilters(viewFilters));
    },
    [setFilters, updateSavedView]
  );

  const savedViewsHandlers: SavedViewsHandlers = {
    views,
    activeViewId,
    isSaving,
    isDeleting,
    createSavedView,
    updateSavedView: handleUpdateSavedView,
    deleteSavedView: handleDeleteSavedView,
    selectSavedView: handleSelectSavedView,
  };

  return (
<<<<<<< HEAD
    <CrmViewProvider filters={filters}>
      <CrmHomeContent
        filters={filters}
        onFiltersChange={handleFiltersChange}
        onClearFilters={resetFilters}
        savedViews={savedViewsHandlers}
        filterOptions={filterOptions}
        metrics={metricsResult.summary}
        metricsSource={metricsResult.source}
        metricsLoading={metricsLoading || metricsFetching}
        onMetricsRefresh={() => void refetchMetrics()}
      />
    </CrmViewProvider>
  );
};

export default CrmHomePage;

type CrmHomeContentProps = {
=======
    <CrmHomeLayout
      searchValue={searchValue}
      onSearchChange={setSearchValue}
      filters={filters}
      onFiltersChange={handleFiltersChange}
      onClearFilters={resetFilters}
      savedViews={savedViewsHandlers}
      filterOptions={filterOptions}
      metrics={metricsResult.summary}
      metricsSource={metricsResult.source}
      metricsLoading={metricsLoading || metricsFetching}
      onMetricsRefresh={() => void refetchMetrics()}
    />
  );
};

type CrmHomeLayoutProps = {
  searchValue: string;
  onSearchChange: (value: string) => void;
>>>>>>> ffd6f171
  filters: CrmFilterState;
  onFiltersChange: (next: CrmFilterState) => void;
  onClearFilters: () => void;
  savedViews: SavedViewsHandlers;
  filterOptions: {
    stages: Array<{ id: string; label: string }>;
    owners: Array<{ id: string; label: string }>;
    origins: Array<{ id: string; label: string }>;
    channels: Array<{ id: string; label: string }>;
  };
  metrics: CrmMetricPrimitive[];
  metricsSource: 'api' | 'fallback';
  metricsLoading: boolean;
  onMetricsRefresh: () => void;
};

<<<<<<< HEAD
const CrmHomeContent = ({
=======
const CrmHomeLayout = ({
  searchValue,
  onSearchChange,
>>>>>>> ffd6f171
  filters,
  onFiltersChange,
  onClearFilters,
  savedViews,
  filterOptions,
  metrics,
  metricsSource,
  metricsLoading,
  onMetricsRefresh,
}: CrmHomeLayoutProps) => {
  const { state, closeLeadDrawer, openLeadDrawer, clearSelection } = useCrmViewContext();
  const { activeLeadId, isDrawerOpen } = state;

  return (
    <div className="flex h-full flex-col gap-6">
      <header className="space-y-2">
        <div className="flex items-center justify-between gap-4">
          <h1 className="text-2xl font-semibold text-foreground">CRM</h1>
        </div>
        <p className="text-sm text-muted-foreground">
          Gerencie leads com filtros avançados, visões salvas e ações em massa. Mais recursos serão ativados conforme as próximas etapas forem concluídas.
        </p>
      </header>

      <CrmMetricsBelt
        metrics={metrics}
        loading={metricsLoading}
        source={metricsSource}
        onRefresh={() => {
          emitCrmTelemetry('crm.metrics.refresh', { source: 'home' });
          onMetricsRefresh();
        }}
      />

      <CrmToolbar
        filters={filters}
        onFiltersChange={onFiltersChange}
        onClearFilters={onClearFilters}
        filterOptions={filterOptions}
        totalCount={undefined}
        selectedCount={state.selection.selectedIds.size}
        onClearSelection={state.selection.selectedIds.size ? clearSelection : undefined}
        savedViews={savedViews}
      />

      <div className="space-y-4">
        <CrmViewSwitcher
          onViewChange={(view) => {
            emitCrmTelemetry('crm.view.change', { view });
          }}
        />
        <CrmDataView />
        <div className="rounded-lg border border-dashed border-border/60 bg-muted/10 p-4 text-sm text-muted-foreground">
          <p>
            Esta área exibirá dados reais em breve. Enquanto isso, use o botão abaixo para visualizar o comportamento do drawer do lead.
          </p>
          <Button type="button" size="sm" className="mt-3" onClick={() => openLeadDrawer('lead-demo-1')}>
            Abrir drawer de exemplo
          </Button>
        </div>
      </div>

      <LeadDrawer open={isDrawerOpen} leadId={activeLeadId} onOpenChange={(next) => (!next ? closeLeadDrawer() : undefined)} />
    </div>
  );
};<|MERGE_RESOLUTION|>--- conflicted
+++ resolved
@@ -35,9 +35,7 @@
 };
 
 const CrmHomePage = () => {
-<<<<<<< HEAD
   const [filters, setFilters] = useState<CrmFilterState>(() => normalizeCrmFilters(EMPTY_FILTERS));
-=======
   const initialFilters = useMemo(() => normalizeCrmFilters(EMPTY_FILTERS), []);
 
   return (
@@ -61,7 +59,6 @@
   const { activeLeadId, isDrawerOpen } = state;
   const { filters } = state;
 
->>>>>>> ffd6f171
   const {
     views,
     activeViewId,
@@ -156,7 +153,6 @@
   };
 
   return (
-<<<<<<< HEAD
     <CrmViewProvider filters={filters}>
       <CrmHomeContent
         filters={filters}
@@ -176,7 +172,6 @@
 export default CrmHomePage;
 
 type CrmHomeContentProps = {
-=======
     <CrmHomeLayout
       searchValue={searchValue}
       onSearchChange={setSearchValue}
@@ -196,7 +191,6 @@
 type CrmHomeLayoutProps = {
   searchValue: string;
   onSearchChange: (value: string) => void;
->>>>>>> ffd6f171
   filters: CrmFilterState;
   onFiltersChange: (next: CrmFilterState) => void;
   onClearFilters: () => void;
@@ -213,13 +207,10 @@
   onMetricsRefresh: () => void;
 };
 
-<<<<<<< HEAD
 const CrmHomeContent = ({
-=======
 const CrmHomeLayout = ({
   searchValue,
   onSearchChange,
->>>>>>> ffd6f171
   filters,
   onFiltersChange,
   onClearFilters,
