--- conflicted
+++ resolved
@@ -199,13 +199,10 @@
     await renderComponent();
 
     await waitFor(() => {
-<<<<<<< HEAD
       expect(mockApiGet).toHaveBeenCalledWith(
         expect.stringContaining('/api/integrations/whatsapp/instances?refresh=1')
       );
-=======
       expect(mockApiGet).toHaveBeenCalledWith('/api/integrations/whatsapp/instances?refresh=1');
->>>>>>> f330e080
     });
 
     const instanceLabels = await screen.findAllByText('Instância Demo');
