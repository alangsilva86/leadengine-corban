--- conflicted
+++ resolved
@@ -131,10 +131,7 @@
       margin,
       strategy,
       status: requestedStatus = 'active',
-<<<<<<< HEAD
       leadSource,
-=======
->>>>>>> 2d16b15a
       segments,
     }: {
       name: string;
@@ -160,10 +157,7 @@
         margin,
         strategy,
         status: requestedStatus,
-<<<<<<< HEAD
         leadSource,
-=======
->>>>>>> 2d16b15a
         segments,
       });
       if (!parsed.success) {
@@ -210,10 +204,7 @@
           marginType: parsed.data.marginType,
           marginValue: parsed.data.marginValue,
           strategy: parsed.data.strategy,
-<<<<<<< HEAD
           ...(parsed.data.leadSource ? { leadSource: parsed.data.leadSource } : {}),
-=======
->>>>>>> 2d16b15a
           ...(parsed.data.segments ? { segments: parsed.data.segments } : {}),
           ...(parsed.data.tags ? { tags: parsed.data.tags } : {}),
         });
