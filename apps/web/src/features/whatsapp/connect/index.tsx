import { Suspense, lazy, useEffect, useMemo, useRef, useState } from 'react';

import { Badge } from '@/components/ui/badge.jsx';
import { Button } from '@/components/ui/button.jsx';
import { Card } from '@/components/ui/card.jsx';
import { Dialog, DialogContent, DialogDescription, DialogHeader, DialogTitle } from '@/components/ui/dialog.jsx';
import { Separator } from '@/components/ui/separator.jsx';
import {
  AlertDialog,
  AlertDialogAction,
  AlertDialogCancel,
  AlertDialogContent,
  AlertDialogDescription,
  AlertDialogFooter,
  AlertDialogHeader,
  AlertDialogTitle,
} from '@/components/ui/alert-dialog.jsx';
import {
  Activity,
  AlertCircle,
  ArrowLeft,
  Check,
  CheckCircle2,
  Clock,
<<<<<<< HEAD
  Loader2,
  QrCode,
  Rocket,
=======
  Download,
  Loader2,
  MessageSquare,
  QrCode,
  Rocket,
  Server,
>>>>>>> 0adbb157
  Shield,
  Smartphone,
} from 'lucide-react';

import useWhatsAppConnect from './useWhatsAppConnect';

const InstancesPanel = lazy(() => import('../components/InstancesPanel.jsx'));
const CreateInstanceDialog = lazy(() => import('../components/CreateInstanceDialog.jsx'));
const QrPreview = lazy(() => import('../components/QrPreview.jsx'));
const AdvancedOperationsPanel = lazy(() => import('../components/AdvancedOperationsPanel.jsx'));

const SectionFallback = () => (
  <Card className="border border-border/60 bg-surface-overlay-quiet p-6 text-sm text-muted-foreground">
    Carregando…
  </Card>
);

const DialogFallback = () => null;

const modeDescriptions = {
  session: 'Ideal para times que compartilham a mesma sessão conectada em múltiplos dispositivos.',
  number: 'Modo dedicado para um único número fixo. Use quando houver apenas um operador.',
} as const;

const connectionStepsCopy = [
  {
    id: 'secure',
    label: 'Conexão segura',
    description: 'Validar ambiente e autenticar o agente que irá parear o WhatsApp.',
    Icon: Shield,
  },
  {
    id: 'stable',
    label: 'Canal estável',
    description: 'Sincronizar eventos e garantir que o canal permaneça online.',
    Icon: Activity,
  },
  {
    id: 'ready',
    label: 'Pronto para iniciar',
    description: 'Fila validada e disparos autorizados para começar a operar.',
    Icon: Rocket,
  },
] as const;

const wizardSteps = [
  {
    id: 1,
    title: 'Selecione o modo de conexão',
    description: 'Escolha entre sessão compartilhada ou número dedicado para continuar.',
    Icon: Smartphone,
  },
  {
    id: 2,
<<<<<<< HEAD
=======
    title: 'Instale o agente/serviço',
    description: 'Baixe e execute o agente no ambiente aprovado antes de gerar o QR.',
    Icon: Server,
  },
  {
    id: 3,
>>>>>>> 0adbb157
    title: 'Leia o QR Code oficial',
    description: 'Acesse Dispositivos Conectados no WhatsApp e escaneie o código.',
    Icon: QrCode,
  },
<<<<<<< HEAD
=======
  {
    id: 4,
    title: 'Valide o canal',
    description: 'Envie uma mensagem de teste para confirmar eventos de entrada/saída.',
    Icon: MessageSquare,
  },
>>>>>>> 0adbb157
] as const;

const WhatsAppConnect = (props: Parameters<typeof useWhatsAppConnect>[0]) => {
  const {
    surfaceStyles,
    statusCopy,
    statusTone,
    countdownMessage,
    confirmLabel,
    confirmDisabled,
    qrImageSrc,
    isGeneratingQrImage,
    qrStatusMessage,
    hasAgreement,
    agreementDisplayName,
    selectedAgreement,
    selectedInstance,
    selectedInstancePhone,
    selectedInstanceStatusInfo,
    instancesReady,
    hasHiddenInstances,
    hasRenderableInstances,
    instanceViewModels,
    showFilterNotice,
    instancesCountLabel,
    loadingInstances,
    isAuthenticated,
    copy,
    localStatus,
    onBack,
    onContinue,
    handleRefreshInstances,
    handleCreateInstance,
    submitCreateInstance,
    campaign,
    setShowAllInstances,
    setQrPanelOpen,
    setQrDialogOpen,
    pairingPhoneInput,
    pairingPhoneError,
    requestingPairingCode,
    handlePairingPhoneChange,
    handleRequestPairingCode,
    timelineItems,
    realtimeConnected,
    handleInstanceSelect,
    handleViewQr,
    handleGenerateQr,
    handleMarkConnected,
    handleDeleteInstance,
    deletionDialog,
    setInstancePendingDelete,
    isBusy,
    canContinue,
    qrPanelOpen,
    isQrDialogOpen,
    hasCampaign,
    statusCodeMeta,
    defaultInstanceName,
    deletingInstanceId,
    errorState,
    loadInstances,
    showAllInstances,
    handleRetry,
    setCreateInstanceOpen,
    isCreateInstanceOpen,
    nextStage,
    stepLabel,
    onboardingDescription,
    canCreateCampaigns,
  } = useWhatsAppConnect(props);

  const instanceHealth = useMemo(() => {
    const totals = { connected: 0, connecting: 0, needsAttention: 0, offline: 0 };

    if (!instancesReady) {
      return { state: 'loading' as const, total: instanceViewModels.length, totals };
    }

    instanceViewModels.forEach((viewModel) => {
      const variant = viewModel.statusInfo?.variant;
      switch (variant) {
        case 'success':
          totals.connected += 1;
          break;
        case 'info':
          totals.connecting += 1;
          break;
        case 'warning':
        case 'destructive':
          totals.needsAttention += 1;
          break;
        default:
          totals.offline += 1;
          break;
      }
    });

    const total = instanceViewModels.length;
    return {
      state: total === 0 ? ('empty' as const) : ('ready' as const),
      total,
      totals,
    };
  }, [instanceViewModels, instancesReady]);

  const [wizardState, setWizardState] = useState({
    mode: selectedInstance?.instance?.mode === 'number' ? 'number' : 'session',
<<<<<<< HEAD
    qrConfirmed: localStatus === 'connected',
=======
    agentInstalled: false,
    qrConfirmed: localStatus === 'connected',
    validationDone: false,
>>>>>>> 0adbb157
  });

  useEffect(() => {
    if (selectedInstance?.instance?.mode) {
      setWizardState((prev) => ({
        ...prev,
        mode: selectedInstance.instance.mode === 'number' ? 'number' : 'session',
      }));
    }
  }, [selectedInstance?.instance?.mode]);

  useEffect(() => {
    setWizardState((prev) => ({ ...prev, qrConfirmed: localStatus === 'connected' }));
  }, [localStatus]);

  const [showInstanceManager, setShowInstanceManager] = useState(!selectedInstance);
  useEffect(() => {
    if (!selectedInstance) {
      setShowInstanceManager(true);
    }
  }, [selectedInstance]);

  const assistantRef = useRef<HTMLDivElement | null>(null);
  const scrollToAssistant = () => assistantRef.current?.scrollIntoView({ behavior: 'smooth', block: 'start' });

  const activeStepIndex = useMemo(() => {
    switch (localStatus) {
      case 'connected':
        return 2;
      case 'connecting':
        return 1;
      default:
        return 0;
    }
  }, [localStatus]);

  const connectionSteps = useMemo(() => {
    return connectionStepsCopy.map((step, index) => {
      let state: 'done' | 'active' | 'pending' | 'blocked' = 'pending';
      if (index < activeStepIndex) {
        state = 'done';
      } else if (index === activeStepIndex) {
        state = localStatus === 'qr_required' && index > 0 ? 'blocked' : 'active';
      }
      return { ...step, state };
    });
  }, [activeStepIndex, localStatus]);

  const updateWizardState = (patch: Partial<typeof wizardState>) => {
    setWizardState((prev) => ({ ...prev, ...patch }));
  };

  const checklistItems = useMemo(() => {
    const isModeSelected = Boolean(wizardState.mode);
<<<<<<< HEAD
    const qrReady = wizardState.qrConfirmed;
    const agentReady = localStatus === 'connecting' || localStatus === 'connected';
    const validationReady = localStatus === 'connected';
=======
    const agentReady = wizardState.agentInstalled;
    const qrReady = wizardState.qrConfirmed;
    const validationReady = wizardState.validationDone;
>>>>>>> 0adbb157

    return [
      {
        id: 'mode',
        title: 'Definir modo de conexão',
        description: 'Escolha se a instância será por sessão ou por número.',
        state: isModeSelected ? 'done' : 'pending',
        actionLabel: isModeSelected ? 'Configurado' : 'Selecionar modo',
      },
      {
        id: 'agent',
        title: 'Instalar agente/serviço',
        description: 'Faça o download e instale o agente de pareamento autorizado.',
        state: agentReady ? 'done' : isModeSelected ? 'in_progress' : 'pending',
        actionLabel: agentReady ? 'Instalado' : 'Baixar agente',
      },
      {
        id: 'qr',
        title: 'Ler QR Code do WhatsApp',
        description: 'Escaneie o QR dentro de Dispositivos Conectados no app oficial.',
        state: qrReady ? 'done' : agentReady ? 'in_progress' : 'pending',
        actionLabel: qrReady ? 'Conectado' : 'Gerar QR',
      },
      {
        id: 'events',
        title: 'Validar eventos e fila',
        description: 'Confira se as mensagens entrantes e a fila estão sincronizadas.',
        state: qrReady ? (validationReady ? 'done' : 'in_progress') : 'pending',
        actionLabel: validationReady ? 'Validado' : 'Ver fila',
      },
      {
        id: 'test',
        title: 'Testar envio/recebimento',
        description: 'Envie uma mensagem de teste e confirme o recebimento de volta.',
        state: validationReady ? 'done' : qrReady ? 'in_progress' : 'pending',
        actionLabel: validationReady ? 'Teste concluído' : 'Testar agora',
      },
    ];
<<<<<<< HEAD
  }, [localStatus, wizardState.mode, wizardState.qrConfirmed]);
=======
  }, [wizardState.mode, wizardState.agentInstalled, wizardState.qrConfirmed, wizardState.validationDone]);
>>>>>>> 0adbb157

  const metricsAvailable = localStatus === 'connected';
  const timelinePreview = timelineItems.slice(0, 4);
  const planLabel =
    (selectedInstance?.instance && selectedInstance.instance.plan) ||
    (selectedInstance?.instance && selectedInstance.instance.tier) ||
    'Plano padrão';
  const rateUsage = selectedInstance?.rateUsage ?? selectedInstance?.metrics?.rateUsage;
  const usageLabel = rateUsage
    ? `${rateUsage.used ?? 0}/${rateUsage.limit ?? 0} msgs hoje`
    : `${Math.round(selectedInstance?.ratePercentage ?? 0)}% do limite`;
  const numberLabel = selectedInstancePhone || selectedInstance?.phoneLabel || 'Sem número definido';
  const instanceName = selectedInstance?.displayName ?? defaultInstanceName;
  const modeLabel = wizardState.mode === 'number' ? 'Instância por número' : 'Instância por sessão';

  const backLabel = 'Voltar';

  return (
    <div className="mx-auto max-w-6xl space-y-6">
      <header className="glass-surface space-y-6 rounded-[var(--radius)] border border-[var(--border)] px-6 py-5 shadow-sm">
        <div className="flex flex-col gap-6 lg:flex-row lg:items-start lg:justify-between">
          <div className="space-y-4">
            <div className="flex flex-wrap items-center gap-2 text-xs uppercase tracking-wide text-[color:var(--color-inbox-foreground-muted)]/80">
              <Badge variant="secondary">{stepLabel}</Badge>
              {nextStage ? <span>Próximo: {nextStage}</span> : null}
            </div>
            <div className="space-y-2">
              <h1 className="text-2xl font-semibold text-foreground">Instância WhatsApp · {instanceName}</h1>
              <p className="max-w-2xl text-sm text-muted-foreground">{onboardingDescription}</p>
            </div>
            {onBack ? (
              <Button variant="ghost" size="sm" onClick={onBack} className="w-fit">
                <ArrowLeft className="mr-2 h-4 w-4" />
                {backLabel}
              </Button>
            ) : null}
          </div>
          <div className="flex flex-col gap-3 text-xs text-muted-foreground">
            <Badge variant="status" tone={statusTone as any} className="gap-2 text-xs font-medium uppercase">
              {statusCopy.badge}
            </Badge>
            <div className="flex flex-wrap items-center justify-end gap-2 text-[0.7rem]">
              {instanceHealth.state === 'loading' ? (
                <Badge variant="status" tone="info">Sincronizando instâncias…</Badge>
              ) : instanceHealth.state === 'empty' ? (
                <Badge variant="status" tone="info">Nenhuma instância conectada</Badge>
              ) : (
                <>
                  <Badge variant="status" tone="success">
                    {instanceHealth.totals.connected} conectada(s)
                  </Badge>
                  {instanceHealth.totals.connecting ? (
                    <Badge variant="status" tone="info">
                      {instanceHealth.totals.connecting} sincronizando
                    </Badge>
                  ) : null}
                  {instanceHealth.totals.needsAttention ? (
                    <Badge variant="status" tone="warning">
                      {instanceHealth.totals.needsAttention} requer(em) ação
                    </Badge>
                  ) : null}
                  {instanceHealth.totals.offline ? (
                    <Badge variant="status" tone="neutral">
                      {instanceHealth.totals.offline} offline
                    </Badge>
                  ) : null}
                </>
              )}
              <span className="text-[0.65rem] uppercase tracking-wide text-muted-foreground/80">{instancesCountLabel}</span>
            </div>
            {countdownMessage ? (
              <span className="flex items-center gap-1 text-amber-200" role="status" aria-live="polite">
                <Clock className="h-3.5 w-3.5" />
                {countdownMessage}
              </span>
            ) : null}
          </div>
        </div>
        <Separator className="section-divider" />
        <div className="flex flex-col gap-4 lg:flex-row lg:items-center lg:justify-between">
          <div className="flex flex-wrap items-center gap-2 text-xs text-muted-foreground">
            <Badge variant="outline" className="border-indigo-400/60 text-indigo-100">
              Plano: {planLabel}
            </Badge>
            <Badge variant="outline" className="border-slate-500/60 text-slate-100">
              Limite diário: {rateUsage?.limit ? `${rateUsage.limit} msgs` : 'Automático'}
            </Badge>
            <Badge variant="outline" className="border-emerald-500/60 text-emerald-100">
              {usageLabel}
            </Badge>
          </div>
          <div className="flex flex-col gap-2">
            <div className="flex flex-wrap items-center justify-between gap-3 text-sm text-muted-foreground">
              <span className="text-xs uppercase tracking-wide">Modo atual</span>
              <div className="flex items-center gap-2">
                {(['session', 'number'] as const).map((mode) => (
                  <button
                    key={mode}
                    type="button"
                    onClick={() => updateWizardState({ mode })}
                    className={`rounded-full border px-3 py-1 text-xs transition-colors ${
                      wizardState.mode === mode
                        ? 'border-primary/60 bg-primary/10 text-white'
                        : 'border-border/60 text-muted-foreground hover:border-primary/40'
                    }`}
                  >
                    {mode === 'session' ? 'Instância por sessão' : 'Instância por número'}
                  </button>
                ))}
              </div>
            </div>
            <p className="text-xs text-muted-foreground">{modeDescriptions[wizardState.mode]}</p>
          </div>
          <div className="flex flex-col gap-2">
            <Button onClick={scrollToAssistant} className="justify-center">
              Iniciar conexão
            </Button>
            <p className="text-[0.7rem] text-muted-foreground">
              Este botão leva você diretamente ao Assistente de Conexão.
            </p>
          </div>
        </div>
      </header>

      <div className="grid gap-6 lg:grid-cols-[minmax(0,2fr)_minmax(280px,1fr)]">
        <div className="space-y-6">
          <section className="glass-surface rounded-[var(--radius)] border border-border/60 px-5 py-6 shadow-sm">
            <div className="flex flex-col gap-2">
              <span className="text-xs uppercase tracking-wide text-muted-foreground">Linha do tempo do canal</span>
              <h2 className="text-lg font-semibold text-white">Acompanhe o progresso</h2>
              <p className="text-sm text-muted-foreground">As próximas etapas são desbloqueadas automaticamente conforme a conexão avança.</p>
            </div>
            <div className="mt-6 grid gap-4 md:grid-cols-3">
              {connectionSteps.map((step) => (
                <div
                  key={step.id}
                  className={`rounded-xl border p-4 transition-colors ${
                    step.state === 'done'
                      ? 'border-emerald-500/50 bg-emerald-500/10'
                      : step.state === 'active'
                        ? 'border-primary/60 bg-primary/5'
                        : step.state === 'blocked'
                          ? 'border-destructive/60 bg-destructive/5'
                          : 'border-border/60 bg-surface-overlay-quiet'
                  }`}
                >
                  <div className="flex items-start gap-3">
                    <div
                      className={`rounded-full p-2 ${
                        step.state === 'done'
                          ? 'bg-emerald-500/20 text-emerald-200'
                          : step.state === 'active'
                            ? 'bg-primary/20 text-primary-foreground'
                            : 'bg-muted/30 text-muted-foreground'
                      }`}
                    >
                      <step.Icon className="h-4 w-4" />
                    </div>
                    <div className="space-y-1">
                      <p className="text-sm font-semibold text-white">{step.label}</p>
                      <p className="text-xs text-muted-foreground">{step.description}</p>
                    </div>
                  </div>
                  <div className="mt-4 text-xs uppercase tracking-wide text-muted-foreground">
                    {step.state === 'done'
                      ? 'Concluído'
                      : step.state === 'active'
                        ? 'Em andamento'
                        : step.state === 'blocked'
                          ? 'Aguardando etapa anterior'
                          : 'Pendente'}
                  </div>
                </div>
              ))}
            </div>
          </section>

          <section
            ref={assistantRef}
            id="assistente-de-conexao"
            className="glass-surface space-y-6 rounded-[var(--radius)] border border-border/60 px-5 py-6 shadow-sm"
          >
            <div className="flex flex-col gap-2">
              <span className="text-xs uppercase tracking-wide text-muted-foreground">Assistente de conexão</span>
              <h2 className="text-lg font-semibold text-white">Configure sua instância</h2>
              <p className="text-sm text-muted-foreground">
                Complete cada subetapa em ordem. Recursos avançados só são exibidos após a conexão.
              </p>
            </div>
            <div className="grid gap-4">
              {wizardSteps.map((step) => {
<<<<<<< HEAD
                const stepState = (() => {
                  if (step.id === 1) {
                    return wizardState.mode ? 'done' : 'active';
                  }
                  if (step.id === 2) {
                    if (!wizardState.mode) {
                      return 'blocked';
                    }
                    return wizardState.qrConfirmed ? 'done' : 'active';
                  }
                  return 'pending';
                })();

                const stateClasses =
                  stepState === 'done'
                    ? 'border-emerald-500/60'
                    : stepState === 'active'
                      ? 'border-primary/40'
                      : 'border-border/60';

                const isDisabled = stepState === 'blocked';
=======
                const isDisabled =
                  (step.id === 2 && !wizardState.mode) ||
                  (step.id === 3 && !wizardState.agentInstalled) ||
                  (step.id === 4 && !wizardState.qrConfirmed);
                const stateClasses =
                  step.id === 1
                    ? 'border-primary/40'
                    : step.id === 2 && wizardState.agentInstalled
                      ? 'border-emerald-500/60'
                      : step.id === 3 && wizardState.qrConfirmed
                        ? 'border-emerald-500/60'
                        : step.id === 4 && wizardState.validationDone
                          ? 'border-emerald-500/60'
                          : 'border-border/60';
>>>>>>> 0adbb157

                return (
                  <div
                    key={step.id}
                    className={`flex flex-col gap-4 rounded-[calc(var(--radius)_-_2px)] border px-4 py-4 ${stateClasses} ${
                      isDisabled ? 'opacity-60' : ''
                    }`}
                  >
                    <div className="flex items-start gap-3">
                      <div className="rounded-full border border-border/60 bg-surface-overlay-quiet px-3 py-1 text-xs font-semibold">
                        {step.id}
                      </div>
                      <div className="flex-1 space-y-1">
                        <div className="flex items-center gap-2">
                          <step.Icon className="h-4 w-4 text-primary" />
                          <p className="text-sm font-semibold text-white">{step.title}</p>
                        </div>
                        <p className="text-sm text-muted-foreground">{step.description}</p>
                      </div>
<<<<<<< HEAD
                      {stepState === 'done' ? <Check className="h-4 w-4 text-emerald-400" /> : null}
=======
                      {step.id <= 2 && wizardState.agentInstalled && step.id !== 1 ? (
                        <Check className="h-4 w-4 text-emerald-400" />
                      ) : null}
                      {step.id === 3 && wizardState.qrConfirmed ? (
                        <Check className="h-4 w-4 text-emerald-400" />
                      ) : null}
                      {step.id === 4 && wizardState.validationDone ? (
                        <Check className="h-4 w-4 text-emerald-400" />
                      ) : null}
>>>>>>> 0adbb157
                    </div>
                    {step.id === 1 ? (
                      <div className="grid gap-3 md:grid-cols-2">
                        {(['session', 'number'] as const).map((mode) => (
                          <button
                            key={mode}
                            type="button"
                            onClick={() => updateWizardState({ mode })}
                            className={`flex flex-col gap-2 rounded-xl border px-4 py-3 text-left transition ${
                              wizardState.mode === mode
                                ? 'border-primary/70 bg-primary/10 text-white'
                                : 'border-border/60 text-muted-foreground hover:border-primary/40'
                            }`}
                          >
                            <span className="text-sm font-semibold">
                              {mode === 'session' ? 'Instância por sessão' : 'Instância por número'}
                            </span>
                            <span className="text-xs text-muted-foreground">
                              {mode === 'session'
                                ? 'Compartilhe a sessão em diferentes navegadores.'
                                : 'Cada agente usa um único número dedicado.'}
                            </span>
                          </button>
                        ))}
                      </div>
                    ) : null}
                    {step.id === 2 ? (
<<<<<<< HEAD
=======
                      <div className="flex flex-wrap gap-3">
                        <Button size="sm" variant="secondary" onClick={() => updateWizardState({ agentInstalled: true })}>
                          <Download className="mr-2 h-4 w-4" /> Baixar para Windows
                        </Button>
                        <Button size="sm" variant="secondary" onClick={() => updateWizardState({ agentInstalled: true })}>
                          <Download className="mr-2 h-4 w-4" /> Baixar para Linux
                        </Button>
                        <Button size="sm" variant="ghost" onClick={() => updateWizardState({ agentInstalled: false })}>
                          Reverter status
                        </Button>
                      </div>
                    ) : null}
                    {step.id === 3 ? (
>>>>>>> 0adbb157
                      <div className="space-y-3">
                        <div className="rounded-xl border border-dashed border-border/70 bg-surface-overlay-quiet p-4 text-center text-sm text-muted-foreground">
                          {qrImageSrc ? (
                            <img src={qrImageSrc} alt="QR Code" className="mx-auto h-40 w-40 rounded" />
                          ) : (
<<<<<<< HEAD
                            'Sem QR Code ativo · Gere um novo código quando estiver pronto.'
=======
                            'Sem QR Code ativo · Gere um novo código após instalar o agente.'
>>>>>>> 0adbb157
                          )}
                        </div>
                        <div className="flex flex-wrap gap-3">
                          <Button size="sm" onClick={handleGenerateQr} disabled={isGeneratingQrImage || isBusy}>
                            {isGeneratingQrImage ? (
                              <Loader2 className="mr-2 h-4 w-4 animate-spin" />
                            ) : (
                              <QrCode className="mr-2 h-4 w-4" />
                            )}
                            {isGeneratingQrImage ? 'Gerando…' : 'Gerar novo QR'}
                          </Button>
                          <Button size="sm" variant="secondary" onClick={() => updateWizardState({ qrConfirmed: true })}>
                            Marcar como lido
                          </Button>
                        </div>
                      </div>
                    ) : null}
<<<<<<< HEAD
=======
                    {step.id === 4 ? (
                      <div className="flex flex-wrap gap-3">
                        <Button size="sm" onClick={() => updateWizardState({ validationDone: true })}>
                          <MessageSquare className="mr-2 h-4 w-4" /> Enviar mensagem de teste
                        </Button>
                        <Button size="sm" variant="ghost" onClick={() => handleMarkConnected()}>
                          Confirmar manualmente
                        </Button>
                      </div>
                    ) : null}
>>>>>>> 0adbb157
                  </div>
                );
              })}
            </div>
            <div className="rounded-[calc(var(--radius)_-_2px)] border border-dashed border-border/60 bg-surface-overlay-quiet p-4">
              <p className="text-sm text-muted-foreground">
                Precisa ajustar instâncias existentes? Utilize o painel abaixo quando necessário.
              </p>
              <div className="mt-3">
                <Button size="sm" variant="secondary" onClick={() => setShowInstanceManager((value) => !value)}>
                  {showInstanceManager ? 'Ocultar gerenciador' : 'Gerenciar instâncias' }
                </Button>
              </div>
            </div>
            {showInstanceManager ? (
              <div className="space-y-4">
                <Suspense fallback={<SectionFallback />}>
                  <InstancesPanel
                    surfaceStyles={surfaceStyles}
                    hasAgreement={hasAgreement}
                    agreementDisplayName={agreementDisplayName}
                    selectedAgreementRegion={selectedAgreement?.region ?? null}
                    selectedAgreementId={selectedAgreement?.id ?? null}
                    selectedInstance={selectedInstance}
                    selectedInstanceStatusInfo={selectedInstanceStatusInfo}
                    selectedInstancePhone={selectedInstancePhone}
                    hasCampaign={hasCampaign}
                    campaign={campaign}
                    instancesReady={instancesReady}
                    hasHiddenInstances={hasHiddenInstances}
                    hasRenderableInstances={hasRenderableInstances}
                    instanceViewModels={instanceViewModels}
                    instanceHealth={instanceHealth}
                    showFilterNotice={showFilterNotice}
                    showAllInstances={showAllInstances}
                    instancesCountLabel={instancesCountLabel}
                    errorState={errorState}
                    isBusy={isBusy}
                    isAuthenticated={isAuthenticated}
                    loadingInstances={loadingInstances}
                    copy={copy}
                    localStatus={localStatus}
                    confirmLabel={confirmLabel}
                    confirmDisabled={confirmDisabled}
                    onConfirm={onContinue}
                    onMarkConnected={handleMarkConnected}
                    onRefresh={handleRefreshInstances}
                    onCreateInstance={handleCreateInstance}
                    onShowAll={() => setShowAllInstances(true)}
                    onRetry={handleRetry}
                    onSelectInstance={handleInstanceSelect}
                    onViewQr={handleViewQr}
                    onRequestDelete={setInstancePendingDelete}
                    deletingInstanceId={deletingInstanceId}
                    statusCodeMeta={statusCodeMeta}
                    qrStatusMessage={qrStatusMessage}
                    countdownMessage={countdownMessage}
                    canContinue={canContinue}
                    canCreateCampaigns={canCreateCampaigns}
                  />
                </Suspense>
              </div>
            ) : null}
          </section>

          <section className="glass-surface space-y-4 rounded-[var(--radius)] border border-border/60 px-5 py-6 shadow-sm">
            <div className="flex flex-col gap-2">
              <span className="text-xs uppercase tracking-wide text-muted-foreground">Checklist de configuração</span>
              <h2 className="text-lg font-semibold text-white">Próximas ações</h2>
              <p className="text-sm text-muted-foreground">
                Cada item indica o estado atual da jornada. Priorize o que estiver pendente.
              </p>
            </div>
            <ol className="space-y-3">
              {checklistItems.map((item, index) => (
                <li
                  key={item.id}
                  className="flex flex-col gap-2 rounded-[calc(var(--radius)_-_2px)] border border-border/60 bg-surface-overlay-quiet p-4"
                >
                  <div className="flex items-center gap-3">
                    <div className="rounded-full border border-border/60 px-3 py-1 text-xs font-semibold">{index + 1}</div>
                    <div className="flex-1">
                      <p className="text-sm font-semibold text-white">{item.title}</p>
                      <p className="text-xs text-muted-foreground">{item.description}</p>
                    </div>
                    {item.state === 'done' ? (
                      <CheckCircle2 className="h-4 w-4 text-emerald-400" />
                    ) : item.state === 'in_progress' ? (
                      <Clock className="h-4 w-4 text-amber-300" />
                    ) : null}
                  </div>
                  <Button size="sm" variant={item.state === 'done' ? 'ghost' : 'secondary'}>
                    {item.actionLabel}
                  </Button>
                </li>
              ))}
            </ol>
          </section>
        </div>

        <aside className="space-y-6">
          <section className="glass-surface space-y-4 rounded-[var(--radius)] border border-border/60 px-5 py-6 shadow-sm">
            <div className="flex items-center justify-between">
              <div className="space-y-1">
                <span className="text-xs uppercase tracking-wide text-muted-foreground">Resumo rápido</span>
                <h2 className="text-lg font-semibold text-white">Objetivo</h2>
              </div>
              <Badge variant="secondary">{statusCopy.badge}</Badge>
            </div>
            <p className="text-sm text-muted-foreground">
              Conectar {instanceName} ao número {numberLabel} e liberar métricas avançadas.
            </p>
            <div className="space-y-3 text-sm text-muted-foreground">
              <div className="flex items-center justify-between">
                <span>Modo</span>
                <span className="font-medium text-white">{modeLabel}</span>
              </div>
              <div className="flex items-center justify-between">
                <span>Número alvo</span>
                <span className="font-medium text-white">{numberLabel}</span>
              </div>
              <div className="flex items-center justify-between">
                <span>Plano</span>
                <span className="font-medium text-white">{planLabel}</span>
              </div>
              <div className="flex items-center justify-between">
                <span>Mensagens hoje</span>
                <span className="font-medium text-white">{usageLabel}</span>
              </div>
            </div>
            <div>
              <h3 className="text-xs uppercase tracking-wide text-muted-foreground">Tarefas pendentes</h3>
              <ul className="mt-2 space-y-1 text-sm text-muted-foreground">
                {checklistItems
                  .filter((item) => item.state !== 'done')
                  .map((item) => (
                    <li key={item.id} className="flex items-center gap-2">
                      <span className="h-1.5 w-1.5 rounded-full bg-primary"></span>
                      {item.title}
                    </li>
                  ))}
                {checklistItems.every((item) => item.state === 'done') ? (
                  <li className="flex items-center gap-2 text-emerald-300">
                    <Check className="h-4 w-4" /> Tudo pronto
                  </li>
                ) : null}
              </ul>
            </div>
          </section>

          <section className="glass-surface space-y-4 rounded-[var(--radius)] border border-border/60 px-5 py-6 shadow-sm">
            <div className="space-y-1">
              <span className="text-xs uppercase tracking-wide text-muted-foreground">Ajuda contextual</span>
              <h2 className="text-lg font-semibold text-white">Precisa de apoio?</h2>
            </div>
            <p className="text-sm text-muted-foreground">
              Conexão segura: valida o agente e tokens. Canal estável: garante heartbeat e eventos. Pronto para iniciar: fila e
              mensagens sincronizadas.
            </p>
            <Button size="sm" variant="secondary">
              Ver FAQ desta etapa
            </Button>
          </section>
        </aside>
      </div>

      <section className="space-y-6">
        <div className="glass-surface space-y-4 rounded-[var(--radius)] border border-border/60 px-5 py-6 shadow-sm">
          <div className="flex flex-col gap-2">
            <span className="text-xs uppercase tracking-wide text-muted-foreground">API & Métricas</span>
            <h2 className="text-lg font-semibold text-white">Saúde operacional</h2>
            <p className="text-sm text-muted-foreground">
              KPIs só ficam disponíveis após a instância estar online. Quando isso acontecer, mostramos uptime, fila e erros/minuto.
            </p>
          </div>
          {metricsAvailable ? (
            <div className="grid gap-4 md:grid-cols-3">
              <div className="rounded-xl border border-border/60 bg-surface-overlay-quiet p-4">
                <p className="text-xs uppercase tracking-wide text-muted-foreground">Uptime</p>
                <p className="text-2xl font-semibold text-white">{selectedInstance?.metrics?.uptime ?? '99,9%'}</p>
                <p className="text-xs text-muted-foreground">Últimas 24h</p>
              </div>
              <div className="rounded-xl border border-border/60 bg-surface-overlay-quiet p-4">
                <p className="text-xs uppercase tracking-wide text-muted-foreground">Latência média</p>
                <p className="text-2xl font-semibold text-white">{selectedInstance?.metrics?.latency ?? '320ms'}</p>
                <p className="text-xs text-muted-foreground">Envios recentes</p>
              </div>
              <div className="rounded-xl border border-border/60 bg-surface-overlay-quiet p-4">
                <p className="text-xs uppercase tracking-wide text-muted-foreground">Fila</p>
                <p className="text-2xl font-semibold text-white">{selectedInstance?.metrics?.status?.queued ?? 0}</p>
                <p className="text-xs text-muted-foreground">Mensagens aguardando</p>
              </div>
            </div>
          ) : (
            <div className="rounded-xl border border-dashed border-border/60 bg-surface-overlay-quiet p-4 text-sm text-muted-foreground">
              Conecte a instância para liberar métricas de API, fila e uptime.
            </div>
          )}
        </div>

        <div className="grid gap-6 lg:grid-cols-2">
          <div className="glass-surface space-y-4 rounded-[var(--radius)] border border-border/60 px-5 py-6 shadow-sm">
            <div className="flex items-center justify-between">
              <div>
                <span className="text-xs uppercase tracking-wide text-muted-foreground">Ações pendentes</span>
                <h2 className="text-lg font-semibold text-white">Operações em aberto</h2>
              </div>
              <Button size="sm" variant="secondary" onClick={handleRefreshInstances}>
                Atualizar
              </Button>
            </div>
            <ul className="space-y-2 text-sm text-muted-foreground">
              <li className="flex items-center gap-2">
                <span className="h-1.5 w-1.5 rounded-full bg-primary" />
                {qrStatusMessage ?? 'Aguardando leitura do QR Code.'}
              </li>
              {countdownMessage ? (
                <li className="flex items-center gap-2 text-amber-200">
                  <Clock className="h-4 w-4" /> {countdownMessage}
                </li>
              ) : null}
              {!canContinue ? (
                <li className="flex items-center gap-2 text-muted-foreground">
                  <Shield className="h-4 w-4" /> Conclua o assistente para liberar a Inbox.
                </li>
              ) : (
                <li className="flex items-center gap-2 text-emerald-300">
                  <Check className="h-4 w-4" /> Tudo certo para avançar.
                </li>
              )}
            </ul>
          </div>
          <div className="glass-surface space-y-4 rounded-[var(--radius)] border border-border/60 px-5 py-6 shadow-sm">
            <div className="flex items-center justify-between">
              <div>
                <span className="text-xs uppercase tracking-wide text-muted-foreground">Histórico</span>
                <h2 className="text-lg font-semibold text-white">Logs recentes</h2>
              </div>
              <Button size="sm" variant="ghost" onClick={() => setQrPanelOpen(true)}>
                Ver completo
              </Button>
            </div>
            {timelinePreview.length ? (
              <ul className="space-y-3 text-sm text-muted-foreground">
                {timelinePreview.map((item) => (
                  <li key={item.id ?? item.timestamp} className="rounded-xl border border-border/60 bg-surface-overlay-quiet p-3">
                    <p className="text-xs uppercase tracking-wide text-muted-foreground">
                      {item.timestampLabel}
                    </p>
                    <p className="text-sm text-white">{item.title}</p>
                    {item.description ? <p className="text-xs text-muted-foreground">{item.description}</p> : null}
                  </li>
                ))}
              </ul>
            ) : (
              <p className="text-sm text-muted-foreground">Nenhum evento recente para mostrar.</p>
            )}
          </div>
        </div>

        <Suspense fallback={<SectionFallback />}>
          <AdvancedOperationsPanel
            surfaceStyles={surfaceStyles}
            open={qrPanelOpen}
            onOpenChange={(value) => setQrPanelOpen(value)}
            qrStatusMessage={qrStatusMessage}
            pairingPhoneInput={pairingPhoneInput}
            onPairingPhoneChange={handlePairingPhoneChange}
            pairingDisabled={!selectedInstance || requestingPairingCode || isBusy}
            requestingPairingCode={requestingPairingCode}
            onRequestPairingCode={handleRequestPairingCode}
            pairingPhoneError={pairingPhoneError}
            timelineItems={timelineItems}
            realtimeConnected={realtimeConnected}
          />
        </Suspense>
      </section>

      <footer className="flex flex-wrap items-center justify-end gap-2">
        <Button size="sm" variant="secondary" onClick={onContinue} disabled={confirmDisabled}>
          {confirmDisabled ? <Loader2 className="mr-2 h-4 w-4 animate-spin" /> : <CheckCircle2 className="mr-2 h-4 w-4" />}
          {confirmLabel}
        </Button>
      </footer>

      <Suspense fallback={<DialogFallback />}>
        <CreateInstanceDialog open={isCreateInstanceOpen} onOpenChange={setCreateInstanceOpen} defaultName={defaultInstanceName} onSubmit={submitCreateInstance} />
      </Suspense>

      <Suspense fallback={<DialogFallback />}>
        <Dialog open={isQrDialogOpen} onOpenChange={setQrDialogOpen}>
          <DialogContent className="max-w-lg">
            <DialogHeader>
              <DialogTitle>QR Code ativo</DialogTitle>
              <DialogDescription>Escaneie com o aplicativo oficial para concluir a sincronização.</DialogDescription>
            </DialogHeader>
            <QrPreview
              src={qrImageSrc}
              statusMessage={qrStatusMessage}
              isGenerating={isGeneratingQrImage}
              onGenerate={handleGenerateQr}
              onOpen={() => setQrDialogOpen(true)}
              generateDisabled={isBusy}
              openDisabled={false}
              className="rounded-xl border border-dashed border-border/60 p-6"
              illustrationClassName={surfaceStyles.qrIllustration}
            />
          </DialogContent>
        </Dialog>
      </Suspense>

      <AlertDialog open={deletionDialog.open} onOpenChange={(value) => !value && setInstancePendingDelete(null)}>
        <AlertDialogContent>
          <AlertDialogHeader>
            <AlertDialogTitle>{deletionDialog.title}</AlertDialogTitle>
            <AlertDialogDescription>Confirme para remover {deletionDialog.targetLabel}.</AlertDialogDescription>
          </AlertDialogHeader>
          <AlertDialogFooter>
            <AlertDialogCancel onClick={() => setInstancePendingDelete(null)}>Cancelar</AlertDialogCancel>
            <AlertDialogAction
              onClick={() => deletionDialog.target && handleDeleteInstance(deletionDialog.target)}
              className="bg-destructive hover:bg-destructive/90"
            >
              {deletionDialog.actionLabel}
            </AlertDialogAction>
          </AlertDialogFooter>
        </AlertDialogContent>
      </AlertDialog>

      {errorState ? (
        <div className="flex flex-wrap items-start gap-3 rounded-[var(--radius)] border border-destructive/40 bg-destructive/10 p-3 text-xs text-destructive">
          <AlertCircle className="mt-0.5 h-4 w-4" />
          <div className="flex-1 space-y-1">
            <p className="font-medium">{errorState.title ?? 'Algo deu errado'}</p>
            <p>{errorState.message}</p>
          </div>
          <div className="flex flex-col gap-2 sm:flex-row">
            <Button size="sm" variant="outline" onClick={() => void loadInstances({ forceRefresh: true })}>
              Tentar novamente
            </Button>
          </div>
        </div>
      ) : null}
    </div>
  );
};

export default WhatsAppConnect;<|MERGE_RESOLUTION|>--- conflicted
+++ resolved
@@ -22,18 +22,15 @@
   Check,
   CheckCircle2,
   Clock,
-<<<<<<< HEAD
   Loader2,
   QrCode,
   Rocket,
-=======
   Download,
   Loader2,
   MessageSquare,
   QrCode,
   Rocket,
   Server,
->>>>>>> 0adbb157
   Shield,
   Smartphone,
 } from 'lucide-react';
@@ -88,28 +85,22 @@
   },
   {
     id: 2,
-<<<<<<< HEAD
-=======
     title: 'Instale o agente/serviço',
     description: 'Baixe e execute o agente no ambiente aprovado antes de gerar o QR.',
     Icon: Server,
   },
   {
     id: 3,
->>>>>>> 0adbb157
     title: 'Leia o QR Code oficial',
     description: 'Acesse Dispositivos Conectados no WhatsApp e escaneie o código.',
     Icon: QrCode,
   },
-<<<<<<< HEAD
-=======
   {
     id: 4,
     title: 'Valide o canal',
     description: 'Envie uma mensagem de teste para confirmar eventos de entrada/saída.',
     Icon: MessageSquare,
   },
->>>>>>> 0adbb157
 ] as const;
 
 const WhatsAppConnect = (props: Parameters<typeof useWhatsAppConnect>[0]) => {
@@ -218,13 +209,10 @@
 
   const [wizardState, setWizardState] = useState({
     mode: selectedInstance?.instance?.mode === 'number' ? 'number' : 'session',
-<<<<<<< HEAD
     qrConfirmed: localStatus === 'connected',
-=======
     agentInstalled: false,
     qrConfirmed: localStatus === 'connected',
     validationDone: false,
->>>>>>> 0adbb157
   });
 
   useEffect(() => {
@@ -279,15 +267,12 @@
 
   const checklistItems = useMemo(() => {
     const isModeSelected = Boolean(wizardState.mode);
-<<<<<<< HEAD
     const qrReady = wizardState.qrConfirmed;
     const agentReady = localStatus === 'connecting' || localStatus === 'connected';
     const validationReady = localStatus === 'connected';
-=======
     const agentReady = wizardState.agentInstalled;
     const qrReady = wizardState.qrConfirmed;
     const validationReady = wizardState.validationDone;
->>>>>>> 0adbb157
 
     return [
       {
@@ -326,11 +311,8 @@
         actionLabel: validationReady ? 'Teste concluído' : 'Testar agora',
       },
     ];
-<<<<<<< HEAD
   }, [localStatus, wizardState.mode, wizardState.qrConfirmed]);
-=======
   }, [wizardState.mode, wizardState.agentInstalled, wizardState.qrConfirmed, wizardState.validationDone]);
->>>>>>> 0adbb157
 
   const metricsAvailable = localStatus === 'connected';
   const timelinePreview = timelineItems.slice(0, 4);
@@ -522,7 +504,6 @@
             </div>
             <div className="grid gap-4">
               {wizardSteps.map((step) => {
-<<<<<<< HEAD
                 const stepState = (() => {
                   if (step.id === 1) {
                     return wizardState.mode ? 'done' : 'active';
@@ -544,7 +525,6 @@
                       : 'border-border/60';
 
                 const isDisabled = stepState === 'blocked';
-=======
                 const isDisabled =
                   (step.id === 2 && !wizardState.mode) ||
                   (step.id === 3 && !wizardState.agentInstalled) ||
@@ -559,7 +539,6 @@
                         : step.id === 4 && wizardState.validationDone
                           ? 'border-emerald-500/60'
                           : 'border-border/60';
->>>>>>> 0adbb157
 
                 return (
                   <div
@@ -579,9 +558,7 @@
                         </div>
                         <p className="text-sm text-muted-foreground">{step.description}</p>
                       </div>
-<<<<<<< HEAD
                       {stepState === 'done' ? <Check className="h-4 w-4 text-emerald-400" /> : null}
-=======
                       {step.id <= 2 && wizardState.agentInstalled && step.id !== 1 ? (
                         <Check className="h-4 w-4 text-emerald-400" />
                       ) : null}
@@ -591,7 +568,6 @@
                       {step.id === 4 && wizardState.validationDone ? (
                         <Check className="h-4 w-4 text-emerald-400" />
                       ) : null}
->>>>>>> 0adbb157
                     </div>
                     {step.id === 1 ? (
                       <div className="grid gap-3 md:grid-cols-2">
@@ -619,8 +595,6 @@
                       </div>
                     ) : null}
                     {step.id === 2 ? (
-<<<<<<< HEAD
-=======
                       <div className="flex flex-wrap gap-3">
                         <Button size="sm" variant="secondary" onClick={() => updateWizardState({ agentInstalled: true })}>
                           <Download className="mr-2 h-4 w-4" /> Baixar para Windows
@@ -634,17 +608,13 @@
                       </div>
                     ) : null}
                     {step.id === 3 ? (
->>>>>>> 0adbb157
                       <div className="space-y-3">
                         <div className="rounded-xl border border-dashed border-border/70 bg-surface-overlay-quiet p-4 text-center text-sm text-muted-foreground">
                           {qrImageSrc ? (
                             <img src={qrImageSrc} alt="QR Code" className="mx-auto h-40 w-40 rounded" />
                           ) : (
-<<<<<<< HEAD
                             'Sem QR Code ativo · Gere um novo código quando estiver pronto.'
-=======
                             'Sem QR Code ativo · Gere um novo código após instalar o agente.'
->>>>>>> 0adbb157
                           )}
                         </div>
                         <div className="flex flex-wrap gap-3">
@@ -662,8 +632,6 @@
                         </div>
                       </div>
                     ) : null}
-<<<<<<< HEAD
-=======
                     {step.id === 4 ? (
                       <div className="flex flex-wrap gap-3">
                         <Button size="sm" onClick={() => updateWizardState({ validationDone: true })}>
@@ -674,7 +642,6 @@
                         </Button>
                       </div>
                     ) : null}
->>>>>>> 0adbb157
                   </div>
                 );
               })}
