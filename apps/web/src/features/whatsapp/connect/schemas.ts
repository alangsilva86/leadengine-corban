import { z } from 'zod';

export const pairingPhoneSchema = z
  .object({
    phone: z
      .string({ required_error: 'Informe o telefone que receberá o código.' })
      .trim()
      .min(10, 'Informe o telefone que receberá o código.')
      .regex(/^[0-9+()\-\s]+$/, 'Use apenas números e caracteres válidos.'),
  })
  .transform(({ phone }) => ({ phone }));

export const createInstanceSchema = z
  .object({
    name: z
      .string({ required_error: 'Informe um nome para a instância.' })
      .trim()
      .min(1, 'Informe um nome para a instância.'),
    id: z
      .string()
      .trim()
      .max(64, 'O identificador deve ter no máximo 64 caracteres.')
      .optional()
      .transform((value) => (value && value.length > 0 ? value : undefined)),
  })
  .transform(({ name, id }) => ({
    name,
    id,
  }));

export const createCampaignSchema = z
  .object({
    name: z
      .string({ required_error: 'Informe o nome da campanha.' })
      .trim()
      .min(1, 'Informe o nome da campanha.'),
    instanceId: z
      .string({ required_error: 'Escolha a instância que será vinculada à campanha.' })
      .trim()
      .min(1, 'Escolha a instância que será vinculada à campanha.'),
    agreementId: z
      .string({ required_error: 'Selecione a origem responsável pela campanha.' })
      .trim()
      .min(1, 'Selecione a origem responsável pela campanha.'),
    agreementName: z
      .string({ required_error: 'Informe o nome da origem.' })
      .trim()
      .min(1, 'Informe o nome da origem.'),
    leadSource: z
      .string({ required_error: 'Selecione a fonte da campanha.' })
      .trim()
      .min(1, 'Selecione a fonte da campanha.'),
    product: z
      .string({ required_error: 'Selecione o produto principal.' })
      .trim()
      .min(1, 'Selecione o produto principal.'),
    margin: z
      .preprocess((value) => {
        if (typeof value === 'string') {
          const normalized = value.replace(',', '.');
          const parsed = Number(normalized);
          return Number.isFinite(parsed) ? parsed : value;
        }
        return value;
      }, z.number({ required_error: 'Informe a margem desejada.' }))
      .refine((value) => (typeof value === 'number' ? value > 0 : false), {
        message: 'Informe a margem desejada.',
      }),
    strategy: z
      .string({ required_error: 'Selecione a estratégia operacional.' })
      .trim()
      .min(1, 'Selecione a estratégia operacional.'),
    status: z
      .enum(['active', 'paused', 'draft'], {
        required_error: 'Escolha o status inicial da campanha.',
      })
      .default('active'),
    leadSource: z.enum(['inbound', 'internal_list', 'partner'], {
      required_error: 'Selecione a origem dos leads.',
    }),
    marginType: z
      .string()
      .trim()
      .max(64)
      .optional()
      .transform((value) => (value && value.length > 0 ? value : 'percentage')),
    segments: z
      .array(z.string().trim().min(1))
      .optional()
      .transform((value) => (value && value.length > 0 ? Array.from(new Set(value)) : undefined)),
    tags: z
      .array(z.string().trim().min(1))
      .optional()
      .transform((value) => (value && value.length > 0 ? Array.from(new Set(value)) : undefined)),
    segments: z
      .array(z.string().trim().min(1))
      .optional()
      .transform((value) => {
        if (!value || value.length === 0) {
          return [] as string[];
        }
        const normalized = value
          .map((entry) => entry.trim())
          .filter(Boolean);
        return Array.from(new Set(normalized));
      }),
  })
  .transform(
    ({
      name,
      instanceId,
      status,
      agreementId,
      agreementName,
      leadSource,
      product,
      margin,
      strategy,
      marginType,
      segments,
      tags,
      leadSource,
      segments = [],
    }) => ({
      name,
      instanceId,
      status,
      agreementId,
      agreementName,
      leadSource,
      strategy,
      productType: product,
      marginType,
      marginValue: margin,
<<<<<<< HEAD
      leadSource,
      ...(segments.length ? { segments } : {}),
      ...(tags || segments.length
        ? { tags: Array.from(new Set([...(tags ?? []), ...segments])) }
        : {}),
=======
      ...(segments ? { segments } : {}),
      ...(tags || segments ? { tags: Array.from(new Set([...(tags ?? []), ...(segments ?? [])])) } : {}),
>>>>>>> 2d16b15a
    })
  );

export type PairingPhoneInput = z.infer<typeof pairingPhoneSchema>;
export type CreateInstanceInput = z.infer<typeof createInstanceSchema>;
export type CreateCampaignInput = z.infer<typeof createCampaignSchema>;<|MERGE_RESOLUTION|>--- conflicted
+++ resolved
@@ -132,16 +132,13 @@
       productType: product,
       marginType,
       marginValue: margin,
-<<<<<<< HEAD
       leadSource,
       ...(segments.length ? { segments } : {}),
       ...(tags || segments.length
         ? { tags: Array.from(new Set([...(tags ?? []), ...segments])) }
         : {}),
-=======
       ...(segments ? { segments } : {}),
       ...(tags || segments ? { tags: Array.from(new Set([...(tags ?? []), ...(segments ?? [])])) } : {}),
->>>>>>> 2d16b15a
     })
   );
 
