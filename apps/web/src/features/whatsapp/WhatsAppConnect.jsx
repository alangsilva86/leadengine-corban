--- conflicted
+++ resolved
@@ -13,12 +13,10 @@
   AlertDialogHeader,
   AlertDialogTitle,
 } from '@/components/ui/alert-dialog.jsx';
-<<<<<<< HEAD
 import { ArrowLeft, Clock, AlertTriangle } from 'lucide-react';
 import { toast } from 'sonner';
 
 import useWhatsAppInstances from './hooks/useWhatsAppInstances.js';
-=======
 import {
   ArrowLeft,
   Clock,
@@ -39,7 +37,6 @@
   CollapsibleTrigger,
 } from '@/components/ui/collapsible.jsx';
 import useInstanceLiveUpdates from './hooks/useInstanceLiveUpdates.js';
->>>>>>> a477d787
 import useWhatsAppCampaigns from './hooks/useWhatsAppCampaigns.js';
 import NoticeBanner from '@/components/ui/notice-banner.jsx';
 import CampaignsPanel from './components/CampaignsPanel.jsx';
@@ -49,8 +46,6 @@
 import QrPreview from './components/QrPreview.jsx';
 import InstancesPanel from './components/InstancesPanel.jsx';
 import QrSection from './components/QrSection.jsx';
-<<<<<<< HEAD
-=======
 import { toast } from 'sonner';
 import { resolveWhatsAppErrorCopy } from './utils/whatsapp-error-codes.js';
 import useWhatsAppInstances, { looksLikeWhatsAppJid } from './hooks/useWhatsAppInstances.js';
@@ -378,7 +373,6 @@
 
 
 
->>>>>>> a477d787
 
 const WhatsAppConnect = ({
   selectedAgreement,
@@ -390,7 +384,6 @@
   onContinue,
   onBack,
 }) => {
-<<<<<<< HEAD
   const {
     warn,
     logError,
@@ -482,7 +475,6 @@
     activeCampaign,
     onStatusChange,
   });
-=======
   const { log, warn, error: logError } = usePlayfulLogger('🎯 LeadEngine • WhatsApp');
   const [showAllInstances, setShowAllInstances] = useState(false);
   const [pairingPhoneInput, setPairingPhoneInput] = useState('');
@@ -541,7 +533,6 @@
       setAuthTokenState(null);
     }
   };
->>>>>>> a477d787
 
   const {
     campaign,
@@ -571,13 +562,11 @@
     logError,
   });
 
-<<<<<<< HEAD
   useEffect(() => {
     if (campaign) {
       syncCampaignSelection(campaign);
     }
   }, [campaign, syncCampaignSelection]);
-=======
   const enforceAuthPrompt = () => {
     handleAuthFallback({ reset: true });
   };
@@ -671,17 +660,14 @@
   }, [instance?.id, selectedAgreement?.id]);
 
   const copy = statusCopy[localStatus] ?? statusCopy.disconnected;
->>>>>>> a477d787
 
   const hasCampaign = Boolean(campaign);
-<<<<<<< HEAD
   const selectedInstanceStatusInfo = instance ? getStatusInfo(instance) : null;
   const selectedInstancePhone = instance ? resolveInstancePhone(instance) : '';
   const pairingDisabled = isBusy || !instance || !isAuthenticated;
 
   const handleConfirm = useCallback(() => {
     if (!canContinue) {
-=======
   const { src: qrImageSrc, isGenerating: isGeneratingQrImage } = useQrImageSource(qrData);
   useEffect(() => {
     setGeneratingQrState(isGeneratingQrImage);
@@ -1382,17 +1368,14 @@
 
   const handleDeleteInstance = async (target) => {
     if (!target?.id) {
->>>>>>> a477d787
       return;
     }
     onContinue?.();
   }, [canContinue, onContinue]);
 
-<<<<<<< HEAD
   const handleSelectInstance = useCallback(
     async (item, { skipAutoQr = false } = {}) => {
       if (!item) {
-=======
     setCampaignError(null);
     setCampaignAction({ id: target.id, type: 'reassign' });
 
@@ -1544,7 +1527,6 @@
         }
         await loadInstances({ preferredInstanceId: nextCurrentId, forceRefresh: true });
         toast.success('Instância removida com sucesso.');
->>>>>>> a477d787
         return;
       }
 
@@ -1561,7 +1543,6 @@
       if (item.status !== 'connected') {
         await generateQrForInstance(item.id, { skipStatus: false });
       } else {
-<<<<<<< HEAD
         resetQrState();
       }
     },
@@ -1573,7 +1554,6 @@
       if (!item) {
         return;
       }
-=======
         applyErrorMessageFromError(err, 'Não foi possível gerar o QR Code');
       }
     } finally {
@@ -1787,7 +1767,6 @@
     }
     onContinue?.();
   };
->>>>>>> a477d787
 
       await handleSelectInstance(item, { skipAutoQr: true });
       await generateQrForInstance(item.id, { skipStatus: true });
