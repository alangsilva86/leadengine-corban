import { useCallback, useEffect, useMemo, useRef, useState } from 'react';
import { Badge } from '@/components/ui/badge.jsx';
import { Button } from '@/components/ui/button.jsx';
import { Card, CardContent, CardDescription, CardFooter, CardHeader, CardTitle } from '@/components/ui/card.jsx';
import { Input } from '@/components/ui/input.jsx';
import { Separator } from '@/components/ui/separator.jsx';
import { Dialog, DialogContent, DialogDescription, DialogHeader, DialogTitle } from '@/components/ui/dialog.jsx';
import {
  AlertDialog,
  AlertDialogAction,
  AlertDialogCancel,
  AlertDialogContent,
  AlertDialogDescription,
  AlertDialogFooter,
  AlertDialogHeader,
  AlertDialogTitle,
} from '@/components/ui/alert-dialog.jsx';
import {
  QrCode,
  CheckCircle2,
  Link2,
  ArrowLeft,
  RefreshCcw,
  Clock,
  AlertCircle,
  Loader2,
  Trash2,
  ChevronDown,
  History,
  AlertTriangle,
} from 'lucide-react';
import { cn } from '@/lib/utils.js';
import { apiDelete, apiGet, apiPatch, apiPost } from '@/lib/api.js';
import { parseRetryAfterMs } from '@/lib/rate-limit.js';
import { toDataURL as generateQrDataUrl } from 'qrcode';
import usePlayfulLogger from '../shared/usePlayfulLogger.js';
import sessionStorageAvailable from '@/lib/session-storage.js';
import { Skeleton } from '@/components/ui/skeleton.jsx';
import {
  Collapsible,
  CollapsibleContent,
  CollapsibleTrigger,
} from '@/components/ui/collapsible.jsx';
import useInstanceLiveUpdates from './hooks/useInstanceLiveUpdates.js';
import NoticeBanner from '@/components/ui/notice-banner.jsx';
import CampaignsPanel from './components/CampaignsPanel.jsx';
import CreateCampaignDialog from './components/CreateCampaignDialog.jsx';
import CreateInstanceDialog from './components/CreateInstanceDialog.jsx';
import ReassignCampaignDialog from './components/ReassignCampaignDialog.jsx';
import { toast } from 'sonner';
import { resolveWhatsAppErrorCopy } from './utils/whatsapp-error-codes.js';

const INSTANCES_CACHE_KEY = 'leadengine:whatsapp:instances';

const readInstancesCache = () => {
  if (!sessionStorageAvailable()) {
    return null;
  }
  try {
    const raw = sessionStorage.getItem(INSTANCES_CACHE_KEY);
    return raw ? JSON.parse(raw) : null;
  } catch (error) {
    console.warn('Não foi possível ler o cache de instâncias WhatsApp', error);
    return null;
  }
};

const persistInstancesCache = (list, currentId) => {
  if (!sessionStorageAvailable()) {
    return;
  }
  try {
    sessionStorage.setItem(
      INSTANCES_CACHE_KEY,
      JSON.stringify({
        list,
        currentId,
        updatedAt: Date.now(),
      })
    );
  } catch (error) {
    console.warn('Não foi possível armazenar o cache de instâncias WhatsApp', error);
  }
};

const clearInstancesCache = () => {
  if (!sessionStorageAvailable()) {
    return;
  }
  sessionStorage.removeItem(INSTANCES_CACHE_KEY);
};
import CampaignHistoryDialog from './components/CampaignHistoryDialog.jsx';

const STATUS_TONES = {
  disconnected: 'warning',
  connecting: 'info',
  connected: 'success',
  qr_required: 'warning',
  fallback: 'neutral',
};

const SURFACE_COLOR_UTILS = {
  instancesPanel: 'border border-border/60 bg-surface-overlay-strong',
  qrInstructionsPanel: 'border border-border/60 bg-surface-overlay-quiet',
  glassTile: 'border border-surface-overlay-glass-border bg-surface-overlay-glass',
  glassTileDashed: 'border border-dashed border-surface-overlay-glass-border bg-surface-overlay-glass',
  glassTileActive: 'border-primary/60 bg-primary/10 ring-1 ring-primary/40 shadow-sm',
  glassTileIdle: 'border-surface-overlay-glass-border bg-surface-overlay-glass hover:border-primary/30',
  destructiveBanner: 'border border-destructive/40 bg-destructive/10 text-destructive',
  qrIllustration: 'border-surface-overlay-glass-border bg-surface-overlay-glass text-primary shadow-inner',
  progressTrack: 'bg-surface-overlay-glass',
  progressIndicator: 'bg-primary',
};

const statusCopy = {
  disconnected: {
    badge: 'Pendente',
    description: 'Leia o QR Code no WhatsApp Web para conectar seu número e começar a receber leads.',
    tone: STATUS_TONES.disconnected,
  },
  connecting: {
    badge: 'Conectando',
    description: 'Estamos sincronizando com o seu número. Mantenha o WhatsApp aberto até concluir.',
    tone: STATUS_TONES.connecting,
  },
  connected: {
    badge: 'Ativo',
    description: 'Pronto! Todos os leads qualificados serão entregues diretamente no seu WhatsApp.',
    tone: STATUS_TONES.connected,
  },
  qr_required: {
    badge: 'QR necessário',
    description: 'Gere um novo QR Code e escaneie para reativar a sessão.',
    tone: STATUS_TONES.qr_required,
  },
};

const statusCodeMeta = [
  { code: '1', label: '1', description: 'Total de mensagens reportadas com o código 1 pelo broker.' },
  { code: '2', label: '2', description: 'Total de mensagens reportadas com o código 2 pelo broker.' },
  { code: '3', label: '3', description: 'Total de mensagens reportadas com o código 3 pelo broker.' },
  { code: '4', label: '4', description: 'Total de mensagens reportadas com o código 4 pelo broker.' },
  { code: '5', label: '5', description: 'Total de mensagens reportadas com o código 5 pelo broker.' },
];

const DEFAULT_POLL_INTERVAL_MS = 15000;
const RATE_LIMIT_COOLDOWN_MS = 60 * 1000;

const normalizeKeyName = (value) => `${value}`.toLowerCase().replace(/[^a-z0-9]/g, '');

const pickMetric = (source, keys) => {
  if (!source) return undefined;

  const normalizedTargets = keys.map(normalizeKeyName);
  const visited = new Set();
  const stack = Array.isArray(source) ? [...source] : [source];

  const inspectNested = (value) => {
    return pickMetric(value, ['total', 'value', 'count', 'quantity']);
  };

  while (stack.length > 0) {
    const current = stack.pop();
    if (current === null || current === undefined) {
      continue;
    }

    if (typeof current !== 'object') {
      const direct = toNumber(current);
      if (direct !== null) {
        return direct;
      }
      continue;
    }

    if (visited.has(current)) {
      continue;
    }
    visited.add(current);

    if (Array.isArray(current)) {
      for (const entry of current) {
        stack.push(entry);
      }
      continue;
    }

    for (const [propKey, propValue] of Object.entries(current)) {
      const hasExactMatch = keys.includes(propKey);
      const normalizedKey = normalizeKeyName(propKey);
      const fuzzyMatch = normalizedTargets.some((target) =>
        target.length > 0 && normalizedKey.includes(target)
      );

      if (hasExactMatch || fuzzyMatch) {
        const numeric = toNumber(propValue);
        if (numeric !== null) {
          return numeric;
        }
        if (propValue && typeof propValue === 'object') {
          const nested = inspectNested(propValue);
          if (nested !== undefined) {
            return nested;
          }
        }
      }

      if (propValue && typeof propValue === 'object') {
        stack.push(propValue);
      }
    }
  }

  return undefined;
};

const toNumber = (value) => {
  if (typeof value === 'number' && Number.isFinite(value)) {
    return value;
  }

  if (typeof value === 'string' && value.trim() !== '') {
    const numeric = Number(value);
    if (!Number.isNaN(numeric)) {
      return numeric;
    }
  }

  return null;
};

const findStatusCountsSource = (source) => {
  if (!source) {
    return undefined;
  }

  const keywords = [
    'statuscounts',
    'statuscount',
    'statusmap',
    'statusmetrics',
    'statuses',
    'bystatus',
    'messagestatuscounts',
    'messagesstatuscounts',
    'status',
  ];
  const keySet = new Set(['1', '2', '3', '4', '5']);

  const visited = new Set();
  const queue = Array.isArray(source) ? [...source] : [source];

  while (queue.length > 0) {
    const current = queue.shift();
    if (!current || typeof current !== 'object') {
      continue;
    }
    if (visited.has(current)) {
      continue;
    }
    visited.add(current);

    if (Array.isArray(current)) {
      if (current.length && current.every((value) => typeof value === 'number')) {
        return current;
      }
      for (const entry of current) {
        queue.push(entry);
      }
      continue;
    }

    const record = current;
    const numericKeys = Object.keys(record).filter((key) => keySet.has(key));
    if (numericKeys.length >= 3) {
      return record;
    }

    for (const [propKey, propValue] of Object.entries(record)) {
      const normalizedKey = normalizeKeyName(propKey);
      if (keywords.some((keyword) => normalizedKey.includes(keyword))) {
        if (propValue && typeof propValue === 'object') {
          return propValue;
        }
      }
      if (propValue && typeof propValue === 'object') {
        queue.push(propValue);
      }
    }
  }

  return undefined;
};

const normalizeStatusCounts = (rawCounts) => {
  const defaultKeys = ['1', '2', '3', '4', '5'];
  const normalized = {};

  if (Array.isArray(rawCounts)) {
    rawCounts.forEach((value, index) => {
      const numeric = toNumber(value);
      if (numeric !== null) {
        normalized[String(index + 1)] = numeric;
      }
    });
  } else if (rawCounts && typeof rawCounts === 'object') {
    for (const [key, value] of Object.entries(rawCounts)) {
      const numeric = toNumber(value);
      if (numeric === null) continue;
      const keyMatch = `${key}`.match(/\d+/);
      const normalizedKey = keyMatch ? keyMatch[0] : `${key}`;
      normalized[normalizedKey] = numeric;
    }
  }

  return defaultKeys.reduce((acc, key, index) => {
    const fallbackKeys = [key, String(index), String(index + 1), `status_${key}`, `status${key}`];
    const value = fallbackKeys.reduce((current, candidate) => {
      if (current !== undefined) return current;
      if (Object.prototype.hasOwnProperty.call(normalized, candidate)) {
        return normalized[candidate];
      }
      return undefined;
    }, undefined);

    acc[key] = typeof value === 'number' ? value : 0;
    return acc;
  }, {});
};

const findRateSource = (source) => {
  if (!source) {
    return undefined;
  }

  const keywords = ['rateusage', 'ratelimit', 'ratelimiter', 'rate', 'throttle', 'quota'];
  const visited = new Set();
  const queue = Array.isArray(source) ? [...source] : [source];

  while (queue.length > 0) {
    const current = queue.shift();
    if (!current || typeof current !== 'object') {
      continue;
    }
    if (visited.has(current)) {
      continue;
    }
    visited.add(current);

    if (Array.isArray(current)) {
      for (const entry of current) {
        queue.push(entry);
      }
      continue;
    }

    for (const [propKey, propValue] of Object.entries(current)) {
      const normalizedKey = normalizeKeyName(propKey);
      if (keywords.some((keyword) => normalizedKey.includes(keyword))) {
        if (propValue && typeof propValue === 'object') {
          return propValue;
        }
      }
      if (propValue && typeof propValue === 'object') {
        queue.push(propValue);
      }
    }
  }

  return undefined;
};

const normalizeRateUsage = (rawRate) => {
  const defaults = {
    used: 0,
    limit: 0,
    remaining: 0,
    percentage: 0,
  };

  if (!rawRate || typeof rawRate !== 'object') {
    return defaults;
  }

  const usedCandidate = toNumber(
    pickMetric(rawRate, ['usage', 'used', 'current', 'value', 'count', 'consumed'])
  );
  const limitCandidate = toNumber(pickMetric(rawRate, ['limit', 'max', 'maximum', 'quota', 'total', 'capacity']));
  const remainingCandidate = toNumber(
    pickMetric(rawRate, ['remaining', 'left', 'available', 'saldo', 'restante'])
  );

  let used = usedCandidate !== null ? usedCandidate : null;
  const limit = limitCandidate !== null ? limitCandidate : null;
  let remaining = remainingCandidate !== null ? remainingCandidate : null;

  if (used === null && remaining !== null && limit !== null) {
    used = limit - remaining;
  }

  if (remaining === null && limit !== null && used !== null) {
    remaining = limit - used;
  }

  used = typeof used === 'number' && Number.isFinite(used) ? Math.max(0, used) : 0;
  const safeLimit = typeof limit === 'number' && Number.isFinite(limit) ? Math.max(0, limit) : 0;
  remaining = typeof remaining === 'number' && Number.isFinite(remaining) ? Math.max(0, remaining) : safeLimit ? Math.max(safeLimit - used, 0) : 0;

  const percentage = safeLimit > 0 ? Math.min(100, Math.max(0, Math.round((used / safeLimit) * 100))) : used > 0 ? 100 : 0;

  return {
    used,
    limit: safeLimit,
    remaining,
    percentage,
  };
};

const mergeMetricsSources = (...sources) => {
  return sources.reduce((acc, source) => {
    if (source && typeof source === 'object' && !Array.isArray(source)) {
      return { ...acc, ...source };
    }
    return acc;
  }, {});
};

const getInstanceMetrics = (instance) => {
  const metricsSource = mergeMetricsSources(
    instance?.metrics,
    instance?.stats,
    instance?.messages,
    instance?.rawStatus,
    instance
  );
  const sent = pickMetric(metricsSource, ['messagesSent', 'sent', 'totalSent', 'enviadas', 'messages']) ?? 0;
  const queued = pickMetric(metricsSource, ['queued', 'pending', 'fila', 'queueSize', 'waiting']) ?? 0;
  const failed = pickMetric(metricsSource, ['failed', 'errors', 'falhas', 'errorCount']) ?? 0;
  const statusCountsSource =
    findStatusCountsSource(metricsSource) ||
    findStatusCountsSource(metricsSource?.status) ||
    findStatusCountsSource(metricsSource?.messages) ||
    findStatusCountsSource(instance?.statusMetrics);
  const status = normalizeStatusCounts(statusCountsSource);
  const rateUsage = normalizeRateUsage(
    findRateSource(metricsSource) ||
      findRateSource(instance?.rate) ||
      findRateSource(instance?.rawStatus) ||
      findRateSource(instance)
  );

  return { sent, queued, failed, status, rateUsage };
};

const getStatusInfo = (instance) => {
  const rawStatus = instance?.status || (instance?.connected ? 'connected' : 'disconnected');
  const map = {
    connected: { label: 'Conectado', variant: 'success' },
    connecting: { label: 'Conectando', variant: 'info' },
    disconnected: { label: 'Desconectado', variant: 'secondary' },
    qr_required: { label: 'QR necessário', variant: 'warning' },
    error: { label: 'Erro', variant: 'destructive' },
  };
  return map[rawStatus] || { label: rawStatus || 'Indefinido', variant: 'secondary' };
};

const formatMetricValue = (value) => {
  if (typeof value === 'number') {
    return value.toLocaleString('pt-BR');
  }
  if (typeof value === 'string' && value.trim() !== '') {
    return value;
  }
  return '—';
};

const humanizeLabel = (value) => {
  if (typeof value !== 'string' || !value.trim()) {
    return 'Atualização';
  }

  return value
    .replace(/[_-]+/g, ' ')
    .replace(/\s+/g, ' ')
    .trim()
    .replace(/\b\w/g, (match) => match.toUpperCase());
};

const formatTimestampLabel = (value) => {
  if (!value) {
    return '—';
  }

  const date = new Date(value);
  if (Number.isNaN(date.getTime())) {
    return '—';
  }

  try {
    return date.toLocaleString('pt-BR', {
      dateStyle: 'short',
      timeStyle: 'short',
    });
  } catch {
    return date.toISOString();
  }
};

const isDataUrl = (value) => typeof value === 'string' && value.trim().toLowerCase().startsWith('data:');

const isHttpUrl = (value) => typeof value === 'string' && /^https?:\/\//i.test(value.trim());

const isLikelyBase64 = (value) => {
  if (typeof value !== 'string') return false;
  const normalized = value.replace(/\s+/g, '');
  if (normalized.length < 16 || normalized.length % 4 !== 0) {
    return false;
  }
  return /^[A-Za-z0-9+/=]+$/.test(normalized);
};

const isLikelyBaileysString = (value) => {
  if (typeof value !== 'string') return false;
  const normalized = value.trim();
  if (!normalized) return false;
  const commaCount = (normalized.match(/,/g) || []).length;
  return normalized.includes('@') || commaCount >= 3 || /::/.test(normalized);
};

const getQrImageSrc = (qrPayload) => {
  if (!qrPayload) {
    return { code: null, immediate: null, needsGeneration: false, isBaileys: false };
  }

  const codeCandidate =
    qrPayload.qrCode ||
    qrPayload.image ||
    (typeof qrPayload === 'string' ? qrPayload : null) ||
    null;

  if (!codeCandidate) {
    return { code: null, immediate: null, needsGeneration: false, isBaileys: false };
  }

  const normalized = `${codeCandidate}`.trim();

  if (isDataUrl(normalized) || isHttpUrl(normalized)) {
    return { code: normalized, immediate: normalized, needsGeneration: false, isBaileys: false };
  }

  if (isLikelyBase64(normalized)) {
    return {
      code: normalized,
      immediate: `data:image/png;base64,${normalized}`,
      needsGeneration: false,
      isBaileys: false,
    };
  }

  const isBaileys = isLikelyBaileysString(normalized);

  return {
    code: normalized,
    immediate: null,
    needsGeneration: true,
    isBaileys,
  };
};

const useQrImageSource = (qrPayload) => {
  const qrMeta = useMemo(() => getQrImageSrc(qrPayload), [qrPayload]);
  const { code, immediate, needsGeneration } = qrMeta;
  const [src, setSrc] = useState(immediate ?? null);
  const [isGenerating, setIsGenerating] = useState(Boolean(needsGeneration && !immediate));

  useEffect(() => {
    let cancelled = false;

    if (immediate) {
      setSrc(immediate);
      setIsGenerating(false);
      return () => {
        cancelled = true;
      };
    }

    if (!code || !needsGeneration) {
      setSrc(null);
      setIsGenerating(false);
      return () => {
        cancelled = true;
      };
    }

    setSrc(null);
    setIsGenerating(true);
    generateQrDataUrl(code, { type: 'image/png', errorCorrectionLevel: 'M', margin: 1 })
      .then((url) => {
        if (!cancelled) {
          setSrc(url);
        }
      })
      .catch((error) => {
        if (!cancelled) {
          console.error('Falha ao gerar QR Code', error);
          setSrc(null);
        }
      })
      .finally(() => {
        if (!cancelled) {
          setIsGenerating(false);
        }
      });

    return () => {
      cancelled = true;
    };
  }, [code, immediate, needsGeneration]);

  return { src, isGenerating };
};

const formatPhoneNumber = (value) => {
  if (!value) return '—';
  const digits = `${value}`.replace(/\D/g, '');
  if (digits.length < 10) return value;
  const ddd = digits.slice(0, 2);
  const nine = digits.length > 10 ? digits.slice(2, 3) : '';
  const prefix = digits.length > 10 ? digits.slice(3, 7) : digits.slice(2, 6);
  const suffix = digits.length > 10 ? digits.slice(7) : digits.slice(6);
  return `(${ddd}) ${nine}${prefix}-${suffix}`;
};

const resolveInstancePhone = (instance) =>
  instance?.phoneNumber ||
  instance?.number ||
  instance?.msisdn ||
  instance?.metadata?.phoneNumber ||
  instance?.metadata?.phone_number ||
  instance?.metadata?.msisdn ||
  instance?.jid ||
  instance?.session ||
  '';

const extractQrPayload = (payload) => {
  if (!payload) return null;

  const mergeQr = (primary, secondary) => {
    if (!primary) return secondary;
    if (!secondary) return primary;
    return {
      qr: primary.qr ?? secondary.qr ?? null,
      qrCode: primary.qrCode ?? secondary.qrCode ?? primary.qr ?? secondary.qr ?? null,
      qrExpiresAt: primary.qrExpiresAt ?? secondary.qrExpiresAt ?? null,
      expiresAt:
        primary.expiresAt ??
        secondary.expiresAt ??
        primary.qrExpiresAt ??
        secondary.qrExpiresAt ??
        null,
    };
  };

  const parseCandidate = (candidate) => {
    if (!candidate) return null;

    if (typeof candidate === 'string') {
      return { qr: candidate, qrCode: candidate, qrExpiresAt: null, expiresAt: null };
    }

    if (typeof candidate !== 'object') {
      return null;
    }

    const source = candidate;

    const directQr =
      typeof source.qr === 'string'
        ? source.qr
        : typeof source.qrCode === 'string'
        ? source.qrCode
        : typeof source.qr_code === 'string'
        ? source.qr_code
        : typeof source.code === 'string'
        ? source.code
        : typeof source.image === 'string'
        ? source.image
        : typeof source.value === 'string'
        ? source.value
        : null;

    const qrCodeCandidate =
      typeof source.qrCode === 'string'
        ? source.qrCode
        : typeof source.qr_code === 'string'
        ? source.qr_code
        : null;

    const qrExpiresCandidate =
      typeof source.qrExpiresAt === 'string'
        ? source.qrExpiresAt
        : typeof source.qr_expires_at === 'string'
        ? source.qr_expires_at
        : null;

    const expiresCandidate =
      typeof source.expiresAt === 'string'
        ? source.expiresAt
        : typeof source.expiration === 'string'
        ? source.expiration
        : typeof source.expires === 'string'
        ? source.expires
        : null;

    let normalized = null;

    if (directQr || qrCodeCandidate || qrExpiresCandidate || expiresCandidate) {
      normalized = {
        qr: directQr ?? qrCodeCandidate ?? null,
        qrCode: qrCodeCandidate ?? directQr ?? null,
        qrExpiresAt: qrExpiresCandidate ?? null,
        expiresAt: expiresCandidate ?? qrExpiresCandidate ?? null,
      };
    }

    const nestedCandidates = [
      source.qr,
      source.qrData,
      source.qrPayload,
      source.qr_info,
      source.data,
      source.payload,
      source.result,
      source.response,
    ];

    for (const nestedSource of nestedCandidates) {
      const nested = parseCandidate(nestedSource);
      if (nested) {
        normalized = mergeQr(normalized, nested);
        break;
      }
    }

    return normalized;
  };

  const normalized = parseCandidate(payload);

  if (!normalized) {
    return null;
  }

  const finalPayload = { ...normalized };
  if (!finalPayload.qr && finalPayload.qrCode) {
    finalPayload.qr = finalPayload.qrCode;
  }
  if (!finalPayload.qrCode && finalPayload.qr) {
    finalPayload.qrCode = finalPayload.qr;
  }
  if (!finalPayload.expiresAt && finalPayload.qrExpiresAt) {
    finalPayload.expiresAt = finalPayload.qrExpiresAt;
  }
  if (!finalPayload.qrExpiresAt && finalPayload.expiresAt) {
    finalPayload.qrExpiresAt = finalPayload.expiresAt;
  }

  return finalPayload;
};

const extractInstanceFromPayload = (payload) => {
  if (!payload || typeof payload !== 'object' || Array.isArray(payload)) {
    return null;
  }

  if (payload.instance && typeof payload.instance === 'object') {
    return payload.instance;
  }

  if (payload.data && typeof payload.data === 'object') {
    const nested = extractInstanceFromPayload(payload.data);
    if (nested) {
      return nested;
    }
  }

  if (payload.id || payload.name || payload.status || payload.connected) {
    return payload;
  }

  return null;
};

const ensureArrayOfObjects = (value) =>
  Array.isArray(value)
    ? value.filter((item) => item && typeof item === 'object')
    : [];

const looksLikeWhatsAppJid = (value) =>
  typeof value === 'string' && value.toLowerCase().endsWith('@s.whatsapp.net');

const formatInstanceDisplayId = (value) => {
  if (typeof value !== 'string') {
    return '';
  }

  if (looksLikeWhatsAppJid(value)) {
    return value.replace(/@s\.whatsapp\.net$/i, '@wa');
  }

  return value;
};

const pickStringValue = (...values) => {
  for (const value of values) {
    if (typeof value === 'string') {
      const trimmed = value.trim();
      if (trimmed.length > 0) {
        return trimmed;
      }
    }
  }

  return null;
};

const isPlainRecord = (value) => Boolean(value && typeof value === 'object' && !Array.isArray(value));

const mergeInstanceEntries = (previous, next) => {
  if (!previous) {
    return next;
  }

  const previousMetadata = isPlainRecord(previous.metadata) ? previous.metadata : {};
  const nextMetadata = isPlainRecord(next.metadata) ? next.metadata : {};

  const mergedMetadata = { ...previousMetadata, ...nextMetadata };

  return {
    ...previous,
    ...next,
    metadata: Object.keys(mergedMetadata).length > 0 ? mergedMetadata : undefined,
    connected: Boolean(previous.connected || next.connected),
    status:
      next.status ||
      previous.status ||
      (previous.connected || next.connected ? 'connected' : 'disconnected'),
    tenantId: next.tenantId ?? previous.tenantId ?? null,
    name: next.name ?? previous.name ?? null,
    phoneNumber: next.phoneNumber ?? previous.phoneNumber ?? null,
    displayId: next.displayId || previous.displayId || next.id || previous.id,
    source: next.source || previous.source || null,
  };
};

const normalizeInstanceRecord = (entry) => {
  if (!isPlainRecord(entry)) {
    return null;
  }

  const base = entry;
  const metadata = isPlainRecord(base.metadata) ? base.metadata : {};
  const profile = isPlainRecord(base.profile) ? base.profile : {};
  const details = isPlainRecord(base.details) ? base.details : {};
  const info = isPlainRecord(base.info) ? base.info : {};
  const mergedMetadata = { ...metadata, ...profile, ...details, ...info };

  const id =
    pickStringValue(
      base.id,
      base.instanceId,
      base.instance_id,
      base.sessionId,
      base.session_id,
      mergedMetadata.id,
      mergedMetadata.instanceId,
      mergedMetadata.instance_id,
      mergedMetadata.sessionId,
      mergedMetadata.session_id
    ) ?? null;

  if (!id) {
    return null;
  }

  const rawStatus =
    pickStringValue(base.status, base.connectionStatus, base.state, mergedMetadata.status, mergedMetadata.state) ??
    null;
  const normalizedStatus = rawStatus ? rawStatus.toLowerCase() : null;

  const connectedValue =
    typeof base.connected === 'boolean'
      ? base.connected
      : typeof mergedMetadata.connected === 'boolean'
        ? mergedMetadata.connected
        : normalizedStatus === 'connected';

  const tenantId =
    pickStringValue(
      base.tenantId,
      base.tenant_id,
      mergedMetadata.tenantId,
      mergedMetadata.tenant_id,
      base.agreementId,
      mergedMetadata.agreementId,
      base.accountId,
      mergedMetadata.accountId
    ) ?? null;

  const name =
    pickStringValue(
      base.name,
      base.displayName,
      base.label,
      mergedMetadata.name,
      mergedMetadata.displayName,
      mergedMetadata.label,
      mergedMetadata.instanceName,
      mergedMetadata.sessionName,
      mergedMetadata.profileName
    ) ?? null;

  const phoneNumber =
    pickStringValue(
      base.phoneNumber,
      base.phone,
      base.number,
      mergedMetadata.phoneNumber,
      mergedMetadata.phone,
      mergedMetadata.number
    ) ?? null;

  const source =
    pickStringValue(base.source, mergedMetadata.source, mergedMetadata.origin, base.origin) ??
    (looksLikeWhatsAppJid(id) ? 'broker' : 'db');

  const normalizedStatusValue = normalizedStatus || (connectedValue ? 'connected' : 'disconnected');

  const normalized = {
    ...base,
    metadata: mergedMetadata,
    id,
    tenantId,
    name,
    phoneNumber,
    status: normalizedStatusValue,
    connected: Boolean(connectedValue),
    displayId: formatInstanceDisplayId(id),
    source,
  };

  return normalized;
};

const normalizeInstancesCollection = (rawList, options = {}) => {
  const allowedTenants = Array.isArray(options.allowedTenants)
    ? options.allowedTenants
        .filter((value) => typeof value === 'string')
        .map((value) => value.trim())
        .filter((value) => value.length > 0)
    : [];
  const shouldFilterByTenant =
    (options.filterByTenant === true || options.enforceTenantScope === true) &&
    allowedTenants.length > 0;

  const order = [];
  const map = new Map();

  if (!Array.isArray(rawList)) {
    return [];
  }

  for (const entry of rawList) {
    const normalized = normalizeInstanceRecord(entry);
    if (!normalized) {
      continue;
    }

    if (
      shouldFilterByTenant &&
      normalized.tenantId &&
      !allowedTenants.includes(normalized.tenantId)
    ) {
      continue;
    }

    const existing = map.get(normalized.id);
    const merged = mergeInstanceEntries(existing, normalized);

    if (!existing) {
      order.push(normalized.id);
    }

    map.set(normalized.id, merged);
  }

  return order.map((id) => map.get(id)).filter(Boolean);
};

const unwrapWhatsAppResponse = (payload) => {
  if (!payload) {
    return {};
  }

  if (Array.isArray(payload)) {
    return payload;
  }

  if (payload && typeof payload === 'object') {
    if (payload.data && typeof payload.data === 'object') {
      return payload.data;
    }
    if (payload.result && typeof payload.result === 'object') {
      return payload.result;
    }
  }

  return payload;
};

const parseInstancesPayload = (payload) => {
  const data = unwrapWhatsAppResponse(payload);

  const rootIsObject = data && typeof data === 'object' && !Array.isArray(data);

  let instances = [];
  if (rootIsObject && Array.isArray(data.instances)) {
    instances = ensureArrayOfObjects(data.instances);
  } else if (rootIsObject && Array.isArray(data.items)) {
    instances = ensureArrayOfObjects(data.items);
  } else if (rootIsObject && Array.isArray(data.data)) {
    instances = ensureArrayOfObjects(data.data);
  } else if (Array.isArray(data)) {
    instances = ensureArrayOfObjects(data);
  }

  const instance = extractInstanceFromPayload(rootIsObject ? data : null) || null;

  if (instance && !instances.some((item) => item && item.id === instance.id)) {
    instances = [...instances, instance];
  }

  const statusPayload = rootIsObject
    ? typeof data.status === 'object' && data.status !== null
      ? data.status
      : typeof data.instanceStatus === 'object' && data.instanceStatus !== null
        ? data.instanceStatus
        : null
    : null;

  const status =
    typeof statusPayload?.status === 'string'
      ? statusPayload.status
      : typeof data?.status === 'string'
        ? data.status
        : typeof instance?.status === 'string'
          ? instance.status
          : null;

  const connected =
    typeof data?.connected === 'boolean'
      ? data.connected
      : typeof statusPayload?.connected === 'boolean'
        ? statusPayload.connected
        : typeof instance?.connected === 'boolean'
          ? instance.connected
          : null;

  const instanceId =
    typeof data?.instanceId === 'string' && data.instanceId.trim().length > 0
      ? data.instanceId.trim()
      : typeof instance?.id === 'string'
        ? instance.id
        : null;

  const qr = extractQrPayload(
    (rootIsObject && data.qr !== undefined ? data.qr : null) ?? statusPayload ?? data
  );

  return {
    raw: payload,
    data,
    instances,
    instance,
    status,
    statusPayload,
    connected,
    instanceId,
    qr,
  };
};

const WhatsAppConnect = ({
  selectedAgreement,
  status = 'disconnected',
  activeCampaign,
  onboarding,
  onStatusChange,
  onCampaignReady,
  onContinue,
  onBack,
}) => {
  const { log, warn, error: logError } = usePlayfulLogger('🎯 LeadEngine • WhatsApp');
  const pollIdRef = useRef(0);
  const [instances, setInstances] = useState([]);
  const [instance, setInstance] = useState(null);
  const [instancesReady, setInstancesReady] = useState(false);
  const preferredInstanceIdRef = useRef(null);
  const [qrData, setQrData] = useState(null);
  const [secondsLeft, setSecondsLeft] = useState(null);
  const [loadingInstances, setLoadingInstances] = useState(false);
  const [loadingQr, setLoadingQr] = useState(false);
  const [pairingPhoneInput, setPairingPhoneInput] = useState('');
  const [pairingPhoneError, setPairingPhoneError] = useState(null);
  const [requestingPairingCode, setRequestingPairingCode] = useState(false);
  const [sessionActive, setSessionActive] = useState(true);
  const [authDeferred, setAuthDeferred] = useState(false);
  const [errorState, setErrorState] = useState(null);
  const [localStatus, setLocalStatus] = useState(status);
  const [qrPanelOpen, setQrPanelOpen] = useState(status !== 'connected');
  const [campaign, setCampaign] = useState(activeCampaign || null);
  const [campaigns, setCampaigns] = useState([]);
  const [campaignsLoading, setCampaignsLoading] = useState(false);
  const [campaignError, setCampaignError] = useState(null);
  const [campaignAction, setCampaignAction] = useState(null);
  const [isQrDialogOpen, setQrDialogOpen] = useState(false);
  const [deletingInstanceId, setDeletingInstanceId] = useState(null);
  const [instancePendingDelete, setInstancePendingDelete] = useState(null);
  const [liveEvents, setLiveEvents] = useState([]);
  const [isCreateInstanceOpen, setCreateInstanceOpen] = useState(false);
  const [isCreateCampaignOpen, setCreateCampaignOpen] = useState(false);
  const [pendingReassign, setPendingReassign] = useState(null);
  const [persistentWarning, setPersistentWarning] = useState(null);
  const loadInstancesRef = useRef(() => {});
  const loadCampaignsRef = useRef(() => {});
  const hasFetchedOnceRef = useRef(false);
  const loadingInstancesRef = useRef(loadingInstances);
  const loadingQrRef = useRef(loadingQr);

  const requireAuthMessage =
    'Não foi possível sincronizar as instâncias de WhatsApp no momento. Tente novamente em instantes.';

  const isAuthError = (error) => {
    const status = typeof error?.status === 'number' ? error.status : null;
    return status === 401 || status === 403;
  };

  const handleAuthFallback = ({ reset = false } = {}) => {
    setLoadingInstances(false);
    setLoadingQr(false);
    setErrorMessage(requireAuthMessage, {
      title: 'Sincronização necessária',
    });
    if (reset) {
      setInstances([]);
      setInstance(null);
      clearInstancesCache();
      preferredInstanceIdRef.current = null;
      setLocalStatus('disconnected');
      setQrData(null);
      setSecondsLeft(null);
      setInstancesReady(true);
    }
  };

  const enforceAuthPrompt = () => {
    handleAuthFallback({ reset: true });
  };

  const setErrorMessage = (message, meta = {}) => {
    if (message) {
      const copy = resolveWhatsAppErrorCopy(meta.code, message);
      const resolvedState = {
        ...meta,
        code: copy.code ?? meta.code ?? null,
        title: meta.title ?? copy.title ?? 'Algo deu errado',
        message: copy.description ?? message,
      };
      setErrorState(resolvedState);
    } else {
      setErrorState(null);
    }
  };

  const resolveFriendlyError = (error, fallbackMessage) => {
    const codeCandidate = error?.payload?.error?.code ?? error?.code ?? null;
    const rawMessage =
      error?.payload?.error?.message ?? (error instanceof Error ? error.message : fallbackMessage);
    const copy = resolveWhatsAppErrorCopy(codeCandidate, rawMessage ?? fallbackMessage);
    return {
      code: copy.code,
      title: copy.title,
      message: copy.description ?? rawMessage ?? fallbackMessage,
    };
  };

  const applyErrorMessageFromError = (error, fallbackMessage, meta = {}) => {
    const friendly = resolveFriendlyError(error, fallbackMessage);
    setErrorMessage(friendly.message, {
      ...meta,
      code: friendly.code ?? meta.code,
      title: friendly.title ?? meta.title,
    });
    return friendly;
  };

  useEffect(() => {
    const cached = readInstancesCache();
    if (!cached) {
      setInstancesReady(false);
      preferredInstanceIdRef.current = null;
      return;
    }

    const list = Array.isArray(cached.list) ? cached.list : [];
    if (list.length > 0) {
      const current = cached.currentId
        ? list.find((item) => item.id === cached.currentId) || list[0]
        : list[0];
      setInstances(list);
      setInstance(current ?? null);
      preferredInstanceIdRef.current = current?.id ?? null;
      if (current?.status) {
        setLocalStatus(current.status);
      }
      setInstancesReady(true);
    } else {
      setInstancesReady(false);
      preferredInstanceIdRef.current = null;
    }
    hasFetchedOnceRef.current = false;
  }, [selectedAgreement?.id]);

  useEffect(() => {
    setPairingPhoneInput('');
    setPairingPhoneError(null);
  }, [instance?.id, selectedAgreement?.id]);

  const copy = statusCopy[localStatus] ?? statusCopy.disconnected;

  const expiresAt = useMemo(() => {
    if (!qrData?.expiresAt) return null;
    return new Date(qrData.expiresAt).getTime();
  }, [qrData]);

  const stageIndex = onboarding?.stages?.findIndex((stage) => stage.id === 'whatsapp') ?? 2;
  const totalStages = onboarding?.stages?.length ?? 0;
  const stepNumber = stageIndex >= 0 ? stageIndex + 1 : 3;
  const stepLabel = totalStages ? `Passo ${Math.min(stepNumber, totalStages)} de ${totalStages}` : 'Passo 3';
  const nextStage = onboarding?.stages?.[Math.min(stageIndex + 1, totalStages - 1)]?.label ?? 'Inbox de Leads';
  const hasAgreement = Boolean(selectedAgreement);
  const hasCampaign = Boolean(campaign);
  const { src: qrImageSrc, isGenerating: isGeneratingQrImage } = useQrImageSource(qrData);
  const generatingQrRef = useRef(isGeneratingQrImage);
  const hasQr = Boolean(qrImageSrc);
  const isAuthenticated = sessionActive && !authDeferred;
  const canContinue = localStatus === 'connected' && instance && hasAgreement;
  const statusTone = copy.tone || STATUS_TONES.fallback;
  const countdownMessage = secondsLeft !== null ? `QR expira em ${secondsLeft}s` : null;
  const isBusy = loadingInstances || loadingQr || isGeneratingQrImage || requestingPairingCode;
  const confirmLabel = hasCampaign ? 'Ir para a inbox de leads' : 'Configurar campanha';
  const confirmDisabled = !isAuthenticated || !canContinue || isBusy;
  const qrStatusMessage = localStatus === 'connected'
    ? 'Conexão ativa — QR oculto.'
    : countdownMessage || (loadingQr || isGeneratingQrImage ? 'Gerando QR Code…' : 'Selecione uma instância para gerar o QR.');
  const selectedInstanceStatusInfo = instance ? getStatusInfo(instance) : null;
  const selectedInstancePhone = instance ? resolveInstancePhone(instance) : '';
  const instanceCount = instances.length;
  const instancesCountLabel = instancesReady ? `${instanceCount} ativa(s)` : 'Sincronizando…';

  const handleRealtimeEvent = useCallback((event) => {
    if (!event || typeof event !== 'object' || !event.payload) {
      return;
    }

    const payload = event.payload;
    const eventInstanceId =
      payload.id || payload.instanceId || payload.brokerId || payload.sessionId || null;

    if (!eventInstanceId) {
      return;
    }

    const timestampCandidate =
      (typeof payload.syncedAt === 'string' && payload.syncedAt) ||
      (typeof payload.timestamp === 'string' && payload.timestamp) ||
      new Date().toISOString();

    const statusCandidate = (() => {
      if (typeof payload.status === 'string') {
        return payload.status;
      }
      if (payload.status && typeof payload.status === 'object') {
        if (typeof payload.status.current === 'string') {
          return payload.status.current;
        }
        if (typeof payload.status.status === 'string') {
          return payload.status.status;
        }
      }
      return null;
    })();

    const connectedCandidate = (() => {
      if (typeof payload.connected === 'boolean') {
        return payload.connected;
      }
      if (payload.status && typeof payload.status === 'object') {
        if (typeof payload.status.connected === 'boolean') {
          return payload.status.connected;
        }
      }
      return null;
    })();

    const phoneCandidate = (() => {
      if (typeof payload.phoneNumber === 'string') {
        return payload.phoneNumber;
      }
      if (payload.metadata && typeof payload.metadata === 'object') {
        const metadata = payload.metadata;
        if (typeof metadata.phoneNumber === 'string') {
          return metadata.phoneNumber;
        }
        if (typeof metadata.phone_number === 'string') {
          return metadata.phone_number;
        }
        if (typeof metadata.msisdn === 'string') {
          return metadata.msisdn;
        }
      }
      return null;
    })();

    setLiveEvents((previous) => {
      const next = [
        {
          id: `${event.type}-${eventInstanceId}-${timestampCandidate}`,
          instanceId: eventInstanceId,
          type: typeof event.type === 'string' && event.type ? event.type : 'updated',
          status: statusCandidate,
          connected: connectedCandidate,
          phoneNumber: phoneCandidate,
          timestamp: timestampCandidate,
        },
        ...previous,
      ];

      const seen = new Set();
      const deduped = [];
      for (const entry of next) {
        const key = `${entry.instanceId}-${entry.timestamp}-${entry.type}`;
        if (seen.has(key)) {
          continue;
        }
        seen.add(key);
        deduped.push(entry);
        if (deduped.length >= 30) {
          break;
        }
      }

      return deduped;
    });
  }, []);

  const tenantRoomId = selectedAgreement?.tenantId ?? selectedAgreement?.id ?? null;

  const { connected: realtimeConnected } = useInstanceLiveUpdates({
    tenantId: tenantRoomId,
    enabled: Boolean(tenantRoomId),
    onEvent: handleRealtimeEvent,
  });

  useEffect(() => {
    setLiveEvents([]);
  }, [selectedAgreement?.id]);

  const timelineItems = useMemo(() => {
    if (!instance) {
      return [];
    }

    const metadata =
      instance.metadata && typeof instance.metadata === 'object' ? instance.metadata : {};
    const historyEntries = Array.isArray(metadata.history) ? metadata.history : [];

    const normalizedHistory = historyEntries
      .map((entry, index) => {
        if (!entry || typeof entry !== 'object') {
          return null;
        }
        const timestamp =
          (typeof entry.at === 'string' && entry.at) ||
          (typeof entry.timestamp === 'string' && entry.timestamp) ||
          null;

        return {
          id: `history-${instance.id}-${timestamp ?? index}`,
          instanceId: instance.id,
          type: typeof entry.action === 'string' ? entry.action : 'status-sync',
          status: typeof entry.status === 'string' ? entry.status : entry.status ?? null,
          connected: typeof entry.connected === 'boolean' ? entry.connected : null,
          phoneNumber: typeof entry.phoneNumber === 'string' ? entry.phoneNumber : null,
          timestamp: timestamp ?? new Date(Date.now() - index * 1000).toISOString(),
        };
      })
      .filter(Boolean);

    const liveForInstance = liveEvents.filter((event) => event.instanceId === instance.id);

    const merged = [...liveForInstance, ...normalizedHistory];

    return merged
      .sort((a, b) => {
        const aTime = new Date(a.timestamp ?? '').getTime();
        const bTime = new Date(b.timestamp ?? '').getTime();
        return (Number.isFinite(bTime) ? bTime : 0) - (Number.isFinite(aTime) ? aTime : 0);
      })
      .slice(0, 12);
  }, [instance, liveEvents]);

  const handleRefreshInstances = useCallback(() => {
    void loadInstancesRef.current?.({ forceRefresh: true });
  }, []);

  useEffect(() => {
    if (!isAuthenticated) {
      return;
    }
    void loadInstances({ forceRefresh: true });
    // eslint-disable-next-line react-hooks/exhaustive-deps
  }, [isAuthenticated, selectedAgreement?.id]);

  useEffect(() => {
    if (!isAuthenticated) {
      setInstancesReady(true);
    }
  }, [isAuthenticated]);

  useEffect(() => {
    setLocalStatus(status);
  }, [status]);

  useEffect(() => {
    setQrPanelOpen(localStatus !== 'connected');
  }, [localStatus]);

  useEffect(() => {
    setCampaign(activeCampaign || null);
  }, [activeCampaign]);

  useEffect(() => {
    loadingInstancesRef.current = loadingInstances;
  }, [loadingInstances]);

  useEffect(() => {
    loadingQrRef.current = loadingQr;
  }, [loadingQr]);

  useEffect(() => {
    generatingQrRef.current = isGeneratingQrImage;
  }, [isGeneratingQrImage]);

  useEffect(() => {
    if (!isAuthenticated) {
      return undefined;
    }

    let cancelled = false;
    let timeoutId;

    const resolveNextDelay = (result) => {
      if (!result || result.success || result.skipped) {
        return DEFAULT_POLL_INTERVAL_MS;
      }

      const retryAfterMs = parseRetryAfterMs(result.error?.retryAfter);
      if (retryAfterMs !== null) {
        return retryAfterMs > 0 ? retryAfterMs : DEFAULT_POLL_INTERVAL_MS;
      }

      if (result.error?.status === 429) {
        return RATE_LIMIT_COOLDOWN_MS;
      }

      return DEFAULT_POLL_INTERVAL_MS;
    };

    const scheduleNext = (delay = DEFAULT_POLL_INTERVAL_MS) => {
      if (cancelled) {
        return;
      }

      const normalizedDelay =
        typeof delay === 'number' && Number.isFinite(delay) && delay >= 0
          ? delay
          : DEFAULT_POLL_INTERVAL_MS;

      if (timeoutId) {
        clearTimeout(timeoutId);
      }

      timeoutId = setTimeout(runPoll, normalizedDelay);
    };

    const runPoll = async () => {
      if (cancelled) {
        return;
      }

      if (loadingInstancesRef.current || loadingQrRef.current || generatingQrRef.current) {
        scheduleNext(DEFAULT_POLL_INTERVAL_MS);
        return;
      }

      const result = await Promise.resolve()
        .then(() => loadInstancesRef.current?.())
        .catch((error) => ({ success: false, error }));

      if (cancelled) {
        return;
      }

      const delay = resolveNextDelay(result);
      scheduleNext(delay);
    };

    runPoll();

    return () => {
      cancelled = true;
      if (timeoutId) {
        clearTimeout(timeoutId);
      }
    };
  }, [selectedAgreement?.id, isAuthenticated]);

  useEffect(() => {
    if (!selectedAgreement) {
      setCampaign(null);
      return undefined;
    }

    let cancelled = false;

    const hydrateCampaign = async () => {
      try {
        const response = await apiGet(
          `/api/campaigns?agreementId=${selectedAgreement.id}&status=active`
        );
        if (cancelled) return;
        const campaigns = Array.isArray(response?.items)
          ? response.items
          : Array.isArray(response?.data)
          ? response.data
          : [];
        const existing = campaigns.length > 0 ? campaigns[0] : null;
        if (existing) {
          setCampaign(existing);
          onCampaignReady?.(existing);
        } else {
          setCampaign(null);
        }
      } catch (err) {
        if (!cancelled) {
          console.warn('Não foi possível carregar campanhas existentes', err);
        }
      }
    };

    void hydrateCampaign();

    return () => {
      cancelled = true;
    };
    // eslint-disable-next-line react-hooks/exhaustive-deps
  }, [selectedAgreement?.id]);

  useEffect(() => {
    if (!expiresAt || localStatus === 'connected') {
      setSecondsLeft(null);
      return undefined;
    }

    const tick = () => {
      const diff = Math.max(0, Math.floor((expiresAt - Date.now()) / 1000));
      setSecondsLeft(diff);
      if (diff === 0) {
        setLocalStatus('qr_required');
        onStatusChange?.('disconnected');
      }
    };

    tick();
    const timer = setInterval(tick, 1000);
    return () => clearInterval(timer);
  }, [expiresAt, localStatus, onStatusChange]);

  const pickCurrentInstance = (
    list,
    { preferredInstanceId, campaignInstanceId } = {}
  ) => {
    if (!Array.isArray(list) || list.length === 0) {
      return null;
    }

    const findMatch = (targetId) => {
      if (!targetId) {
        return null;
      }
      return (
        list.find((item) => item.id === targetId || item.name === targetId) || null
      );
    };

    const preferredMatch = findMatch(preferredInstanceId);
    if (preferredMatch) {
      return preferredMatch;
    }

    const campaignMatch = findMatch(campaignInstanceId);
    if (campaignMatch) {
      return campaignMatch;
    }

    const connected = list.find((item) => item.connected === true);
    return connected || list[0];
  };

  const connectInstance = async (instanceId = null, options = {}) => {
    if (!instanceId) {
      throw new Error('ID da instância é obrigatório para iniciar o pareamento.');
    }

    const encodedId = encodeURIComponent(instanceId);
    const { phoneNumber: rawPhoneNumber = null, code: rawCode = null } = options ?? {};
    const trimmedPhone =
      typeof rawPhoneNumber === 'string' && rawPhoneNumber.trim().length > 0
        ? rawPhoneNumber.trim()
        : null;
    const trimmedCode =
      typeof rawCode === 'string' && rawCode.trim().length > 0 ? rawCode.trim() : null;

    if (rawPhoneNumber !== null && !trimmedPhone) {
      throw new Error('Informe um telefone válido para parear por código.');
    }

    const shouldRequestPairing = Boolean(trimmedPhone || trimmedCode);

    const response = shouldRequestPairing
      ? await apiPost(
          `/api/integrations/whatsapp/instances/${encodedId}/pair`,
          {
            ...(trimmedPhone ? { phoneNumber: trimmedPhone } : {}),
            ...(trimmedCode ? { code: trimmedCode } : {}),
          }
        )
      : await apiGet(`/api/integrations/whatsapp/instances/${encodedId}/status`);
    setSessionActive(true);
    setAuthDeferred(false);

    const parsed = parseInstancesPayload(response);

    const resolvedInstanceId = parsed.instanceId || instanceId || null;
    const resolvedStatus = parsed.status || (parsed.connected === false ? 'disconnected' : null);
    const resolvedConnected =
      typeof parsed.connected === 'boolean'
        ? parsed.connected
        : resolvedStatus
        ? resolvedStatus === 'connected'
        : null;

    let instance = parsed.instance;
    if (instance && resolvedInstanceId && instance.id !== resolvedInstanceId) {
      instance = { ...instance, id: resolvedInstanceId };
    } else if (!instance && resolvedInstanceId) {
      instance = {
        id: resolvedInstanceId,
        status: resolvedStatus ?? undefined,
        connected: resolvedConnected ?? undefined,
      };
    }

    const instances = ensureArrayOfObjects(parsed.instances);

    return {
      instanceId: resolvedInstanceId,
      status: resolvedStatus,
      connected: resolvedConnected,
      qr: parsed.qr,
      instance: instance
        ? {
            ...instance,
            status: resolvedStatus ?? instance.status,
            connected:
              typeof resolvedConnected === 'boolean'
                ? resolvedConnected
                : typeof instance.connected === 'boolean'
                ? instance.connected
                : undefined,
          }
        : null,
      instances,
    };
  };

  const loadInstances = async (options = {}) => {
    const {
      connectResult: providedConnect,
      preferredInstanceId: explicitPreferredInstanceId,
      forceRefresh,
    } = options;
    const hasExplicitPreference = Object.prototype.hasOwnProperty.call(
      options,
      'preferredInstanceId'
    );
    const resolvedPreferredInstanceId = hasExplicitPreference
      ? explicitPreferredInstanceId
      : preferredInstanceIdRef.current ?? null;
<<<<<<< HEAD
    const agreementId = selectedAgreement?.id;
=======
    const agreementId = selectedAgreement?.id ?? null;
    const token = getAuthToken();
    setAuthTokenState(token);
>>>>>>> c5649fb8
    if (!hasFetchedOnceRef.current) {
      setInstancesReady(false);
    }
    setLoadingInstances(true);
    setErrorMessage(null);
    try {
      log('🚀 Iniciando sincronização de instâncias WhatsApp', {
        tenantAgreement: selectedAgreement?.id ?? null,
        preferredInstanceId: resolvedPreferredInstanceId ?? null,
      });
      const shouldForceBrokerSync =
        typeof forceRefresh === 'boolean' ? forceRefresh : true;

      log('🛰️ Solicitando lista de instâncias', {
        agreementId,
        forceRefresh: shouldForceBrokerSync,
        hasFetchedOnce: hasFetchedOnceRef.current,
      });
      const instancesUrl = '/api/integrations/whatsapp/instances?refresh=1';
      const response = await apiGet(instancesUrl);
      const parsedResponse = parseInstancesPayload(response);
      setSessionActive(true);
      setAuthDeferred(false);
      let list = ensureArrayOfObjects(parsedResponse.instances);
      let hasServerList = true;
      let connectResult = providedConnect || null;

      if (list.length === 0 && !shouldForceBrokerSync) {
        const refreshed = await apiGet(instancesUrl).catch(
          () => null
        );
        if (refreshed) {
          const parsedRefreshed = parseInstancesPayload(refreshed);
          const refreshedList = ensureArrayOfObjects(parsedRefreshed.instances);
          if (refreshedList.length > 0) {
            list = refreshedList;
          }
        }
      }

      if (list.length === 0) {
        const fallbackInstanceId =
          resolvedPreferredInstanceId || campaign?.instanceId || null;
        if (fallbackInstanceId) {
          connectResult = connectResult || (await connectInstance(fallbackInstanceId));
        } else {
          warn('Nenhuma instância padrão disponível para conexão automática', {
            agreementId,
            preferredInstanceId: resolvedPreferredInstanceId ?? null,
            campaignInstanceId: campaign?.instanceId ?? null,
          });
        }

        if (connectResult?.instances?.length) {
          list = ensureArrayOfObjects(connectResult.instances);
        } else if (connectResult?.instance) {
          list = ensureArrayOfObjects([connectResult.instance]);
        }
      }

      const preferenceOptions = {
        preferredInstanceId: resolvedPreferredInstanceId,
        campaignInstanceId: campaign?.instanceId ?? null,
      };

      let current = pickCurrentInstance(list, preferenceOptions);

      if (!current && connectResult?.instance) {
        current = connectResult.instance;
      }

      if (current && (connectResult?.status || connectResult?.instance)) {
        const merged = {
          ...current,
          ...(connectResult?.instance ? connectResult.instance : {}),
          status: connectResult.status ?? current.status,
          connected:
            typeof connectResult?.connected === 'boolean'
              ? connectResult.connected
              : typeof current.connected === 'boolean'
              ? current.connected
              : false,
        };
        current = merged;
        list = list.map((item) => (item.id === merged.id ? { ...item, ...merged } : item));
      } else if (connectResult?.instance) {
        const candidate = connectResult.instance;
        list = list.map((item) => (item.id === candidate.id ? { ...item, ...candidate } : item));
      }

      const normalizedList = normalizeInstancesCollection(list);
      list = normalizedList;

      if (current) {
        const normalizedCurrent = normalizedList.find((item) => item.id === current.id);
        if (normalizedCurrent) {
          current = { ...normalizedCurrent, ...current };
          list = normalizedList.map((item) => (item.id === current.id ? { ...item, ...current } : item));
        } else {
          current = pickCurrentInstance(normalizedList, preferenceOptions);
        }
      } else {
        current = pickCurrentInstance(normalizedList, preferenceOptions);
      }

      if (!current && connectResult?.instance) {
        const normalizedConnect = normalizedList.find(
          (item) => item.id === connectResult.instance.id
        );
        current = normalizedConnect || connectResult.instance;
      }

      const resolvedTotal = Array.isArray(list) ? list.length : instances.length;

      hasFetchedOnceRef.current = true;

      if (Array.isArray(list) && list.length > 0) {
        setInstances(list);
        setInstance(current);
        preferredInstanceIdRef.current = current?.id ?? null;
        persistInstancesCache(list, current?.id ?? null);
      } else if (hasServerList) {
        setInstances([]);
        setInstance(null);
        preferredInstanceIdRef.current = null;
        clearInstancesCache();
      } else {
        warn('Servidor não retornou instâncias; reutilizando cache local', {
          agreementId,
          preferredInstanceId: resolvedPreferredInstanceId ?? null,
        });
      }

      const statusFromInstance =
        connectResult?.status ||
        (typeof connectResult?.connected === 'boolean'
          ? connectResult.connected
            ? 'connected'
            : 'disconnected'
          : null) ||
        current?.status ||
        'disconnected';
      setAuthDeferred(false);
      setLocalStatus(statusFromInstance);
      onStatusChange?.(statusFromInstance);

      const connectQr = connectResult?.qr;
      const shouldShowQrFromConnect =
        connectResult && connectResult.connected === false && Boolean(connectQr?.qrCode);

      if (shouldShowQrFromConnect) {
        setQrData(connectQr);
      } else if (current && statusFromInstance !== 'connected') {
        await generateQr(current.id, { skipStatus: Boolean(connectResult) });
      } else {
        setQrData(null);
        setSecondsLeft(null);
      }
      log('✅ Instâncias sincronizadas', {
        total: resolvedTotal,
        status: statusFromInstance,
        instanceId: current?.id ?? null,
        forceRefresh: shouldForceBrokerSync,
      });
      return { success: true, status: statusFromInstance };
    } catch (err) {
      const status = err?.response?.status;
      const errorCode = err?.response?.data?.code ?? err?.code;
      const isMissingInstanceError = status === 404 || errorCode === 'INSTANCE_NOT_FOUND';

      if (isAuthError(err)) {
        handleAuthFallback();
      } else if (!isMissingInstanceError) {
        applyErrorMessageFromError(
          err,
          'Não foi possível carregar status do WhatsApp'
        );
        if (!isMissingInstanceError) {
          setErrorMessage(
            err instanceof Error ? err.message : 'Não foi possível carregar status do WhatsApp'
          );
        } else {
          setErrorMessage(null);
        }
      }
      warn('Instâncias não puderam ser carregadas', err);
      return { success: false, error: err, skipped: isAuthError(err) };
    } finally {
      setLoadingInstances(false);
      setInstancesReady(true);
    }
  };
  loadInstancesRef.current = loadInstances;

  const loadCampaigns = async () => {
    if (!selectedAgreement?.id) {
      setCampaigns([]);
      if (campaign) {
        setCampaign(null);
      }
      return { success: true, items: [] };
    }

    setCampaignsLoading(true);
    setCampaignError(null);

    try {
      const response = await apiGet(
        `/api/campaigns?agreementId=${encodeURIComponent(selectedAgreement.id)}&status=active,paused,draft,ended`
      );
      const list = (Array.isArray(response?.items)
        ? response.items
        : Array.isArray(response?.data)
        ? response.data
        : []
      ).filter((entry) => entry?.status !== 'ended');

      setCampaigns(list);

      const preferred = (() => {
        if (campaign?.id) {
          const match = list.find((entry) => entry.id === campaign.id);
          if (match) {
            return match;
          }
        }

        if (instance?.id) {
          const activeMatch = list.find(
            (entry) => entry.instanceId === instance.id && entry.status === 'active'
          );
          if (activeMatch) {
            return activeMatch;
          }

          const instanceMatch = list.find((entry) => entry.instanceId === instance.id);
          if (instanceMatch) {
            return instanceMatch;
          }
        }

        const firstActive = list.find((entry) => entry.status === 'active');
        return firstActive ?? list[0] ?? null;
      })();

      const previousId = campaign?.id ?? null;
      const nextId = preferred?.id ?? null;

      if (nextId !== previousId) {
        setCampaign(preferred ?? null);
        if (preferred) {
          onCampaignReady?.(preferred);
        }
      } else if (preferred) {
        onCampaignReady?.(preferred);
      }

      return { success: true, items: list };
    } catch (err) {
      if (isAuthError(err)) {
        handleAuthFallback();
      } else {
        setCampaignError(
          err instanceof Error ? err.message : 'Não foi possível carregar campanhas'
        );
      }
      return { success: false, error: err };
    } finally {
      setCampaignsLoading(false);
    }
  };
  loadCampaignsRef.current = loadCampaigns;

  useEffect(() => {
    if (!selectedAgreement?.id) {
      setCampaigns([]);
      setCampaign(null);
      setPersistentWarning(null);
      return undefined;
    }

    let cancelled = false;

    const fetchCampaigns = async () => {
      const result = await loadCampaignsRef.current?.();
      if (!cancelled && result?.error && !isAuthError(result.error)) {
        warn('Falha ao listar campanhas', result.error);
      }
    };

    void fetchCampaigns();

    return () => {
      cancelled = true;
    };
  }, [selectedAgreement?.id, warn]);

  useEffect(() => {
    if (!selectedAgreement?.id) {
      setPersistentWarning(null);
      if (campaign) {
        setCampaign(null);
      }
      return;
    }

    if (!campaigns.length) {
      if (campaign) {
        setCampaign(null);
      }
      const warningMessage =
        'Nenhuma campanha cadastrada para este convênio. As mensagens inbound serão ignoradas até configurar uma campanha ativa.';
      setPersistentWarning(warningMessage);
      return;
    }

    const activeForAgreement = campaigns.filter((entry) => entry.status === 'active');
    let warningMessage = null;

    if (activeForAgreement.length === 0) {
      warningMessage =
        'Nenhuma campanha ativa para este convênio. Leads inbound serão descartados até ativar ou criar uma campanha.';
    } else if (instance?.id && !activeForAgreement.some((entry) => entry.instanceId === instance.id)) {
      warningMessage =
        'A instância selecionada não possui campanhas ativas. Se uma mensagem chegar, ela será ignorada até que alguma campanha seja reativada ou criada para este número.';
    }

    setPersistentWarning(warningMessage);

    if (instance?.id) {
      const activeMatch = campaigns.find(
        (entry) => entry.instanceId === instance.id && entry.status === 'active'
      );
      if (activeMatch && activeMatch.id !== (campaign?.id ?? null)) {
        setCampaign(activeMatch);
        onCampaignReady?.(activeMatch);
        return;
      }

      const instanceMatch = campaigns.find((entry) => entry.instanceId === instance.id);
      if (instanceMatch && instanceMatch.id !== (campaign?.id ?? null)) {
        setCampaign(instanceMatch);
        onCampaignReady?.(instanceMatch);
        return;
      }
    }

    if (!campaign) {
      const fallback =
        campaigns.find((entry) => entry.status === 'active') ?? campaigns[0] ?? null;
      if (fallback) {
        setCampaign(fallback);
        onCampaignReady?.(fallback);
      }
    }
  }, [campaign, campaigns, instance?.id, onCampaignReady, selectedAgreement?.id]);

  const handleCreateInstance = () => {
    if (!selectedAgreement) {
      setErrorMessage('Selecione um convênio antes de criar uma instância.');
      return;
    }
    setCreateInstanceOpen(true);
  };

  const submitCreateInstance = async ({ name, id }) => {
    if (!selectedAgreement) {
      throw new Error('Selecione um convênio para criar uma instância.');
    }

    const normalizedName = `${name ?? ''}`.trim();
    if (!normalizedName) {
      const error = new Error('Informe um nome válido para a nova instância.');
      setErrorMessage(error.message);
      throw error;
    }

    const payloadBody = {
      agreementId: selectedAgreement.id,
      agreementName: selectedAgreement.name ?? undefined,
      tenantId: selectedAgreement.tenantId ?? undefined,
      name: normalizedName,
      ...(id ? { id: `${id}`.trim() } : {}),
    };

    setLoadingInstances(true);
    setErrorMessage(null);

    try {
      log('🧪 Criando nova instância WhatsApp', {
        agreementId: selectedAgreement.id,
        name: normalizedName,
      });

      const response = await apiPost('/api/integrations/whatsapp/instances', payloadBody);
      setSessionActive(true);
      const payload = response?.data ?? {};
      const createdInstance = extractInstanceFromPayload(payload);
      const createdInstanceId = createdInstance?.id ?? createdInstance?.instanceId ?? null;
      const resolvedCreatedInstance = createdInstance
        ? {
            ...createdInstance,
            name: createdInstance.name ?? normalizedName,
            displayName:
              createdInstance.displayName ||
              createdInstance.label ||
              createdInstance.metadata?.displayName ||
              normalizedName,
            label: createdInstance.label ?? createdInstance.displayName ?? undefined,
          }
        : null;

      let connectResult = null;

      if (createdInstanceId) {
        try {
          const startResult = await connectInstance(createdInstanceId);
          if (startResult) {
            connectResult = {
              ...startResult,
              instance: {
                ...(resolvedCreatedInstance || {}),
                ...(startResult.instance || {}),
              },
            };
          }
        } catch (startError) {
          console.warn('Não foi possível iniciar a instância recém-criada', startError);
          connectResult = {
            status: createdInstance?.status,
            connected:
              typeof createdInstance?.connected === 'boolean'
                ? createdInstance.connected
                : createdInstance?.status === 'connected'
                ? true
                : undefined,
            qr: null,
            instance: resolvedCreatedInstance || null,
          };
        }
      }

      if (!connectResult && resolvedCreatedInstance) {
        connectResult = {
          status: resolvedCreatedInstance.status,
          connected:
            typeof resolvedCreatedInstance.connected === 'boolean'
              ? resolvedCreatedInstance.connected
              : resolvedCreatedInstance.status === 'connected'
              ? true
              : undefined,
          qr: extractQrPayload(payload),
          instance: resolvedCreatedInstance,
        };
      }

      await loadInstances({
        connectResult: connectResult || undefined,
        preferredInstanceId: createdInstanceId || normalizedName,
        forceRefresh: true,
      });

      log('🎉 Instância criada com sucesso', {
        instanceId: createdInstanceId,
        name: normalizedName,
      });

      return { instanceId: createdInstanceId ?? normalizedName };
    } catch (err) {
      if (isAuthError(err)) {
        handleAuthFallback();
        throw err;
      }

      const friendly = applyErrorMessageFromError(
        err,
        'Não foi possível criar uma nova instância'
      );
      logError('Falha ao criar instância WhatsApp', err);
      const errorToThrow = err instanceof Error ? err : new Error(friendly.message);
      throw errorToThrow;
    } finally {
      setLoadingInstances(false);
    }
  };

  const createCampaign = async ({ name, instanceId, status = 'active' }) => {
    if (!selectedAgreement) {
      throw new Error('Selecione um convênio para criar campanhas.');
    }

    const normalizedName = `${name ?? ''}`.trim();
    if (!instanceId) {
      const error = new Error('Escolha a instância que será vinculada à campanha.');
      setCampaignError(error.message);
      throw error;
    }

    const targetInstance =
      instances.find((entry) => entry && entry.id === instanceId) ?? null;
    const brokerId =
      targetInstance && isPlainRecord(targetInstance.metadata)
        ? targetInstance.metadata.brokerId || targetInstance.metadata.broker_id || null
        : null;

    setCampaignError(null);
    setCampaignAction({ id: null, type: 'create' });

    try {
      const payload = await apiPost('/api/campaigns', {
        agreementId: selectedAgreement.id,
        agreementName: selectedAgreement.name,
        instanceId,
        ...(brokerId ? { brokerId } : {}),
        name: normalizedName || `${selectedAgreement.name} • ${instanceId}`,
        status,
      });

      const createdCampaign = payload?.data ?? null;
      if (createdCampaign) {
        setCampaign(createdCampaign);
        onCampaignReady?.(createdCampaign);
      }

      await loadCampaignsRef.current?.();
      toast.success('Campanha criada com sucesso.');
      return createdCampaign;
    } catch (err) {
      if (isAuthError(err)) {
        handleAuthFallback();
        throw err;
      }

      const message =
        err?.payload?.error?.message ||
        (err instanceof Error ? err.message : 'Não foi possível criar a campanha');
      setCampaignError(message);
      logError('Falha ao criar campanha WhatsApp', err);
      toast.error('Falha ao criar campanha', { description: message });
      throw err instanceof Error ? err : new Error(message);
    } finally {
      setCampaignAction(null);
    }
  };

  const updateCampaignStatus = async (target, nextStatus) => {
    if (!target?.id) {
      return;
    }

    setCampaignError(null);
    setCampaignAction({ id: target.id, type: nextStatus });

    try {
      await apiPatch(`/api/campaigns/${encodeURIComponent(target.id)}`, {
        status: nextStatus,
      });

      await loadCampaignsRef.current?.();
      toast.success(
        nextStatus === 'active' ? 'Campanha ativada com sucesso.' : 'Campanha pausada.'
      );
    } catch (err) {
      if (isAuthError(err)) {
        handleAuthFallback();
        throw err;
      }

      const message =
        err?.payload?.error?.message ||
        (err instanceof Error ? err.message : 'Não foi possível atualizar a campanha');
      setCampaignError(message);
      toast.error('Falha ao atualizar campanha', { description: message });
      logError('Falha ao atualizar status da campanha', err);
      throw err instanceof Error ? err : new Error(message);
    } finally {
      setCampaignAction(null);
    }
  };

  const deleteCampaign = async (target) => {
    if (!target?.id) {
      return;
    }

    setCampaignError(null);
    setCampaignAction({ id: target.id, type: 'delete' });

    try {
      await apiDelete(`/api/campaigns/${encodeURIComponent(target.id)}`);
      if (campaign?.id === target.id) {
        setCampaign(null);
      }
      await loadCampaignsRef.current?.();
      toast.success('Campanha encerrada com sucesso.');
    } catch (err) {
      if (isAuthError(err)) {
        handleAuthFallback();
        throw err;
      }

      const message =
        err?.payload?.error?.message ||
        (err instanceof Error ? err.message : 'Não foi possível encerrar a campanha');
      setCampaignError(message);
      toast.error('Falha ao encerrar campanha', { description: message });
      logError('Falha ao encerrar campanha WhatsApp', err);
      throw err instanceof Error ? err : new Error(message);
    } finally {
      setCampaignAction(null);
    }
  };

  const reassignCampaign = async (target, nextInstanceId) => {
    if (!target?.id) {
      return;
    }
    if (!nextInstanceId) {
      const error = new Error('Selecione a nova instância para prosseguir.');
      setCampaignError(error.message);
      throw error;
    }

    setCampaignError(null);
    setCampaignAction({ id: target.id, type: 'reassign' });

    try {
      await apiPatch(`/api/campaigns/${encodeURIComponent(target.id)}`, {
        instanceId: nextInstanceId,
      });

      await loadCampaignsRef.current?.();
      toast.success('Campanha reatribuída com sucesso.');
    } catch (err) {
      if (isAuthError(err)) {
        handleAuthFallback();
        throw err;
      }

      const message =
        err?.payload?.error?.message ||
        (err instanceof Error ? err.message : 'Não foi possível reatribuir a campanha');
      setCampaignError(message);
      toast.error('Falha ao reatribuir campanha', { description: message });
      logError('Falha ao reatribuir campanha WhatsApp', err);
      throw err instanceof Error ? err : new Error(message);
    } finally {
      setCampaignAction(null);
    }
  };

  const fetchCampaignImpact = async (campaignId) => {
    if (!campaignId) {
      return { summary: null };
    }

    try {
      const response = await apiGet(
        `/api/lead-engine/allocations?campaignId=${encodeURIComponent(campaignId)}`
      );
      const summary = response?.meta?.summary ?? null;
      return { summary, items: Array.isArray(response?.data) ? response.data : [] };
    } catch (err) {
      if (isAuthError(err)) {
        handleAuthFallback();
      }
      throw err instanceof Error ? err : new Error('Falha ao carregar impacto da campanha');
    }
  };

  const handleDeleteInstance = async (target) => {
    if (!target?.id) {
      return;
    }

    const agreementId = selectedAgreement?.id;
    setDeletingInstanceId(target.id);
    try {
      const encodedId = encodeURIComponent(target.id);
      const isJid = looksLikeWhatsAppJid(target.id);
      const url = isJid
        ? `/api/integrations/whatsapp/instances/${encodedId}/disconnect`
        : `/api/integrations/whatsapp/instances/${encodedId}`;
      const method = isJid ? 'POST' : 'DELETE';

      log(isJid ? '🔌 Desconectando instância WhatsApp' : '🗑️ Removendo instância WhatsApp', {
        instanceId: target.id,
        agreementId,
        method,
        url,
      });

      if (isJid) {
        await apiPost(url, {});
      } else {
        await apiDelete(url);
      }
      clearInstancesCache();
      if (instance?.id === target.id) {
        setInstance(null);
        preferredInstanceIdRef.current = null;
        setLocalStatus('disconnected');
      }
      await loadInstances({ preferredInstanceId: null, forceRefresh: true });
      log(isJid ? '✅ Sessão desconectada' : '✅ Instância removida', {
        instanceId: target.id,
        agreementId,
        method,
        url,
      });
      toast.success(isJid ? 'Sessão desconectada com sucesso' : 'Instância removida com sucesso');
    } catch (err) {
      const friendly = applyErrorMessageFromError(
        err,
        'Não foi possível remover a instância'
      );
      const encodedId = encodeURIComponent(target.id);
      const isJid = looksLikeWhatsAppJid(target.id);
      const url = isJid
        ? `/api/integrations/whatsapp/instances/${encodedId}/disconnect`
        : `/api/integrations/whatsapp/instances/${encodedId}`;
      const method = isJid ? 'POST' : 'DELETE';

      const statusCode =
        typeof err?.response?.status === 'number'
          ? err.response.status
          : typeof err?.status === 'number'
            ? err.status
            : null;
      const responseData = err?.response?.data ?? err?.payload ?? null;
      const errorCode =
        (responseData && typeof responseData === 'object' && responseData !== null
          ? responseData.error?.code || responseData.code
          : null) || err?.code || null;
      const isInstanceMissing =
        statusCode === 404 ||
        errorCode === 'INSTANCE_NOT_FOUND' ||
        errorCode === 'BROKER_INSTANCE_NOT_FOUND';

      if (isInstanceMissing) {
        const nextCurrentId = instance?.id === target.id ? null : instance?.id ?? null;
        warn('Instância não encontrada no servidor; removendo localmente', {
          agreementId,
          instanceId: target.id,
          method,
          url,
          statusCode,
          errorCode,
        });
        clearInstancesCache();
        setInstances((prev) => {
          const nextList = Array.isArray(prev)
            ? prev.filter((item) => item && item.id !== target.id)
            : [];
          preferredInstanceIdRef.current = nextCurrentId;
          persistInstancesCache(nextList, nextCurrentId);
          return nextList;
        });
        if (instance?.id === target.id) {
          setInstance(null);
          preferredInstanceIdRef.current = null;
          setLocalStatus('disconnected');
        }
        await loadInstances({ preferredInstanceId: nextCurrentId, forceRefresh: true });
        toast.success('Instância removida com sucesso.');
        return;
      }

      logError('Falha ao remover instância WhatsApp', {
        error: err,
        method,
        url,
        instanceId: target.id,
      });

      let bodyPreview = null;
      if (responseData && typeof responseData === 'object') {
        try {
          const serialized = JSON.stringify(responseData);
          bodyPreview = serialized.length > 200 ? `${serialized.slice(0, 197)}…` : serialized;
        } catch (serializationError) {
          console.warn('Não foi possível serializar payload de erro da instância WhatsApp', serializationError);
        }
      }

      const detailParts = [
        `method=${method}`,
        `url=${url}`,
        `id=${target.id}`,
      ];

      if (statusCode !== null) {
        detailParts.push(`status=${statusCode}`);
      }
      if (errorCode) {
        detailParts.push(`code=${errorCode}`);
      }
      if (bodyPreview) {
        detailParts.push(`body=${bodyPreview}`);
      }

      const description = detailParts.join(' • ');
      toast.error('Falha ao remover instância', {
        description: friendly.message ? `${friendly.message} • ${description}` : description,
      });
    } finally {
      setDeletingInstanceId(null);
    }
  };

  useEffect(() => {
    if (!campaign?.instanceId || instances.length === 0) {
      return;
    }

    const matched = instances.find(
      (item) => item.id === campaign.instanceId || item.name === campaign.instanceId
    );

    if (!matched || instance?.id === matched.id) {
      return;
    }

    setInstance(matched);
    preferredInstanceIdRef.current = matched.id ?? null;
    persistInstancesCache(instances, matched.id ?? null);
    const statusFromInstance = matched.status || 'disconnected';
    setLocalStatus(statusFromInstance);
    onStatusChange?.(statusFromInstance);
  }, [
    campaign?.instanceId,
    instance?.id,
    instances,
    onStatusChange,
    selectedAgreement?.id,
  ]);

  const sleep = (ms) => new Promise((r) => setTimeout(r, ms));

  const generateQr = async (id, { skipStatus = false } = {}) => {
    if (!id) return;

    const myPollId = ++pollIdRef.current;
    setLoadingQr(true);
    setErrorMessage(null);
    try {
      const encodedId = encodeURIComponent(id);
      if (!skipStatus) {
        const connectResult = await connectInstance(id);
        const nextStatus =
          connectResult?.status ||
          (typeof connectResult?.connected === 'boolean'
            ? connectResult.connected
              ? 'connected'
              : 'disconnected'
            : null);

        if (nextStatus) {
          setLocalStatus(nextStatus);
          onStatusChange?.(nextStatus);
          setInstance((current) => {
            if (!current || current.id !== id) {
              return current;
            }
            return {
              ...current,
              status: nextStatus,
              connected:
                typeof connectResult?.connected === 'boolean'
                  ? connectResult.connected
                  : nextStatus === 'connected'
                  ? true
                  : typeof current.connected === 'boolean'
                  ? current.connected
                  : false,
            };
          });
          setInstances((prev) =>
            prev.map((item) =>
              item.id === id
                ? {
                    ...item,
                    status: nextStatus,
                    connected:
                      typeof connectResult?.connected === 'boolean'
                        ? connectResult.connected
                        : nextStatus === 'connected'
                        ? true
                        : typeof item.connected === 'boolean'
                        ? item.connected
                        : false,
                  }
                : item
            )
          );
        }

      const connectQr = connectResult?.qr;
      if (connectResult?.connected === false && connectQr?.qrCode) {
        setQrData({
          ...connectQr,
          image: `/api/integrations/whatsapp/instances/${encodedId}/qr.png?ts=${Date.now()}`,
        });
        return;
      }

        if (connectResult?.connected) {
          setQrData(null);
          setSecondsLeft(null);
          return;
        }
      }

      setLocalStatus('qr_required');
      onStatusChange?.('disconnected');

      // Polling por até 60s aguardando o QR
      const deadline = Date.now() + 60_000;
      let received = null;
      while (Date.now() < deadline) {
        if (pollIdRef.current !== myPollId) {
          // polling cancelado (nova instância/QR solicitado)
          return;
        }
        let qrResponse = null;
        try {
          qrResponse = await apiGet(
            `/api/integrations/whatsapp/instances/${encodedId}/qr`
          );
          setSessionActive(true);
          setAuthDeferred(false);
        } catch (error) {
          if (isAuthError(error)) {
            handleAuthFallback();
            return;
          }
        }
        const parsed = parseInstancesPayload(qrResponse);
        const qrPayload = parsed.qr;
        if (qrPayload?.qrCode) {
          received = {
            ...qrPayload,
            image: `/api/integrations/whatsapp/instances/${encodedId}/qr.png?ts=${Date.now()}`,
          };
          break;
        }
        await sleep(1000);
      }

      if (!received) {
        throw new Error('QR não disponível no momento. Tente novamente.');
      }

      setQrData(received);
    } catch (err) {
      if (isAuthError(err)) {
        handleAuthFallback();
      } else {
        applyErrorMessageFromError(err, 'Não foi possível gerar o QR Code');
      }
    } finally {
      setLoadingQr(false);
    }
  };

  const handlePairingPhoneChange = (event) => {
    const value = typeof event?.target?.value === 'string' ? event.target.value : '';
    setPairingPhoneInput(value);
    if (pairingPhoneError) {
      setPairingPhoneError(null);
    }
  };

  const handleRequestPairingCode = async () => {
    if (!instance?.id) {
      setPairingPhoneError('Selecione uma instância para solicitar o pareamento por código.');
      return;
    }

    const trimmed = pairingPhoneInput.trim();
    if (!trimmed) {
      setPairingPhoneError('Informe o telefone que receberá o código.');
      return;
    }

    setPairingPhoneError(null);
    setRequestingPairingCode(true);
    try {
      const result = await connectInstance(instance.id, { phoneNumber: trimmed });
      await loadInstances({
        connectResult: result || undefined,
        preferredInstanceId: instance.id,
        forceRefresh: true,
      });
      toast.success(
        'Solicitamos o código de pareamento. Abra o WhatsApp oficial e informe o código recebido para concluir a conexão.'
      );
    } catch (err) {
      if (isAuthError(err)) {
        handleAuthFallback();
        return;
      }

      const isValidationError =
        err?.payload?.error?.code === 'VALIDATION_ERROR' || err?.code === 'VALIDATION_ERROR';
      const friendly = resolveFriendlyError(
        err,
        'Não foi possível solicitar o pareamento por código. Verifique o telefone informado e tente novamente.'
      );
      setPairingPhoneError(friendly.message);
      if (!isValidationError) {
        setErrorMessage(friendly.message, {
          code: friendly.code,
          title: friendly.title ?? 'Falha ao solicitar pareamento por código',
        });
      }
    } finally {
      setRequestingPairingCode(false);
    }
  };

  const handleInstanceSelect = async (inst, { skipAutoQr = false } = {}) => {
    if (!inst) return;
    setInstance(inst);
    const nextInstanceId = inst?.id ?? null;
    preferredInstanceIdRef.current = nextInstanceId;
    persistInstancesCache(instances, nextInstanceId);
    const statusFromInstance = inst.status || 'disconnected';
    setLocalStatus(statusFromInstance);
    onStatusChange?.(statusFromInstance);

    if (campaign && campaign.instanceId !== inst.id) {
      setCampaign(null);
    }

    if (!skipAutoQr && statusFromInstance !== 'connected') {
      ++pollIdRef.current; // invalida qualquer polling anterior
      await generateQr(inst.id);
    } else {
      setQrData(null);
      setSecondsLeft(null);
    }
  };

  const handleViewQr = async (inst) => {
    if (!inst) return;
    await handleInstanceSelect(inst, { skipAutoQr: true });
    await generateQr(inst.id);
    setQrDialogOpen(true);
  };

  const handleGenerateQr = async () => {
    if (!instance) return;
    await generateQr(instance.id);
  };

  const handleMarkConnected = async () => {
    if (!instance?.id) return;
    try {
      // Valida com o servidor, se rota existir
      const status = await apiGet(`/api/integrations/whatsapp/instances/${instance.id}/status`);
      setSessionActive(true);
      setAuthDeferred(false);
      const parsed = parseInstancesPayload(status);
      const connected =
        typeof parsed.connected === 'boolean'
          ? parsed.connected
          : parsed.status === 'connected';

      if (parsed.instance) {
        setInstance((current) =>
          current && current.id === parsed.instance.id ? { ...current, ...parsed.instance } : current
        );
        setInstances((prev) =>
          prev.map((item) =>
            item.id === parsed.instance.id ? { ...item, ...parsed.instance } : item
          )
        );
      }

      if (!connected) {
        setErrorMessage(
          'A instância ainda não está conectada. Escaneie o QR e tente novamente.'
        );
        return;
      }
    } catch (err) {
      if (isAuthError(err)) {
        handleAuthFallback();
        return;
      }
      // Continua em modo otimista caso a rota não exista
    }
    setLocalStatus('connected');
    setQrData(null);
    setSecondsLeft(null);
    setQrDialogOpen(false);
    onStatusChange?.('connected');
  };

  const handleConfirm = () => {
    if (hasCampaign) {
      onContinue?.();
      return;
    }
    setCreateCampaignOpen(true);
  };

  const removalTargetLabel =
    instancePendingDelete?.name ||
    instancePendingDelete?.displayId ||
    instancePendingDelete?.id ||
    'selecionada';
  const removalTargetIsJid = instancePendingDelete?.id
    ? looksLikeWhatsAppJid(instancePendingDelete.id)
    : false;
  const removalDialogTitle = removalTargetIsJid ? 'Desconectar sessão' : 'Remover instância';
  const removalDialogAction = removalTargetIsJid ? 'Desconectar sessão' : 'Remover instância';

  return (
    <div className="mx-auto max-w-5xl space-y-6">
      <header className="glass-surface space-y-4 rounded-[var(--radius)] border border-[var(--border)] px-6 py-5 shadow-sm">
        <div className="flex flex-wrap items-start justify-between gap-4">
          <div className="space-y-3">
            <div className="flex flex-wrap items-center gap-2 text-xs uppercase tracking-wide text-slate-300/80">
              <Badge variant="secondary">{stepLabel}</Badge>
              <span>Próximo: {nextStage}</span>
            </div>
            <div>
              <h1 className="text-2xl font-semibold text-foreground">Conecte seu WhatsApp</h1>
              <p className="mt-1 max-w-xl text-sm text-muted-foreground">
                Utilize o QR Code para sincronizar o número que você usa com os clientes. Após a conexão, o Lead Engine entrega
                automaticamente os leads aquecidos pelo convênio selecionado.
              </p>
            </div>
          </div>
          <div className="flex flex-col items-end gap-2 text-xs text-muted-foreground">
            <Badge variant="status" tone={statusTone} className="gap-2 text-xs font-medium">
              {copy.badge}
            </Badge>
            {hasAgreement ? (
              <span>
                Convênio ativo:{' '}
                <span className="font-medium text-foreground">{selectedAgreement.name}</span>
              </span>
            ) : (
              <span>Selecione um convênio para liberar esta etapa.</span>
            )}
            {countdownMessage ? (
              <span className="flex items-center gap-1 text-amber-200">
                <Clock className="h-3.5 w-3.5" />
                {countdownMessage}
              </span>
            ) : null}
          </div>
        </div>
        <div className="flex flex-wrap items-center gap-3 text-sm text-muted-foreground">
          <Button variant="ghost" size="sm" onClick={onBack}>
            <ArrowLeft className="h-4 w-4" /> Voltar aos convênios
          </Button>
          <Separator className="section-divider flex-1" />
          <span>{copy.description}</span>
        </div>
      </header>

      {persistentWarning ? (
        <NoticeBanner tone="warning" icon={<AlertTriangle className="h-4 w-4" />}>
          <p>{persistentWarning}</p>
          <p className="text-xs text-amber-200/80">
            Assim que uma campanha ativa for vinculada à instância, os próximos leads inbound serão processados automaticamente.
          </p>
        </NoticeBanner>
      ) : null}

      <div className="space-y-6">
        <Card className={cn(SURFACE_COLOR_UTILS.instancesPanel)}>
          <CardHeader className="flex flex-col gap-3 md:flex-row md:items-start md:justify-between">
            <div>
              <CardTitle>Painel de instâncias</CardTitle>
              <CardDescription>
                Vincule o número certo ao convênio e confirme para avançar para {nextStage}.
              </CardDescription>
            </div>
            <div className="flex flex-wrap items-center gap-2">
              <CampaignHistoryDialog agreementId={selectedAgreement?.id} />
              <Button
                size="sm"
                variant="outline"
                onClick={() => void handleRefreshInstances()}
                disabled={loadingInstances || !isAuthenticated}
              >
                <RefreshCcw className="mr-2 h-4 w-4" /> Atualizar lista
              </Button>
              <Button
                size="sm"
                variant="secondary"
                onClick={() => void handleCreateInstance()}
                disabled={isBusy || !hasAgreement}
              >
                + Nova instância
              </Button>
            </div>
          </CardHeader>
          <CardContent className="space-y-6">
                <div
                  className={cn(
                    'grid gap-4 rounded-[var(--radius)] p-4 text-sm',
                    SURFACE_COLOR_UTILS.glassTile
                  )}
                >
              <div className="grid gap-4 grid-cols-1 md:grid-cols-2 xl:grid-cols-3">
                <div>
                  <p className="text-xs uppercase tracking-wide text-muted-foreground">Convênio</p>
                  <p className="mt-1 text-sm font-semibold text-foreground">
                    {selectedAgreement?.name ?? 'Selecione um convênio'}
                  </p>
                  {selectedAgreement?.region ? (
                    <p className="text-xs text-muted-foreground">{selectedAgreement.region}</p>
                  ) : null}
                </div>
                <div className="max-w-[260px] sm:max-w-full">
                  <p className="text-xs uppercase tracking-wide text-muted-foreground">Instância selecionada</p>
                  <div className="mt-1 flex flex-wrap items-center gap-2">
                    <p className="text-sm font-semibold text-foreground">
                      {instance?.name || instance?.id || 'Escolha uma instância'}
                    </p>
                    {selectedInstanceStatusInfo ? (
                      <Badge variant={selectedInstanceStatusInfo.variant} className="px-2 py-0 text-[0.65rem]">
                        {selectedInstanceStatusInfo.label}
                      </Badge>
                    ) : null}
                  </div>
                  <p className="mt-1 text-xs text-muted-foreground">
                    {instance ? `Telefone: ${formatPhoneNumber(selectedInstancePhone)}` : '—'}
                  </p>
                </div>
                <div>
                  <p className="text-xs uppercase tracking-wide text-muted-foreground">Campanha</p>
                  <p className="mt-1 text-sm font-semibold text-foreground">
                    {hasCampaign ? campaign.name : 'Será criada após a confirmação'}
                  </p>
                  {hasCampaign && campaign.updatedAt ? (
                    <p className="text-xs text-muted-foreground">
                      Atualizada em {new Date(campaign.updatedAt).toLocaleString('pt-BR')}
                    </p>
                  ) : hasCampaign ? (
                    <p className="text-xs text-muted-foreground">
                      Instância vinculada: {campaign.instanceName || campaign.instanceId}
                    </p>
                  ) : (
                    <p className="text-xs text-muted-foreground">Será ligada ao número selecionado.</p>
                  )}
                </div>
              </div>
            </div>

            <div className="space-y-3">
              <div className="flex items-center justify-between text-xs uppercase tracking-wide text-slate-300/70">
                <span>Instâncias disponíveis</span>
                <span>{instancesCountLabel}</span>
              </div>
              {!instancesReady ? (
                <div className="grid gap-3 grid-cols-1 md:grid-cols-2">
                  {Array.from({ length: 2 }).map((_, index) => (
                    <div
                      key={index}
                      className={cn(
                        'flex h-full w-full flex-col rounded-2xl p-4',
                        SURFACE_COLOR_UTILS.glassTile
                      )}
                    >
                      <Skeleton className="h-5 w-3/4" />
                      <Skeleton className="mt-2 h-4 w-1/2" />
                      <Skeleton className="mt-2 h-4 w-2/3" />
                      <div className="mt-4 grid gap-2">
                        <Skeleton className="h-16 w-full" />
                        <Skeleton className="h-16 w-full" />
                      </div>
                      <Skeleton className="mt-4 h-10 w-24" />
                    </div>
                  ))}
                </div>
              ) : instanceCount > 0 ? (
                <div className="grid gap-3 grid-cols-1 md:grid-cols-2 xl:grid-cols-3">
                  {instances.map((item, index) => {
                    const isCurrent = instance?.id === item.id;
                    const statusInfo = getStatusInfo(item);
                    const metrics = getInstanceMetrics(item);
                    const statusValues = metrics.status || {};
                    const rateUsage = metrics.rateUsage || { used: 0, limit: 0, remaining: 0, percentage: 0 };
                    const ratePercentage = Math.max(0, Math.min(100, rateUsage.percentage ?? 0));
                    const phoneLabel = resolveInstancePhone(item);
                    const addressLabel = item.address || item.jid || item.session || '';
                    const lastUpdated = item.updatedAt || item.lastSeen || item.connectedAt;
                    const lastUpdatedLabel = lastUpdated
                      ? new Date(lastUpdated).toLocaleString('pt-BR')
                      : '—';

                    return (
                      <div
                        key={item.id || item.name || index}
                        className={cn(
                          'flex h-full w-full flex-col rounded-2xl border p-4 transition-colors',
                          isCurrent
                            ? SURFACE_COLOR_UTILS.glassTileActive
                            : SURFACE_COLOR_UTILS.glassTileIdle
                        )}
                      >
                        <div className="flex items-start justify-between gap-3">
                      <div className="space-y-1">
                        <p className="text-sm font-semibold text-foreground">{item.name || item.id}</p>
                        <p className="text-xs text-muted-foreground">
                          {formatPhoneNumber(phoneLabel) || '—'}
                        </p>
                        {addressLabel && addressLabel !== phoneLabel ? (
                          <p className="text-xs text-muted-foreground">{addressLabel}</p>
                        ) : null}
                      </div>
                        <div className="flex items-center gap-2">
                          <Badge variant={statusInfo.variant}>{statusInfo.label}</Badge>
                          <Button
                            variant="ghost"
                            size="icon"
                            aria-label="Remover instância"
                            title="Remover instância"
                            disabled={deletingInstanceId === item.id}
                            onClick={(event) => {
                              event.preventDefault();
                              event.stopPropagation();
                              setInstancePendingDelete(item);
                            }}
                          >
                            {deletingInstanceId === item.id ? (
                              <Loader2 className="h-4 w-4 animate-spin" />
                            ) : (
                            <Trash2 className="h-4 w-4" />
                          )}
                        </Button>
                      </div>
                    </div>

                    <div className="mt-4 space-y-3">
                          <div className="grid grid-cols-1 gap-2 text-center sm:grid-cols-3">
                            <div
                              className={cn('rounded-lg p-3', SURFACE_COLOR_UTILS.glassTile)}
                            >
                              <p className="text-[0.65rem] uppercase tracking-wide text-muted-foreground">Enviadas</p>
                              <p className="mt-1 text-base font-semibold text-foreground">
                                {formatMetricValue(metrics.sent)}
                              </p>
                            </div>
                            <div
                              className={cn('rounded-lg p-3', SURFACE_COLOR_UTILS.glassTile)}
                            >
                              <p className="text-[0.65rem] uppercase tracking-wide text-muted-foreground">Na fila</p>
                              <p className="mt-1 text-base font-semibold text-foreground">
                                {formatMetricValue(metrics.queued)}
                              </p>
                            </div>
                            <div
                              className={cn('rounded-lg p-3', SURFACE_COLOR_UTILS.glassTile)}
                            >
                              <p className="text-[0.65rem] uppercase tracking-wide text-muted-foreground">Falhas</p>
                              <p className="mt-1 text-base font-semibold text-foreground">
                                {formatMetricValue(metrics.failed)}
                              </p>
                            </div>
                          </div>

                          <div className="grid gap-2 text-center sm:grid-cols-3 lg:grid-cols-5">
                            {statusCodeMeta.map((meta) => (
                              <div
                                key={meta.code}
                                className={cn('rounded-lg p-3', SURFACE_COLOR_UTILS.glassTile)}
                                title={meta.description}
                              >
                                <p className="text-[0.65rem] uppercase tracking-wide text-muted-foreground">
                                  {meta.label}
                                </p>
                                <p className="mt-1 text-base font-semibold text-foreground">
                                  {formatMetricValue(statusValues[meta.code])}
                                </p>
                              </div>
                            ))}
                          </div>

                          <div
                            className={cn(
                              'rounded-lg p-3 text-left',
                              SURFACE_COLOR_UTILS.glassTile
                            )}
                            title="Uso do limite de envio reportado pelo broker."
                          >
                            <div className="flex items-center justify-between text-[0.65rem] uppercase tracking-wide text-muted-foreground">
                              <span>Utilização do limite</span>
                              <span>{ratePercentage}%</span>
                            </div>
                            <div
                              className={cn(
                                'mt-2 h-2 w-full overflow-hidden rounded-full',
                                SURFACE_COLOR_UTILS.progressTrack
                              )}
                            >
                              <div
                                className={cn(
                                  'h-full rounded-full transition-all',
                                  SURFACE_COLOR_UTILS.progressIndicator
                                )}
                                style={{ width: `${ratePercentage}%` }}
                              />
                            </div>
                            <div className="mt-2 flex flex-wrap items-center justify-between gap-2 text-xs text-muted-foreground">
                              <span>Usadas: {formatMetricValue(rateUsage.used)}</span>
                              <span>Disponível: {formatMetricValue(rateUsage.remaining)}</span>
                              <span>Limite: {formatMetricValue(rateUsage.limit)}</span>
                            </div>
                          </div>
                        </div>

                        <div className="mt-3 flex flex-wrap items-center justify-between gap-2 text-xs text-muted-foreground">
                          <span>Atualizado: {lastUpdatedLabel}</span>
                          {item.user ? <span>Operador: {item.user}</span> : null}
                        </div>

                        <div className="mt-4 flex flex-wrap gap-2">
                          <Button
                            size="sm"
                            variant={isCurrent ? 'default' : 'outline'}
                            onClick={() => void handleInstanceSelect(item)}
                            disabled={isBusy}
                          >
                            {isCurrent ? 'Instância selecionada' : 'Selecionar'}
                          </Button>
                          <Button
                            size="sm"
                            variant="secondary"
                            onClick={() => void handleViewQr(item)}
                            disabled={isBusy || !isAuthenticated}
                          >
                            <QrCode className="mr-2 h-3.5 w-3.5" /> Ver QR
                          </Button>
                        </div>
                      </div>
                    );
                  })}
                </div>
              ) : (
                <div
                  className={cn(
                    'rounded-2xl p-6 text-center text-sm text-muted-foreground',
                    SURFACE_COLOR_UTILS.glassTileDashed
                  )}
                >
                  <p>Nenhuma instância encontrada. Crie uma nova para iniciar a sincronização com o convênio selecionado.</p>
                  <Button
                    size="sm"
                    className="mt-4"
                    onClick={() => void handleCreateInstance()}
                    disabled={isBusy || !hasAgreement || !isAuthenticated}
                  >
                    Criar instância agora
                  </Button>
                </div>
              )}
            </div>

            {errorState ? (
              <div
                className={cn(
                  'flex flex-wrap items-start gap-3 rounded-[var(--radius)] p-3 text-xs',
                  SURFACE_COLOR_UTILS.destructiveBanner
                )}
              >
                <AlertCircle className="mt-0.5 h-4 w-4" />
                <div className="flex-1 space-y-1">
                  <p className="font-medium">{errorState.title ?? 'Algo deu errado'}</p>
                  <p>{errorState.message}</p>
                </div>
                <div className="flex flex-col gap-2 sm:flex-row">
                  <Button
                    size="sm"
                    variant="outline"
                    onClick={() => void loadInstances({ forceRefresh: true })}
                  >
                    Tentar novamente
                  </Button>
                </div>
              </div>
            ) : null}
          </CardContent>
          <CardFooter className="flex flex-wrap items-center justify-between gap-3">
            <div className="flex items-center gap-2 text-sm text-muted-foreground">
              <Link2 className="h-4 w-4" />
              Status atual: <span className="font-medium text-foreground">{copy.badge}</span>
            </div>
            <div className="flex flex-wrap gap-2">
              {localStatus !== 'connected' ? (
                <Button onClick={handleMarkConnected} disabled={isBusy || !isAuthenticated}>
                  Marcar como conectado
                </Button>
              ) : null}
              <Button onClick={() => void handleConfirm()} disabled={confirmDisabled}>
                {confirmLabel}
              </Button>
            </div>
          </CardFooter>
        </Card>
        <CampaignsPanel
          agreementName={selectedAgreement?.name ?? null}
          campaigns={campaigns}
          loading={campaignsLoading}
          error={campaignError}
          onRefresh={() => void loadCampaignsRef.current?.()}
          onCreateClick={() => setCreateCampaignOpen(true)}
          onPause={(entry) => void updateCampaignStatus(entry, 'paused')}
          onActivate={(entry) => void updateCampaignStatus(entry, 'active')}
          onDelete={(entry) => void deleteCampaign(entry)}
          onReassign={(entry) => setPendingReassign(entry)}
          actionState={campaignAction}
          selectedInstanceId={instance?.id ?? null}
        />
        <Card className={cn(SURFACE_COLOR_UTILS.qrInstructionsPanel)}>
          <Collapsible open={qrPanelOpen} onOpenChange={setQrPanelOpen}>
            <CardHeader className="flex flex-col gap-4 sm:flex-row sm:items-start sm:justify-between">
              <div>
                <CardTitle className="flex items-center gap-2">
                  <QrCode className="h-5 w-5" />
                  QR Code e instruções
                </CardTitle>
                <CardDescription>Escaneie com o aplicativo oficial para ativar a sessão.</CardDescription>
              </div>
              <CollapsibleTrigger asChild>
                <Button
                  variant="ghost"
                  size="sm"
                  className={cn(
                    'ml-auto inline-flex items-center gap-2 text-xs uppercase tracking-wide transition-transform',
                    qrPanelOpen ? 'rotate-180' : ''
                  )}
                >
                  <ChevronDown className="h-4 w-4" />
                  {qrPanelOpen ? 'Recolher' : 'Expandir'}
                </Button>
              </CollapsibleTrigger>
            </CardHeader>
            <CollapsibleContent>
              <CardContent className="space-y-6">
                <div
                  className={cn(
                    'flex flex-col items-center gap-4 rounded-xl p-6',
                    SURFACE_COLOR_UTILS.glassTileDashed
                  )}
                >
                  <div
                    className={cn(
                      'flex h-44 w-44 items-center justify-center rounded-2xl',
                      SURFACE_COLOR_UTILS.qrIllustration
                    )}
                  >
                    {hasQr ? (
                      <img src={qrImageSrc} alt="QR Code do WhatsApp" className="h-36 w-36 rounded-lg shadow-inner" />
                    ) : isGeneratingQrImage ? (
                      <Loader2 className="h-12 w-12 animate-spin" />
                    ) : (
                      <QrCode className="h-24 w-24" />
                    )}
                  </div>
                  <div className="flex items-center gap-2 text-xs text-muted-foreground" role="status" aria-live="polite">
                    <Clock className="h-3.5 w-3.5" />
                    {qrStatusMessage}
                  </div>
                  <div className="flex flex-wrap justify-center gap-2">
                    <Button
                      size="sm"
                      variant="ghost"
                      onClick={() => void handleGenerateQr()}
                      disabled={isBusy || !instance || !isAuthenticated}
                    >
                      <RefreshCcw className="mr-2 h-4 w-4" /> Gerar novo QR
                    </Button>
                    <Button
                      size="sm"
                      variant="outline"
                      onClick={() => setQrDialogOpen(true)}
                      disabled={!hasQr}
                    >
                      Abrir em tela cheia
                    </Button>
                  </div>
                </div>

                <div className="space-y-3 text-sm text-muted-foreground">
                  <div className="flex items-start gap-3">
                    <CheckCircle2 className="mt-0.5 h-4 w-4 text-primary" />
                    <p>Use o número que já interage com os clientes. Não é necessário chip ou aparelho adicional.</p>
                  </div>
                  <div className="flex items-start gap-3">
                    <CheckCircle2 className="mt-0.5 h-4 w-4 text-primary" />
                    <p>O Lead Engine garante distribuição automática. Você só recebe quando o servidor responde “quero falar”.</p>
                  </div>
                  <div className="flex items-start gap-3">
                    <CheckCircle2 className="mt-0.5 h-4 w-4 text-primary" />
                    <p>Se perder a conexão, repita o processo — seus leads permanecem reservados na sua inbox.</p>
                  </div>
                </div>

                <div
                  className={cn(
                    'space-y-3 rounded-xl p-4',
                    SURFACE_COLOR_UTILS.glassTile
                  )}
                >
                  <div className="flex items-center justify-between gap-2 text-xs uppercase tracking-wide text-muted-foreground">
                    <span className="flex items-center gap-2">
                      <Link2 className="h-4 w-4" /> Pareamento por código
                    </span>
                    <span className="text-[0.65rem] text-muted-foreground">Opcional</span>
                  </div>
                  <p className="text-xs text-muted-foreground">
                    Receba um código de 8 dígitos no aplicativo oficial para vincular sem escanear o QR Code.
                  </p>
                  <div className="flex flex-col gap-2 sm:flex-row">
                    <Input
                      value={pairingPhoneInput}
                      onChange={handlePairingPhoneChange}
                      placeholder="DDD + número"
                      inputMode="tel"
                      autoComplete="tel"
                      disabled={isBusy || !instance || !isAuthenticated}
                    />
                    <Button
                      size="sm"
                      onClick={() => void handleRequestPairingCode()}
                      disabled={isBusy || !instance || !isAuthenticated}
                    >
                      {requestingPairingCode ? (
                        <>
                          <Loader2 className="mr-2 h-3.5 w-3.5 animate-spin" /> Solicitando…
                        </>
                      ) : (
                        <>
                          <Link2 className="mr-2 h-3.5 w-3.5" /> Parear por código
                        </>
                      )}
                    </Button>
                  </div>
                  {pairingPhoneError ? (
                    <p className="text-xs text-destructive">{pairingPhoneError}</p>
                  ) : (
                    <p className="text-[0.7rem] text-muted-foreground">
                      No WhatsApp: Configurações &gt; Dispositivos conectados &gt; Conectar com código.
                    </p>
                  )}
                </div>

                <div
                  className={cn(
                    'space-y-3 rounded-xl p-4',
                    SURFACE_COLOR_UTILS.glassTile
                  )}
                >
                  <div className="flex items-center justify-between text-xs uppercase tracking-wide text-slate-300/70">
                    <span className="flex items-center gap-2">
                      <History className="h-4 w-4" /> Atividade recente
                    </span>
                    <span className={cn('text-[0.65rem]', realtimeConnected ? 'text-emerald-300' : 'text-muted-foreground')}>
                      {realtimeConnected ? 'Tempo real ativo' : 'Tempo real offline'}
                    </span>
                  </div>
                  {timelineItems.length > 0 ? (
                    <ul className="space-y-2 text-sm">
                      {timelineItems.map((item) => (
                        <li
                          key={item.id}
                          className={cn(
                            'flex flex-wrap justify-between gap-3 rounded-lg px-3 py-2',
                            SURFACE_COLOR_UTILS.glassTile
                          )}
                        >
                          <div className="space-y-1">
                            <p className="font-medium text-foreground">{humanizeLabel(item.type)}</p>
                            {item.status ? (
                              <p className="text-xs text-muted-foreground">
                                Status: {humanizeLabel(item.status)}
                                {typeof item.connected === 'boolean'
                                  ? ` • ${item.connected ? 'Conectado' : 'Desconectado'}`
                                  : ''}
                              </p>
                            ) : null}
                            {item.phoneNumber ? (
                              <p className="text-xs text-muted-foreground">
                                Telefone: {formatPhoneNumber(item.phoneNumber)}
                              </p>
                            ) : null}
                          </div>
                          <span className="text-xs text-muted-foreground">
                            {formatTimestampLabel(item.timestamp)}
                          </span>
                        </li>
                      ))}
                    </ul>
                  ) : (
                    <p className="text-xs text-muted-foreground">
                      Aguardando atividades desta instância. As sincronizações e mudanças de status aparecem aqui em tempo real.
                    </p>
                  )}
                </div>
              </CardContent>
              <CardFooter className="rounded-lg bg-muted/40 px-6 py-4 text-xs text-muted-foreground">
                <p className="font-medium text-foreground">Dica para evitar bloqueios</p>
                <p className="mt-1">
                  Mantenha o aplicativo oficial aberto e responda às mensagens em até 15 minutos. A inteligência do Lead Engine cuida do aquecimento automático do número.
                </p>
              </CardFooter>
            </CollapsibleContent>
          </Collapsible>
        </Card>
      </div>

      <CreateInstanceDialog
        open={isCreateInstanceOpen}
        onOpenChange={setCreateInstanceOpen}
        defaultName={`Instância ${instances.length + 1}`}
        onSubmit={async (payload) => {
          await submitCreateInstance(payload);
        }}
      />

      <CreateCampaignDialog
        open={isCreateCampaignOpen}
        onOpenChange={setCreateCampaignOpen}
        agreement={selectedAgreement}
        instances={instances}
        defaultInstanceId={instance?.id ?? null}
        onSubmit={async (payload) => {
          await createCampaign(payload);
        }}
      />

      <ReassignCampaignDialog
        open={Boolean(pendingReassign)}
        campaign={pendingReassign}
        instances={instances}
        onClose={(open) => {
          if (!open) {
            setPendingReassign(null);
          }
        }}
        onSubmit={async ({ instanceId }) => {
          if (!pendingReassign) {
            return;
          }
          await reassignCampaign(pendingReassign, instanceId);
          setPendingReassign(null);
        }}
        fetchImpact={fetchCampaignImpact}
      />

      <AlertDialog
        open={Boolean(instancePendingDelete)}
        onOpenChange={(open) => {
          if (!open) {
            setInstancePendingDelete(null);
          }
        }}
      >
      <AlertDialogContent>
        <AlertDialogHeader>
          <AlertDialogTitle>{removalDialogTitle}</AlertDialogTitle>
          <AlertDialogDescription>
            {removalTargetIsJid ? (
              <>
                Esta ação desconecta a sessão <strong>{removalTargetLabel}</strong>. Utilize quando precisar encerrar um
                dispositivo sincronizado com o broker.
              </>
            ) : (
              <>
                Esta ação remove permanentemente a instância <strong>{removalTargetLabel}</strong>. Verifique se não há
                campanhas ativas utilizando este número.
              </>
            )}
          </AlertDialogDescription>
        </AlertDialogHeader>
        <AlertDialogFooter>
          <AlertDialogCancel onClick={() => setInstancePendingDelete(null)}>Cancelar</AlertDialogCancel>
          <AlertDialogAction
            onClick={async () => {
              if (!instancePendingDelete) return;
              await handleDeleteInstance(instancePendingDelete);
              setInstancePendingDelete(null);
            }}
          >
            {removalDialogAction}
          </AlertDialogAction>
        </AlertDialogFooter>
      </AlertDialogContent>
    </AlertDialog>

      <Dialog open={isQrDialogOpen} onOpenChange={setQrDialogOpen}>
        <DialogContent className="max-w-lg">
          <DialogHeader>
            <DialogTitle>Escaneie o QR Code</DialogTitle>
            <DialogDescription>
              Use o aplicativo do WhatsApp para escanear o código abaixo e vincular esta instância com o LeadEngine.
            </DialogDescription>
          </DialogHeader>
          <div className="flex flex-col items-center gap-4">
            <div
              className={cn(
                'flex h-64 w-64 items-center justify-center rounded-2xl',
                SURFACE_COLOR_UTILS.qrIllustration
              )}
            >
              {hasQr ? (
                <img src={qrImageSrc} alt="QR Code do WhatsApp" className="h-56 w-56 rounded-lg shadow-inner" />
              ) : isGeneratingQrImage ? (
                <Loader2 className="h-16 w-16 animate-spin" />
              ) : (
                <QrCode className="h-32 w-32" />
              )}
            </div>
            <p className="text-center text-sm text-muted-foreground">
              Abra o WhatsApp &gt; Configurações &gt; Dispositivos Conectados &gt; Conectar dispositivo e escaneie o QR Code exibido.
            </p>
          </div>
        </DialogContent>
      </Dialog>
    </div>
  );
};

export default WhatsAppConnect;<|MERGE_RESOLUTION|>--- conflicted
+++ resolved
@@ -1718,13 +1718,10 @@
     const resolvedPreferredInstanceId = hasExplicitPreference
       ? explicitPreferredInstanceId
       : preferredInstanceIdRef.current ?? null;
-<<<<<<< HEAD
     const agreementId = selectedAgreement?.id;
-=======
     const agreementId = selectedAgreement?.id ?? null;
     const token = getAuthToken();
     setAuthTokenState(token);
->>>>>>> c5649fb8
     if (!hasFetchedOnceRef.current) {
       setInstancesReady(false);
     }
