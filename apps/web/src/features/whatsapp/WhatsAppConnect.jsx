--- conflicted
+++ resolved
@@ -44,8 +44,6 @@
 import QrSection from './components/QrSection.jsx';
 import { toast } from 'sonner';
 import { resolveWhatsAppErrorCopy } from './utils/whatsapp-error-codes.js';
-<<<<<<< HEAD
-=======
 import useWhatsAppInstances, { looksLikeWhatsAppJid } from './hooks/useWhatsAppInstances.js';
 import CampaignHistoryDialog from './components/CampaignHistoryDialog.jsx';
 import {
@@ -56,7 +54,6 @@
   readInstancesCache,
   shouldDisplayInstance,
 } from './utils/instances.js';
->>>>>>> 4513bdbe
 import { getInstanceMetrics } from './utils/metrics.js';
 import {
   formatMetricValue,
@@ -479,14 +476,12 @@
     onStatusChange,
   });
   const { log, warn, error: logError } = usePlayfulLogger('🎯 LeadEngine • WhatsApp');
-<<<<<<< HEAD
   const clearCampaignSelectionRef = useRef(() => {});
   const authFallbackBridgeRef = useRef(() => {});
 
   const forwardClearCampaignSelection = useCallback(() => {
     clearCampaignSelectionRef.current?.();
   }, []);
-=======
   const [showAllInstances, setShowAllInstances] = useState(false);
   const [pairingPhoneInput, setPairingPhoneInput] = useState('');
   const [pairingPhoneError, setPairingPhoneError] = useState(null);
@@ -505,7 +500,6 @@
   const hasFetchedOnceRef = useRef(false);
   const loadingInstancesRef = useRef(loadingInstances);
   const loadingQrRef = useRef(loadingQr);
->>>>>>> 4513bdbe
 
   const forwardAuthFallback = useCallback((payload) => {
     authFallbackBridgeRef.current?.(payload);
@@ -630,7 +624,6 @@
     logError,
   });
 
-<<<<<<< HEAD
   clearCampaignSelectionRef.current = clearCampaignSelection;
 
   useEffect(() => {
@@ -652,7 +645,6 @@
   const hasAgreement = Boolean(selectedAgreement?.id);
   const agreementName = selectedAgreement?.name ?? null;
   const agreementDisplayName = agreementName ?? 'Nenhum convênio selecionado';
-=======
   useEffect(() => {
     if (campaign) {
       syncCampaignSelection(campaign);
@@ -752,7 +744,6 @@
 
   const copy = statusCopy[localStatus] ?? statusCopy.disconnected;
 
->>>>>>> 4513bdbe
   const hasCampaign = Boolean(campaign);
   const selectedInstanceStatusInfo = instance ? getStatusInfo(instance) : null;
   const selectedInstancePhone = instance ? resolveInstancePhone(instance) : '';
@@ -761,13 +752,10 @@
   const handleConfirm = useCallback(() => {
     if (!canContinue) {
   const { src: qrImageSrc, isGenerating: isGeneratingQrImage } = useQrImageSource(qrData);
-<<<<<<< HEAD
-=======
   useEffect(() => {
     setGeneratingQrState(isGeneratingQrImage);
   }, [isGeneratingQrImage, setGeneratingQrState]);
 
->>>>>>> 4513bdbe
   const hasQr = Boolean(qrImageSrc);
   const canSynchronize = sessionActive && !authDeferred;
   const isAuthenticated = hookIsAuthenticated;
@@ -802,7 +790,6 @@
   const hasRenderableInstances = renderInstances.length > 0;
   const showFilterNotice = instancesReady && hasHiddenInstances && !showAllInstances;
 
-<<<<<<< HEAD
   useEffect(() => {
     setQrImageGenerating(isGeneratingQrImage);
   }, [isGeneratingQrImage, setQrImageGenerating]);
@@ -811,7 +798,6 @@
     void loadInstances({ forceRefresh: true });
   }, [loadInstances]);
   const handleGenerateQrClick = useCallback(async () => {
-=======
   const timelineItems = useMemo(() => {
     if (!instance) {
       return [];
@@ -1740,7 +1726,6 @@
   };
 
   const handleGenerateQr = async () => {
->>>>>>> 4513bdbe
     if (!instance?.id) return;
     await generateQr(instance.id);
   }, [generateQr, instance?.id]);
@@ -1757,8 +1742,6 @@
     setCreateInstanceOpen(true);
   }, [clearError]);
 
-<<<<<<< HEAD
-=======
   const handleMarkConnected = async () => {
     const success = await markConnected();
     if (success) {
@@ -1774,7 +1757,6 @@
     await deleteInstanceAction(target);
     setInstancePendingDelete(null);
   };
->>>>>>> 4513bdbe
 
   const handleConfirm = () => {
     if (!canContinue) {
@@ -1880,13 +1862,10 @@
           onToggleShowAll={() => setShowAllInstances((current) => !current)}
           onShowAll={() => setShowAllInstances(true)}
           onRetry={() => void loadInstances({ forceRefresh: true })}
-<<<<<<< HEAD
           onSelectInstance={(item) => void handleInstanceSelect(item)}
           onViewQr={(item) => void handleViewQrDialog(item)}
-=======
           onSelectInstance={(item) => void handleSelectInstance(item)}
           onViewQr={(item) => void handleViewQrInstance(item)}
->>>>>>> 4513bdbe
           onRequestDelete={(item) => setInstancePendingDelete(item)}
           deletingInstanceId={deletingInstanceId}
           statusCodeMeta={statusCodeMeta}
@@ -1932,11 +1911,8 @@
           qrImageSrc={qrImageSrc}
           isGeneratingQrImage={isGeneratingQrImage}
           qrStatusMessage={qrStatusMessage}
-<<<<<<< HEAD
           onGenerate={handleGenerateQrClick}
-=======
           onGenerate={generateQr}
->>>>>>> 4513bdbe
           onOpenQrDialog={() => setQrDialogOpen(true)}
           generateDisabled={isBusy || !instance || !isAuthenticated}
           openDisabled={!hasQr}
