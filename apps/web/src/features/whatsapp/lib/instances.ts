--- conflicted
+++ resolved
@@ -547,14 +547,11 @@
     return true;
   }
 
-<<<<<<< HEAD
   const status = resolveInstanceStatus(instance)?.toLowerCase();
   return status ? VISIBLE_INSTANCE_STATUSES.has(status) : false;
-=======
   const status = resolveInstanceStatus(instance);
   const normalizedStatus = typeof status === 'string' ? status.toLowerCase() : null;
   return normalizedStatus ? VISIBLE_INSTANCE_STATUSES.has(normalizedStatus) : false;
->>>>>>> 1aa2acee
 };
 
 export interface SelectInstanceOptions {
