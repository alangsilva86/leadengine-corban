<<<<<<< HEAD
export { default } from './useOnboardingJourney.ts';
export * from './useOnboardingJourney.ts';
=======
import { createElement, lazy, useCallback, useEffect, useMemo, useState } from 'react';
import { apiGet } from '../../lib/api.js';
import { onAuthTokenChange, onTenantIdChange } from '../../lib/auth.js';
import { isWhatsAppDebugEnabled } from '../debug/featureFlags.js';
import { getRuntimeEnv } from '../../lib/runtime-env.js';
import { getFrontendFeatureFlags } from '@/lib/feature-flags.js';
import { WhatsAppInstancesProvider } from '../whatsapp/hooks/useWhatsAppInstances.jsx';

const Dashboard = lazy(() => import('../../components/Dashboard.jsx'));
const AgreementGrid = lazy(() => import('../../components/AgreementGrid.jsx'));
const WhatsAppConnect = lazy(() => import('../whatsapp/connect/index'));
const ChatCommandCenter = lazy(() => import('../chat/containers/ChatCommandCenterContainer.js'));
const Reports = lazy(() => import('../../components/Reports.jsx'));
const Settings = lazy(() => import('../../components/Settings.jsx'));
const BaileysLogs = lazy(() => import('../debug/BaileysLogs.jsx'));
const WhatsAppDebugLazy = lazy(() => import('../debug/WhatsAppDebug.jsx'));

const WHATSAPP_DEBUG_ENABLED = isWhatsAppDebugEnabled();

const frontendFeatureFlags = getFrontendFeatureFlags(getRuntimeEnv());
const shouldEnableWhatsappDebug = frontendFeatureFlags.whatsappDebug;

const STORAGE_KEY = 'leadengine_onboarding_v1';

const journeyStages = [
  { id: 'dashboard', label: 'Visão Geral' },
  { id: 'agreements', label: 'Convênios' },
  { id: 'whatsapp', label: 'WhatsApp' },
  { id: 'inbox', label: 'Inbox' },
];

export function useOnboardingJourney() {
  const [currentPage, setCurrentPage] = useState('dashboard');
  const [selectedAgreement, setSelectedAgreement] = useState(null);
  const [whatsappStatus, setWhatsappStatus] = useState('disconnected');
  const [activeCampaign, setActiveCampaign] = useState(null);
  const [me, setMe] = useState(null);
  const [loadingCurrentUser, setLoadingCurrentUser] = useState(true);

  const safeCurrentPage = useMemo(() => {
    if (!WHATSAPP_DEBUG_ENABLED && !shouldEnableWhatsappDebug && currentPage === 'whatsapp-debug') {
      return 'dashboard';
    }
    return currentPage;
  }, [currentPage, shouldEnableWhatsappDebug]);

  const loadCurrentUser = useCallback(
    async (signal) => {
      setLoadingCurrentUser(true);

      try {
        const payload = await apiGet('/api/auth/me', { signal });

        if (signal?.aborted) {
          return;
        }

        setMe(payload?.data ?? null);
      } catch (error) {
        if (error?.name === 'AbortError' || signal?.aborted) {
          return;
        }

        if (error?.status === 401) {
          setMe(null);
          return;
        }

        console.warn('Failed to load current user from API', error);
        setMe(null);
      } finally {
        if (!signal?.aborted) {
          setLoadingCurrentUser(false);
        }
      }
    },
    []
  );

  useEffect(() => {
    try {
      const raw = localStorage.getItem(STORAGE_KEY);
      if (!raw) return;
      const persisted = JSON.parse(raw);
      const restoredPage = persisted.currentPage || 'dashboard';
      if (!WHATSAPP_DEBUG_ENABLED && restoredPage === 'whatsapp-debug') {
        setCurrentPage('dashboard');
      } else {
        setCurrentPage(restoredPage);
      }
      setSelectedAgreement(persisted.selectedAgreement || null);
      setWhatsappStatus(persisted.whatsappStatus || 'disconnected');
      setActiveCampaign(persisted.activeCampaign || null);
    } catch (error) {
      console.warn('Failed to restore onboarding state', error);
    }
  }, []);

  useEffect(() => {
    const payload = {
      currentPage,
      selectedAgreement,
      whatsappStatus,
      activeCampaign,
      updatedAt: Date.now(),
    };

    try {
      localStorage.setItem(STORAGE_KEY, JSON.stringify(payload));
    } catch (error) {
      console.warn('Failed to persist onboarding state', error);
    }
  }, [currentPage, selectedAgreement, whatsappStatus, activeCampaign]);

  useEffect(() => {
    const handleExternalNavigation = (event) => {
      const targetPage = typeof event?.detail === 'string' ? event.detail : null;
      if (!targetPage) {
        return;
      }

      if (targetPage === 'contacts') {
        return;
      }

      setCurrentPage(targetPage);
    };

    if (typeof window !== 'undefined') {
      window.addEventListener('leadengine:navigate', handleExternalNavigation);
    }

    return () => {
      if (typeof window !== 'undefined') {
        window.removeEventListener('leadengine:navigate', handleExternalNavigation);
      }
    };
  }, []);

  const onboardingStages = useMemo(() => {
    if (selectedAgreement || currentPage === 'agreements') {
      return journeyStages;
    }

    return journeyStages.filter((stage) => stage.id !== 'agreements');
  }, [currentPage, selectedAgreement]);

  const activeStep = useMemo(() => {
    const stageIndex = onboardingStages.findIndex((stage) => stage.id === currentPage);
    return stageIndex === -1 ? 0 : stageIndex;
  }, [currentPage, onboardingStages]);

  useEffect(() => {
    let abortController = new AbortController();

    const run = () => {
      loadCurrentUser(abortController.signal);
    };

    run();

    const unsubscribeToken = onAuthTokenChange(() => {
      abortController.abort();
      abortController = new AbortController();
      run();
    });

    const unsubscribeTenant = onTenantIdChange(() => {
      abortController.abort();
      abortController = new AbortController();
      run();
    });

    return () => {
      abortController.abort();
      unsubscribeToken?.();
      unsubscribeTenant?.();
    };
  }, [loadCurrentUser]);

  const currentUser = useMemo(() => {
    if (!me?.id) {
      return null;
    }

    const tenantId = me.tenantId ?? me.tenant?.id ?? null;

    return {
      ...me,
      tenantId,
    };
  }, [me]);

  const computeNextSetupPage = useCallback(() => {
    if (whatsappStatus === 'connected') {
      return 'inbox';
    }

    return 'whatsapp';
  }, [whatsappStatus]);

  const handleNavigate = useCallback(
    (nextPage) => {
      if (nextPage === 'whatsapp-debug' && !WHATSAPP_DEBUG_ENABLED && !shouldEnableWhatsappDebug) {
        return;
      }

      setCurrentPage(nextPage);
    },
    [shouldEnableWhatsappDebug]
  );

  const renderPage = useCallback(() => {
    switch (safeCurrentPage) {
      case 'dashboard':
        return createElement(Dashboard, {
          onboarding: {
            stages: onboardingStages,
            activeStep,
            selectedAgreement,
            whatsappStatus,
            activeCampaign,
          },
          onStart: () => setCurrentPage(computeNextSetupPage()),
        });
      case 'agreements':
        return createElement(AgreementGrid, {
          onboarding: {
            stages: onboardingStages,
            activeStep,
            selectedAgreement,
            whatsappStatus,
            activeCampaign,
          },
          selectedAgreement,
          onSelect: (agreement) => {
            setSelectedAgreement(agreement);
            setActiveCampaign(null);
            setCurrentPage('whatsapp');
          },
        });
      case 'whatsapp': {
        const providerProps = {
          key: selectedAgreement?.id ?? 'default-whatsapp-provider',
          tenantId: selectedAgreement?.tenantId ?? null,
          agreementId: selectedAgreement?.id ?? null,
          autoRefresh: true,
          initialFetch: true,
          pauseWhenHidden: false,
        };
        return createElement(
          WhatsAppInstancesProvider,
          providerProps,
          createElement(WhatsAppConnect, {
            selectedAgreement,
            status: whatsappStatus,
            activeCampaign,
            onboarding: {
              stages: onboardingStages,
              activeStep,
            },
            onStatusChange: setWhatsappStatus,
            onCampaignReady: setActiveCampaign,
            onContinue: () => setCurrentPage('inbox'),
            onBack: () => setCurrentPage('agreements'),
          })
        );
      }
      case 'inbox':
        if (loadingCurrentUser) {
          return createElement(
            'div',
            { className: 'flex h-full items-center justify-center text-sm text-muted-foreground' },
            'Carregando operador autenticado…'
          );
        }

        if (!currentUser) {
          return createElement(
            'div',
            {
              className:
                'flex h-full flex-col items-center justify-center gap-2 text-center text-sm text-muted-foreground',
            },
            createElement('p', null, 'Para acessar a Inbox, entre com sua conta novamente.'),
            createElement(
              'p',
              { className: 'text-xs text-muted-foreground/80' },
              'A sessão atual expirou ou não foi possível identificar o operador.'
            )
          );
        }

        return createElement(ChatCommandCenter, { currentUser });
      case 'reports':
        return createElement(Reports, null);
      case 'settings':
        return createElement(Settings, null);
      case 'baileys-logs':
        return createElement(BaileysLogs, null);
      case 'whatsapp-debug':
        if (shouldEnableWhatsappDebug || WHATSAPP_DEBUG_ENABLED) {
          return createElement(WhatsAppDebugLazy, null);
        }
        return createElement(Dashboard, null);
      default:
        return createElement(Dashboard, null);
    }
  }, [
    safeCurrentPage,
    onboardingStages,
    activeStep,
    selectedAgreement,
    whatsappStatus,
    activeCampaign,
    loadingCurrentUser,
    currentUser,
    computeNextSetupPage,
    shouldEnableWhatsappDebug,
  ]);

  return {
    currentPage,
    safeCurrentPage,
    onboardingStages,
    activeStep,
    selectedAgreement,
    whatsappStatus,
    activeCampaign,
    currentUser,
    loadingCurrentUser,
    handleNavigate,
    computeNextSetupPage,
    renderPage,
    onboarding: {
      stages: onboardingStages,
      activeStep,
      selectedAgreement,
      whatsappStatus,
      activeCampaign,
    },
  };
}

export default useOnboardingJourney;
>>>>>>> 69baa0ef
<|MERGE_RESOLUTION|>--- conflicted
+++ resolved
@@ -1,7 +1,5 @@
-<<<<<<< HEAD
 export { default } from './useOnboardingJourney.ts';
 export * from './useOnboardingJourney.ts';
-=======
 import { createElement, lazy, useCallback, useEffect, useMemo, useState } from 'react';
 import { apiGet } from '../../lib/api.js';
 import { onAuthTokenChange, onTenantIdChange } from '../../lib/auth.js';
@@ -346,5 +344,4 @@
   };
 }
 
-export default useOnboardingJourney;
->>>>>>> 69baa0ef
+export default useOnboardingJourney;