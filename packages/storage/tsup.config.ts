import { defineConfig } from 'tsup';

export default defineConfig({
<<<<<<< HEAD
  entry: {
    index: 'src/index.ts',
  },
=======
  entry: ['src/index.ts'],
  format: ['cjs', 'esm'],
  target: 'es2022',
  dts: true,
>>>>>>> 2b43fbbf
  splitting: false,
  sourcemap: true,
  clean: true,
  dts: false,
  format: ['cjs', 'esm'],
  target: 'es2022',
  external: ['@ticketz/core'],
  tsconfig: './tsconfig.build.json',
});<|MERGE_RESOLUTION|>--- conflicted
+++ resolved
@@ -1,16 +1,13 @@
 import { defineConfig } from 'tsup';
 
 export default defineConfig({
-<<<<<<< HEAD
   entry: {
     index: 'src/index.ts',
   },
-=======
   entry: ['src/index.ts'],
   format: ['cjs', 'esm'],
   target: 'es2022',
   dts: true,
->>>>>>> 2b43fbbf
   splitting: false,
   sourcemap: true,
   clean: true,
