--- conflicted
+++ resolved
@@ -25,7 +25,6 @@
   updatedAt DateTime @updatedAt
 
   // Relations
-<<<<<<< HEAD
   users               User[]
   contacts            Contact[]
   contactInteractions ContactInteraction[]
@@ -34,7 +33,6 @@
   leads               Lead[]
   campaigns           Campaign[]
   queues              Queue[]
-=======
   users         User[]
   contacts      Contact[]
   contactPhones ContactPhone[]
@@ -47,7 +45,6 @@
   leads         Lead[]
   campaigns     Campaign[]
   queues        Queue[]
->>>>>>> 8f83ca50
 
   @@map("tenants")
 }
@@ -93,14 +90,12 @@
   updatedAt    DateTime  @updatedAt
 
   // Relations
-<<<<<<< HEAD
   tenant           Tenant    @relation(fields: [tenantId], references: [id], onDelete: Cascade)
   assignedTickets  Ticket[]  @relation("TicketAssignee")
   sentMessages     Message[] @relation("MessageSender")
   assignedLeads    Lead[]    @relation("LeadAssignee")
   userQueues       UserQueue[]
   contactTasks     ContactTask[]
-=======
   tenant          Tenant        @relation(fields: [tenantId], references: [id], onDelete: Cascade)
   assignedTickets Ticket[]      @relation("TicketAssignee")
   sentMessages    Message[]     @relation("MessageSender")
@@ -111,7 +106,6 @@
   interactions    Interaction[]
   createdTasks    Task[]        @relation("TaskCreatedBy")
   assignedTasks   Task[]        @relation("TaskAssignee")
->>>>>>> 8f83ca50
 
   @@unique([tenantId, email])
   @@map("users")
@@ -153,7 +147,6 @@
 }
 
 model Contact {
-<<<<<<< HEAD
   id                  String         @id @default(cuid())
   tenantId            String
   name                String
@@ -177,7 +170,6 @@
   leads         Lead[]
   interactions  ContactInteraction[]
   tasks         ContactTask[]
-=======
   id                String                @id @default(cuid())
   tenantId          String
   fullName          String
@@ -266,7 +258,6 @@
   // Relations
   tenant  Tenant  @relation(fields: [tenantId], references: [id], onDelete: Cascade)
   contact Contact @relation(fields: [contactId], references: [id], onDelete: Cascade)
->>>>>>> 8f83ca50
 
   @@unique([tenantId, email])
   @@index([tenantId, contactId])
