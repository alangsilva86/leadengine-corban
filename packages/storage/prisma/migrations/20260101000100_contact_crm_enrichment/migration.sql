-- Idempotent migration to enrich CRM contact data

-- CreateEnum
DO $$ BEGIN
    CREATE TYPE "ContactStatus" AS ENUM ('ACTIVE', 'INACTIVE', 'ARCHIVED');
EXCEPTION
    WHEN duplicate_object THEN NULL;
END $$;

-- CreateEnum
DO $$ BEGIN
    CREATE TYPE "ContactLifecycleStage" AS ENUM ('LEAD', 'PROSPECT', 'CUSTOMER', 'PARTNER', 'OTHER');
EXCEPTION
    WHEN duplicate_object THEN NULL;
END $$;

-- CreateEnum
DO $$ BEGIN
    CREATE TYPE "ContactSource" AS ENUM ('MANUAL', 'IMPORT', 'CAMPAIGN', 'CHAT', 'API', 'OTHER');
EXCEPTION
    WHEN duplicate_object THEN NULL;
END $$;

-- CreateEnum
DO $$ BEGIN
    CREATE TYPE "ContactPhoneType" AS ENUM ('MOBILE', 'HOME', 'WORK', 'OTHER');
EXCEPTION
    WHEN duplicate_object THEN NULL;
END $$;

-- CreateEnum
DO $$ BEGIN
    CREATE TYPE "ContactEmailType" AS ENUM ('WORK', 'PERSONAL', 'BILLING', 'OTHER');
EXCEPTION
    WHEN duplicate_object THEN NULL;
END $$;

-- CreateEnum
DO $$ BEGIN
    CREATE TYPE "InteractionType" AS ENUM ('NOTE', 'CALL', 'EMAIL', 'MEETING', 'MESSAGE', 'TASK', 'OTHER');
EXCEPTION
    WHEN duplicate_object THEN NULL;
END $$;

-- CreateEnum
DO $$ BEGIN
    CREATE TYPE "InteractionDirection" AS ENUM ('INBOUND', 'OUTBOUND', 'INTERNAL');
EXCEPTION
    WHEN duplicate_object THEN NULL;
END $$;

-- CreateEnum
DO $$ BEGIN
    CREATE TYPE "InteractionChannel" AS ENUM ('WHATSAPP', 'SMS', 'EMAIL', 'PHONE', 'MEETING', 'OTHER');
EXCEPTION
    WHEN duplicate_object THEN NULL;
END $$;

-- CreateEnum
DO $$ BEGIN
    CREATE TYPE "TaskType" AS ENUM ('FOLLOW_UP', 'CALL', 'MEETING', 'EMAIL', 'CHECKIN', 'OTHER');
EXCEPTION
    WHEN duplicate_object THEN NULL;
END $$;

-- CreateEnum
DO $$ BEGIN
    CREATE TYPE "TaskStatus" AS ENUM ('OPEN', 'IN_PROGRESS', 'COMPLETED', 'CANCELLED');
EXCEPTION
    WHEN duplicate_object THEN NULL;
END $$;

-- CreateEnum
DO $$ BEGIN
    CREATE TYPE "TaskPriority" AS ENUM ('LOW', 'NORMAL', 'HIGH', 'URGENT');
EXCEPTION
    WHEN duplicate_object THEN NULL;
END $$;

-- DropIndex
DROP INDEX IF EXISTS "contacts_tenantId_phone_key";

-- DropIndex
DROP INDEX IF EXISTS "contacts_tenantId_email_key";

ALTER TABLE "contacts"
    ADD COLUMN IF NOT EXISTS "birthDate" TIMESTAMP(3),
    ADD COLUMN IF NOT EXISTS "department" TEXT,
    ADD COLUMN IF NOT EXISTS "displayName" TEXT,
    ADD COLUMN IF NOT EXISTS "firstName" TEXT,
    ADD COLUMN IF NOT EXISTS "fullName" TEXT,
    ADD COLUMN IF NOT EXISTS "isVip" BOOLEAN NOT NULL DEFAULT false,
    ADD COLUMN IF NOT EXISTS "jobTitle" TEXT,
    ADD COLUMN IF NOT EXISTS "lastActivityAt" TIMESTAMP(3),
    ADD COLUMN IF NOT EXISTS "lastName" TEXT,
    ADD COLUMN IF NOT EXISTS "lifecycleStage" "ContactLifecycleStage" NOT NULL DEFAULT 'LEAD',
    ADD COLUMN IF NOT EXISTS "locale" TEXT,
    ADD COLUMN IF NOT EXISTS "metadata" JSONB NOT NULL DEFAULT '{}'::jsonb,
    ADD COLUMN IF NOT EXISTS "organization" TEXT,
    ADD COLUMN IF NOT EXISTS "ownerId" TEXT,
    ADD COLUMN IF NOT EXISTS "primaryEmail" TEXT,
    ADD COLUMN IF NOT EXISTS "primaryPhone" TEXT,
    ADD COLUMN IF NOT EXISTS "source" "ContactSource" NOT NULL DEFAULT 'MANUAL',
    ADD COLUMN IF NOT EXISTS "status" "ContactStatus" NOT NULL DEFAULT 'ACTIVE',
    ADD COLUMN IF NOT EXISTS "timezone" TEXT;

<<<<<<< HEAD
-- CreateTable contact_phones (ensure availability before data migration)
=======
DO $$
BEGIN
    IF EXISTS (
        SELECT 1
        FROM information_schema.columns
        WHERE table_schema = 'public'
          AND table_name = 'contacts'
          AND column_name = 'name'
    ) THEN
        UPDATE "contacts"
        SET "fullName" = COALESCE("name", '')
        WHERE "fullName" IS NULL;
    END IF;
END $$;

ALTER TABLE "contacts"
    ALTER COLUMN "fullName" SET NOT NULL;

ALTER TABLE "contacts"
    DROP COLUMN IF EXISTS "name";

-- CreateTable contact_phones
>>>>>>> 0051018f
DO $$ BEGIN
    CREATE TABLE "contact_phones" (
        "id" TEXT NOT NULL,
        "tenantId" TEXT NOT NULL,
        "contactId" TEXT NOT NULL,
        "phoneNumber" TEXT NOT NULL,
        "type" "ContactPhoneType",
        "label" TEXT,
        "waId" TEXT,
        "isPrimary" BOOLEAN NOT NULL DEFAULT false,
        "createdAt" TIMESTAMP(3) NOT NULL DEFAULT CURRENT_TIMESTAMP,
        "updatedAt" TIMESTAMP(3) NOT NULL,
        CONSTRAINT "contact_phones_pkey" PRIMARY KEY ("id")
    );
EXCEPTION
    WHEN duplicate_table THEN NULL;
END $$;

-- CreateTable contact_emails (ensure availability before data migration)
DO $$ BEGIN
    CREATE TABLE "contact_emails" (
        "id" TEXT NOT NULL,
        "tenantId" TEXT NOT NULL,
        "contactId" TEXT NOT NULL,
        "email" TEXT NOT NULL,
        "type" "ContactEmailType",
        "label" TEXT,
        "isPrimary" BOOLEAN NOT NULL DEFAULT false,
        "createdAt" TIMESTAMP(3) NOT NULL DEFAULT CURRENT_TIMESTAMP,
        "updatedAt" TIMESTAMP(3) NOT NULL,
        CONSTRAINT "contact_emails_pkey" PRIMARY KEY ("id")
    );
EXCEPTION
    WHEN duplicate_table THEN NULL;
END $$;

-- Migrate existing phone and email data into new structures before dropping legacy columns
DO $$
BEGIN
    IF EXISTS (
        SELECT 1
        FROM information_schema.columns
        WHERE table_schema = 'public'
          AND table_name = 'contacts'
          AND column_name = 'phone'
    ) THEN
        UPDATE "contacts"
        SET "primaryPhone" = "phone"
        WHERE "phone" IS NOT NULL
          AND ("primaryPhone" IS NULL OR "primaryPhone" = '');

        INSERT INTO "contact_phones" (
            "id",
            "tenantId",
            "contactId",
            "phoneNumber",
            "type",
            "label",
            "waId",
            "isPrimary",
            "createdAt",
            "updatedAt"
        )
        SELECT
            CONCAT(c."id", '-primary-phone'),
            c."tenantId",
            c."id",
            c."phone",
            NULL,
            NULL,
            NULL,
            true,
            c."createdAt",
            COALESCE(c."updatedAt", CURRENT_TIMESTAMP)
        FROM "contacts" c
        WHERE c."phone" IS NOT NULL
          AND NOT EXISTS (
              SELECT 1
              FROM "contact_phones" cp
              WHERE cp."contactId" = c."id"
                AND cp."isPrimary" = true
          );
    END IF;

    IF EXISTS (
        SELECT 1
        FROM information_schema.columns
        WHERE table_schema = 'public'
          AND table_name = 'contacts'
          AND column_name = 'email'
    ) THEN
        UPDATE "contacts"
        SET "primaryEmail" = "email"
        WHERE "email" IS NOT NULL
          AND ("primaryEmail" IS NULL OR "primaryEmail" = '');

        INSERT INTO "contact_emails" (
            "id",
            "tenantId",
            "contactId",
            "email",
            "type",
            "label",
            "isPrimary",
            "createdAt",
            "updatedAt"
        )
        SELECT
            CONCAT(c."id", '-primary-email'),
            c."tenantId",
            c."id",
            c."email",
            NULL,
            NULL,
            true,
            c."createdAt",
            COALESCE(c."updatedAt", CURRENT_TIMESTAMP)
        FROM "contacts" c
        WHERE c."email" IS NOT NULL
          AND NOT EXISTS (
              SELECT 1
              FROM "contact_emails" ce
              WHERE ce."contactId" = c."id"
                AND ce."isPrimary" = true
          );
    END IF;
END $$;

ALTER TABLE "contacts"
    DROP COLUMN IF EXISTS "email",
    DROP COLUMN IF EXISTS "phone",
    DROP COLUMN IF EXISTS "tags";

UPDATE "contacts"
SET "fullName" = COALESCE("name", '')
WHERE "fullName" IS NULL;

ALTER TABLE "contacts"
    ALTER COLUMN "fullName" SET NOT NULL;

ALTER TABLE "contacts"
    DROP COLUMN IF EXISTS "name";

-- CreateTable tags
DO $$ BEGIN
    CREATE TABLE "tags" (
        "id" TEXT NOT NULL,
        "tenantId" TEXT NOT NULL,
        "name" TEXT NOT NULL,
        "color" TEXT,
        "description" TEXT,
        "isSystem" BOOLEAN NOT NULL DEFAULT false,
        "createdAt" TIMESTAMP(3) NOT NULL DEFAULT CURRENT_TIMESTAMP,
        "updatedAt" TIMESTAMP(3) NOT NULL,
        CONSTRAINT "tags_pkey" PRIMARY KEY ("id")
    );
EXCEPTION
    WHEN duplicate_table THEN NULL;
END $$;

-- CreateTable contact_tags
DO $$ BEGIN
    CREATE TABLE "contact_tags" (
        "id" TEXT NOT NULL,
        "tenantId" TEXT NOT NULL,
        "contactId" TEXT NOT NULL,
        "tagId" TEXT NOT NULL,
        "addedById" TEXT,
        "addedAt" TIMESTAMP(3) NOT NULL DEFAULT CURRENT_TIMESTAMP,
        CONSTRAINT "contact_tags_pkey" PRIMARY KEY ("id")
    );
EXCEPTION
    WHEN duplicate_table THEN NULL;
END $$;

-- CreateTable interactions
DO $$ BEGIN
    CREATE TABLE "interactions" (
        "id" TEXT NOT NULL,
        "tenantId" TEXT NOT NULL,
        "contactId" TEXT NOT NULL,
        "type" "InteractionType" NOT NULL,
        "direction" "InteractionDirection" NOT NULL,
        "channel" "InteractionChannel",
        "subject" TEXT,
        "content" TEXT,
        "occurredAt" TIMESTAMP(3) NOT NULL,
        "metadata" JSONB NOT NULL DEFAULT '{}'::jsonb,
        "userId" TEXT,
        "createdAt" TIMESTAMP(3) NOT NULL DEFAULT CURRENT_TIMESTAMP,
        "updatedAt" TIMESTAMP(3) NOT NULL,
        CONSTRAINT "interactions_pkey" PRIMARY KEY ("id")
    );
EXCEPTION
    WHEN duplicate_table THEN NULL;
END $$;

-- Ensure existing interactions table allows null channel values
DO $$
BEGIN
    IF EXISTS (
        SELECT 1
        FROM information_schema.columns
        WHERE table_schema = 'public'
          AND table_name = 'interactions'
          AND column_name = 'channel'
    ) THEN
        ALTER TABLE "interactions"
        ALTER COLUMN "channel" DROP NOT NULL;
    END IF;
EXCEPTION
    WHEN undefined_table THEN NULL;
    WHEN undefined_column THEN NULL;
END $$;

-- CreateTable tasks
DO $$ BEGIN
    CREATE TABLE "tasks" (
        "id" TEXT NOT NULL,
        "tenantId" TEXT NOT NULL,
        "contactId" TEXT NOT NULL,
        "type" "TaskType" NOT NULL,
        "status" "TaskStatus" NOT NULL DEFAULT 'OPEN',
        "priority" "TaskPriority" NOT NULL DEFAULT 'NORMAL',
        "title" TEXT NOT NULL,
        "description" TEXT,
        "dueAt" TIMESTAMP(3),
        "completedAt" TIMESTAMP(3),
        "assigneeId" TEXT,
        "createdById" TEXT,
        "metadata" JSONB NOT NULL DEFAULT '{}'::jsonb,
        "createdAt" TIMESTAMP(3) NOT NULL DEFAULT CURRENT_TIMESTAMP,
        "updatedAt" TIMESTAMP(3) NOT NULL,
        CONSTRAINT "tasks_pkey" PRIMARY KEY ("id")
    );
EXCEPTION
    WHEN duplicate_table THEN NULL;
END $$;

-- Ensure existing tasks table aligns with the latest schema
DO $$
BEGIN
    IF EXISTS (
        SELECT 1
        FROM information_schema.columns
        WHERE table_name = 'tasks'
          AND column_name = 'dueDate'
    ) AND NOT EXISTS (
        SELECT 1
        FROM information_schema.columns
        WHERE table_name = 'tasks'
          AND column_name = 'dueAt'
    ) THEN
        ALTER TABLE "tasks" RENAME COLUMN "dueDate" TO "dueAt";
    END IF;
END $$;

DO $$
BEGIN
    IF NOT EXISTS (
        SELECT 1
        FROM information_schema.columns
        WHERE table_name = 'tasks'
          AND column_name = 'metadata'
    ) THEN
        ALTER TABLE "tasks" ADD COLUMN "metadata" JSONB NOT NULL DEFAULT '{}'::jsonb;
    END IF;
END $$;

-- CreateIndex
CREATE INDEX IF NOT EXISTS "contact_phones_tenantId_contactId_idx" ON "contact_phones"("tenantId", "contactId");

-- CreateIndex
CREATE UNIQUE INDEX IF NOT EXISTS "contact_phones_tenantId_phoneNumber_key" ON "contact_phones"("tenantId", "phoneNumber");

-- CreateIndex
CREATE INDEX IF NOT EXISTS "contact_emails_tenantId_contactId_idx" ON "contact_emails"("tenantId", "contactId");

-- CreateIndex
CREATE UNIQUE INDEX IF NOT EXISTS "contact_emails_tenantId_email_key" ON "contact_emails"("tenantId", "email");

-- CreateIndex
CREATE UNIQUE INDEX IF NOT EXISTS "tags_tenantId_name_key" ON "tags"("tenantId", "name");

-- CreateIndex
CREATE INDEX IF NOT EXISTS "contact_tags_tenantId_tagId_idx" ON "contact_tags"("tenantId", "tagId");

-- CreateIndex
CREATE UNIQUE INDEX IF NOT EXISTS "contact_tags_contactId_tagId_key" ON "contact_tags"("contactId", "tagId");

-- CreateIndex
CREATE INDEX IF NOT EXISTS "interactions_tenantId_contactId_idx" ON "interactions"("tenantId", "contactId");

-- CreateIndex
CREATE INDEX IF NOT EXISTS "interactions_tenantId_occurredAt_idx" ON "interactions"("tenantId", "occurredAt");

-- CreateIndex
CREATE INDEX IF NOT EXISTS "tasks_tenantId_contactId_idx" ON "tasks"("tenantId", "contactId");

-- CreateIndex
CREATE INDEX IF NOT EXISTS "tasks_tenantId_status_idx" ON "tasks"("tenantId", "status");

-- CreateIndex
CREATE INDEX IF NOT EXISTS "tasks_tenantId_assigneeId_idx" ON "tasks"("tenantId", "assigneeId");

-- CreateIndex
CREATE INDEX IF NOT EXISTS "contacts_tenantId_fullName_idx" ON "contacts"("tenantId", "fullName");

-- CreateIndex
CREATE INDEX IF NOT EXISTS "contacts_tenantId_primaryPhone_idx" ON "contacts"("tenantId", "primaryPhone");

-- CreateIndex
CREATE INDEX IF NOT EXISTS "contacts_tenantId_primaryEmail_idx" ON "contacts"("tenantId", "primaryEmail");

-- CreateIndex
CREATE INDEX IF NOT EXISTS "contacts_tenantId_status_idx" ON "contacts"("tenantId", "status");

-- CreateIndex
CREATE INDEX IF NOT EXISTS "contacts_tenantId_ownerId_idx" ON "contacts"("tenantId", "ownerId");

-- CreateIndex
CREATE INDEX IF NOT EXISTS "contacts_tenantId_lifecycleStage_idx" ON "contacts"("tenantId", "lifecycleStage");

-- CreateIndex
CREATE UNIQUE INDEX IF NOT EXISTS "contacts_tenantId_primaryPhone_key" ON "contacts"("tenantId", "primaryPhone");

-- CreateIndex
CREATE UNIQUE INDEX IF NOT EXISTS "contacts_tenantId_primaryEmail_key" ON "contacts"("tenantId", "primaryEmail");

-- AddForeignKey
DO $$ BEGIN
    ALTER TABLE "contacts"
    ADD CONSTRAINT "contacts_ownerId_fkey" FOREIGN KEY ("ownerId") REFERENCES "users"("id") ON DELETE SET NULL ON UPDATE CASCADE;
EXCEPTION
    WHEN duplicate_object THEN NULL;
END $$;

-- AddForeignKey
DO $$ BEGIN
    ALTER TABLE "contact_phones"
    ADD CONSTRAINT "contact_phones_tenantId_fkey" FOREIGN KEY ("tenantId") REFERENCES "tenants"("id") ON DELETE CASCADE ON UPDATE CASCADE;
EXCEPTION
    WHEN duplicate_object THEN NULL;
END $$;

-- AddForeignKey
DO $$ BEGIN
    ALTER TABLE "contact_phones"
    ADD CONSTRAINT "contact_phones_contactId_fkey" FOREIGN KEY ("contactId") REFERENCES "contacts"("id") ON DELETE CASCADE ON UPDATE CASCADE;
EXCEPTION
    WHEN duplicate_object THEN NULL;
END $$;

-- AddForeignKey
DO $$ BEGIN
    ALTER TABLE "contact_emails"
    ADD CONSTRAINT "contact_emails_tenantId_fkey" FOREIGN KEY ("tenantId") REFERENCES "tenants"("id") ON DELETE CASCADE ON UPDATE CASCADE;
EXCEPTION
    WHEN duplicate_object THEN NULL;
END $$;

-- AddForeignKey
DO $$ BEGIN
    ALTER TABLE "contact_emails"
    ADD CONSTRAINT "contact_emails_contactId_fkey" FOREIGN KEY ("contactId") REFERENCES "contacts"("id") ON DELETE CASCADE ON UPDATE CASCADE;
EXCEPTION
    WHEN duplicate_object THEN NULL;
END $$;

-- AddForeignKey
DO $$ BEGIN
    ALTER TABLE "tags"
    ADD CONSTRAINT "tags_tenantId_fkey" FOREIGN KEY ("tenantId") REFERENCES "tenants"("id") ON DELETE CASCADE ON UPDATE CASCADE;
EXCEPTION
    WHEN duplicate_object THEN NULL;
END $$;

-- AddForeignKey
DO $$ BEGIN
    ALTER TABLE "contact_tags"
    ADD CONSTRAINT "contact_tags_tenantId_fkey" FOREIGN KEY ("tenantId") REFERENCES "tenants"("id") ON DELETE CASCADE ON UPDATE CASCADE;
EXCEPTION
    WHEN duplicate_object THEN NULL;
END $$;

-- AddForeignKey
DO $$ BEGIN
    ALTER TABLE "contact_tags"
    ADD CONSTRAINT "contact_tags_contactId_fkey" FOREIGN KEY ("contactId") REFERENCES "contacts"("id") ON DELETE CASCADE ON UPDATE CASCADE;
EXCEPTION
    WHEN duplicate_object THEN NULL;
END $$;

-- AddForeignKey
DO $$ BEGIN
    ALTER TABLE "contact_tags"
    ADD CONSTRAINT "contact_tags_tagId_fkey" FOREIGN KEY ("tagId") REFERENCES "tags"("id") ON DELETE CASCADE ON UPDATE CASCADE;
EXCEPTION
    WHEN duplicate_object THEN NULL;
END $$;

-- AddForeignKey
DO $$ BEGIN
    ALTER TABLE "contact_tags"
    ADD CONSTRAINT "contact_tags_addedById_fkey" FOREIGN KEY ("addedById") REFERENCES "users"("id") ON DELETE SET NULL ON UPDATE CASCADE;
EXCEPTION
    WHEN duplicate_object THEN NULL;
END $$;

-- AddForeignKey
DO $$ BEGIN
    ALTER TABLE "interactions"
    ADD CONSTRAINT "interactions_tenantId_fkey" FOREIGN KEY ("tenantId") REFERENCES "tenants"("id") ON DELETE CASCADE ON UPDATE CASCADE;
EXCEPTION
    WHEN duplicate_object THEN NULL;
END $$;

-- AddForeignKey
DO $$ BEGIN
    ALTER TABLE "interactions"
    ADD CONSTRAINT "interactions_contactId_fkey" FOREIGN KEY ("contactId") REFERENCES "contacts"("id") ON DELETE CASCADE ON UPDATE CASCADE;
EXCEPTION
    WHEN duplicate_object THEN NULL;
END $$;

-- AddForeignKey
DO $$ BEGIN
    ALTER TABLE "interactions"
    ADD CONSTRAINT "interactions_userId_fkey" FOREIGN KEY ("userId") REFERENCES "users"("id") ON DELETE SET NULL ON UPDATE CASCADE;
EXCEPTION
    WHEN duplicate_object THEN NULL;
END $$;

-- AddForeignKey
DO $$ BEGIN
    ALTER TABLE "tasks"
    ADD CONSTRAINT "tasks_tenantId_fkey" FOREIGN KEY ("tenantId") REFERENCES "tenants"("id") ON DELETE CASCADE ON UPDATE CASCADE;
EXCEPTION
    WHEN duplicate_object THEN NULL;
END $$;

-- AddForeignKey
DO $$ BEGIN
    ALTER TABLE "tasks"
    ADD CONSTRAINT "tasks_contactId_fkey" FOREIGN KEY ("contactId") REFERENCES "contacts"("id") ON DELETE CASCADE ON UPDATE CASCADE;
EXCEPTION
    WHEN duplicate_object THEN NULL;
END $$;

-- AddForeignKey
DO $$ BEGIN
    ALTER TABLE "tasks"
    ADD CONSTRAINT "tasks_createdById_fkey" FOREIGN KEY ("createdById") REFERENCES "users"("id") ON DELETE SET NULL ON UPDATE CASCADE;
EXCEPTION
    WHEN duplicate_object THEN NULL;
END $$;

-- AddForeignKey
DO $$ BEGIN
    ALTER TABLE "tasks"
    ADD CONSTRAINT "tasks_assigneeId_fkey" FOREIGN KEY ("assigneeId") REFERENCES "users"("id") ON DELETE SET NULL ON UPDATE CASCADE;
EXCEPTION
    WHEN duplicate_object THEN NULL;
END $$;<|MERGE_RESOLUTION|>--- conflicted
+++ resolved
@@ -104,9 +104,7 @@
     ADD COLUMN IF NOT EXISTS "status" "ContactStatus" NOT NULL DEFAULT 'ACTIVE',
     ADD COLUMN IF NOT EXISTS "timezone" TEXT;
 
-<<<<<<< HEAD
 -- CreateTable contact_phones (ensure availability before data migration)
-=======
 DO $$
 BEGIN
     IF EXISTS (
@@ -129,7 +127,6 @@
     DROP COLUMN IF EXISTS "name";
 
 -- CreateTable contact_phones
->>>>>>> 0051018f
 DO $$ BEGIN
     CREATE TABLE "contact_phones" (
         "id" TEXT NOT NULL,
