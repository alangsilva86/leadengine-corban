import { createHash } from 'node:crypto';
import { Prisma, PrismaClient } from '@prisma/client';
import { demoAgreementsSeed } from '../../../config/demo-agreements';

const prisma = new PrismaClient();

async function main() {
  console.log('🌱 Iniciando seed do banco de dados...');

  // Criar tenant demo
  const demoTenant = await prisma.tenant.upsert({
    where: { slug: 'demo-tenant' },
    update: {},
    create: {
      id: 'demo-tenant',
      name: 'Demo Tenant',
      slug: 'demo-tenant',
      isActive: true,
      settings: {
        timezone: 'America/Sao_Paulo',
        language: 'pt-BR',
      },
    },
  });

  console.log('✅ Tenant demo criado:', demoTenant.name);

  // Criar fila padrão
  const defaultQueue = await prisma.queue.upsert({
    where: { 
      tenantId_name: {
        tenantId: demoTenant.id,
        name: 'Atendimento Geral'
      }
    },
    update: {},
    create: {
      tenantId: demoTenant.id,
      name: 'Atendimento Geral',
      description: 'Fila padrão para atendimento geral',
      color: '#3B82F6',
      isActive: true,
      orderIndex: 0,
    },
  });

  console.log('✅ Fila padrão criada:', defaultQueue.name);

  // Criar usuário admin
  const passwordHash = createHash('sha256').update('admin123').digest('hex');
  const adminUser = await prisma.user.upsert({
    where: {
      tenantId_email: {
        tenantId: demoTenant.id,
        email: 'admin@ticketz.com'
      }
    },
    update: {},
    create: {
      tenantId: demoTenant.id,
      name: 'Administrador',
      email: 'admin@ticketz.com',
      phone: '+5511999999999',
      role: 'ADMIN',
      isActive: true,
      passwordHash,
      settings: {
        notifications: true,
        theme: 'light',
      },
    },
  });

  console.log('✅ Usuário admin criado:', adminUser.email);

  // Associar usuário à fila
  await prisma.userQueue.upsert({
    where: {
      userId_queueId: {
        userId: adminUser.id,
        queueId: defaultQueue.id,
      }
    },
    update: {},
    create: {
      userId: adminUser.id,
      queueId: defaultQueue.id,
    },
  });

  // Criar usuário agente
  const agentPasswordHash = createHash('sha256').update('agent123').digest('hex');
  const agentUser = await prisma.user.upsert({
    where: {
      tenantId_email: {
        tenantId: demoTenant.id,
        email: 'agente@ticketz.com'
      }
    },
    update: {},
    create: {
      tenantId: demoTenant.id,
      name: 'Agente Demo',
      email: 'agente@ticketz.com',
      phone: '+5511888888888',
      role: 'AGENT',
      isActive: true,
      passwordHash: agentPasswordHash,
      settings: {
        notifications: true,
        theme: 'light',
      },
    },
  });

  console.log('✅ Usuário agente criado:', agentUser.email);

  // Associar agente à fila
  await prisma.userQueue.upsert({
    where: {
      userId_queueId: {
        userId: agentUser.id,
        queueId: defaultQueue.id,
      }
    },
    update: {},
    create: {
      userId: agentUser.id,
      queueId: defaultQueue.id,
    },
  });

  // Criar tags base para contatos
  const tagDefinitions = [
    { name: 'whatsapp', color: '#22C55E', description: 'Contato que interage via WhatsApp' },
    { name: 'passthrough', color: '#6366F1', description: 'Criado automaticamente pelo modo passthrough' },
    { name: 'lead', color: '#F97316', description: 'Contato classificado como lead ativo' },
    { name: 'sms', color: '#3B82F6', description: 'Contato que prefere SMS' },
  ];

  const tagRecords = await Promise.all(
    tagDefinitions.map((definition) =>
      prisma.tag.upsert({
        where: {
          tenantId_name: {
            tenantId: demoTenant.id,
            name: definition.name,
          },
        },
        update: {
          color: definition.color,
          description: definition.description,
        },
        create: {
          tenantId: demoTenant.id,
          name: definition.name,
          color: definition.color,
          description: definition.description,
        },
      })
    )
  );

  const tagsByName = Object.fromEntries(tagRecords.map((tag) => [tag.name, tag]));

  // Criar convênios baseados em cadastros reais da aba de Configurações
  const toDecimal = (value?: string | number | null) =>
    value === null || value === undefined ? null : new Prisma.Decimal(value);

  for (const seedAgreement of demoAgreementsSeed) {
    const agreementId = seedAgreement.id ?? seedAgreement.slug;
    const publishedAt = seedAgreement.publishedAt ? new Date(seedAgreement.publishedAt) : new Date();

    const agreement = await prisma.agreement.upsert({
      where: { id: agreementId },
      update: {
        name: seedAgreement.name,
        slug: seedAgreement.slug,
        status: seedAgreement.status ?? 'published',
<<<<<<< HEAD
=======
  const agreementsSeed = [
    {
      id: 'saec-goiania',
      name: 'Convênio SAEC Goiânia',
      slug: 'saec-goiania',
      type: 'municipal',
      segment: 'servidor-publico',
      description: 'Tabela municipal de consignado atualizada para servidores de Goiânia.',
      tags: ['consignado', 'municipal', 'publico'],
      products: {
        consignado: {
          modalities: ['publico'],
          minMargin: 0.3,
          maxMargin: 0.45,
        },
      },
      tables: [
        {
          id: 'saec-goiania-consignado-2025',
          name: 'Tabela Consignado 2025',
          product: 'consignado',
          modality: 'publico',
          version: 1,
          effectiveFrom: new Date('2025-01-01T00:00:00.000Z'),
          metadata: {
            channel: 'config',
            importedAt: new Date().toISOString(),
          },
          rates: [
            {
              id: 'saec-goiania-consignado-2025-48',
              termMonths: 48,
              coefficient: '0.027850',
              monthlyRate: '0.017200',
              annualRate: '0.229100',
              tacPercentage: '0.020000',
            },
            {
              id: 'saec-goiania-consignado-2025-60',
              termMonths: 60,
              coefficient: '0.032100',
              monthlyRate: '0.018900',
              annualRate: '0.248800',
              tacPercentage: '0.018000',
            },
          ],
        },
      ],
    },
    {
      id: 'ipaseal-alagoas',
      name: 'Convênio IPASEAL Alagoas',
      slug: 'ipaseal-alagoas',
      type: 'estadual',
      segment: 'aposentado-pensionista',
      description: 'Tabela estadual com linha de crédito híbrida consignado + cartão.',
      tags: ['consignado', 'cartao', 'estadual'],
      products: {
        consignado: {
          modalities: ['aposentado'],
          minMargin: 0.28,
          maxMargin: 0.42,
        },
        cartao: {
          modalities: ['beneficio'],
          minMargin: 0.22,
          maxMargin: 0.32,
        },
      },
      tables: [
        {
          id: 'ipaseal-consignado-2025',
          name: 'Consignado Servidores 2025',
          product: 'consignado',
          modality: 'aposentado',
          version: 1,
          effectiveFrom: new Date('2025-02-01T00:00:00.000Z'),
          metadata: {
            channel: 'config',
            importedAt: new Date().toISOString(),
          },
          rates: [
            {
              id: 'ipaseal-consignado-2025-72',
              termMonths: 72,
              coefficient: '0.026500',
              monthlyRate: '0.016300',
              annualRate: '0.212600',
              tacPercentage: '0.017000',
            },
          ],
        },
        {
          id: 'ipaseal-cartao-2025',
          name: 'Cartão Benefício 2025',
          product: 'cartao',
          modality: 'beneficio',
          version: 1,
          effectiveFrom: new Date('2025-02-01T00:00:00.000Z'),
          metadata: {
            channel: 'config',
            importedAt: new Date().toISOString(),
          },
          rates: [
            {
              id: 'ipaseal-cartao-2025-999',
              termMonths: null,
              coefficient: '0.015000',
              monthlyRate: '0.015000',
              annualRate: '0.194000',
              tacPercentage: '0.012000',
            },
          ],
        },
      ],
    },
  ];

  for (const seedAgreement of agreementsSeed) {
    const agreement = await prisma.agreement.upsert({
      where: { id: seedAgreement.id },
      update: {
        name: seedAgreement.name,
        slug: seedAgreement.slug,
        status: 'published',
>>>>>>> 899538f5
        type: seedAgreement.type,
        segment: seedAgreement.segment,
        description: seedAgreement.description,
        tags: seedAgreement.tags,
        products: seedAgreement.products,
        metadata: {
          ...(seedAgreement.metadata ?? {}),
          seed: true,
          source: 'seed',
        },
        archived: false,
        publishedAt,
      },
      create: {
        id: agreementId,
        tenantId: demoTenant.id,
        name: seedAgreement.name,
        slug: seedAgreement.slug,
        status: seedAgreement.status ?? 'published',
<<<<<<< HEAD
=======
        publishedAt: seedAgreement.publishedAt ?? new Date(),
      },
      create: {
        id: seedAgreement.id,
        tenantId: demoTenant.id,
        name: seedAgreement.name,
        slug: seedAgreement.slug,
        status: 'published',
>>>>>>> 899538f5
        type: seedAgreement.type,
        segment: seedAgreement.segment,
        description: seedAgreement.description,
        tags: seedAgreement.tags,
        products: seedAgreement.products,
        metadata: {
          ...(seedAgreement.metadata ?? {}),
          seed: true,
          source: 'seed',
        },
        archived: false,
        publishedAt,
      },
    });

    for (const tableSeed of (seedAgreement.tables ?? [])) {
      const tableId = tableSeed.id ?? `${agreement.id}-${tableSeed.name}`;
      const effectiveFrom = tableSeed.effectiveFrom ? new Date(tableSeed.effectiveFrom) : null;
      const effectiveTo = tableSeed.effectiveTo ? new Date(tableSeed.effectiveTo) : null;

      const table = await prisma.agreementTable.upsert({
        where: { id: tableId },
<<<<<<< HEAD
=======
        publishedAt: seedAgreement.publishedAt ?? new Date(),
      },
    });

    for (const tableSeed of seedAgreement.tables) {
      const table = await prisma.agreementTable.upsert({
        where: { id: tableSeed.id },
>>>>>>> 899538f5
        update: {
          name: tableSeed.name,
          product: tableSeed.product,
          modality: tableSeed.modality,
          version: tableSeed.version,
          effectiveFrom,
          effectiveTo,
          metadata: tableSeed.metadata,
        },
        create: {
          id: tableId,
<<<<<<< HEAD
=======
          effectiveFrom: tableSeed.effectiveFrom,
          effectiveTo: tableSeed.effectiveTo,
          metadata: tableSeed.metadata,
        },
        create: {
          id: tableSeed.id,
>>>>>>> 899538f5
          tenantId: demoTenant.id,
          agreementId: agreement.id,
          name: tableSeed.name,
          product: tableSeed.product,
          modality: tableSeed.modality,
          version: tableSeed.version,
          effectiveFrom,
          effectiveTo,
<<<<<<< HEAD
=======
          effectiveFrom: tableSeed.effectiveFrom,
          effectiveTo: tableSeed.effectiveTo,
>>>>>>> 899538f5
          metadata: tableSeed.metadata,
        },
      });

      for (const rateSeed of tableSeed.rates ?? []) {
        const rateId = rateSeed.id ?? `${table.id}-${rateSeed.termMonths ?? 'na'}`;
        await prisma.agreementRate.upsert({
          where: { id: rateId },
<<<<<<< HEAD
=======
        await prisma.agreementRate.upsert({
          where: { id: rateSeed.id },
>>>>>>> 899538f5
          update: {
            product: tableSeed.product,
            modality: tableSeed.modality,
            termMonths: rateSeed.termMonths,
            coefficient: toDecimal(rateSeed.coefficient),
            monthlyRate: toDecimal(rateSeed.monthlyRate),
            annualRate: toDecimal(rateSeed.annualRate),
            tacPercentage: toDecimal(rateSeed.tacPercentage),
            metadata: rateSeed.metadata ?? { seed: true },
          },
          create: {
            id: rateId,
<<<<<<< HEAD
=======
            metadata: rateSeed.metadata ?? {},
          },
          create: {
            id: rateSeed.id,
>>>>>>> 899538f5
            tenantId: demoTenant.id,
            agreementId: agreement.id,
            tableId: table.id,
            product: tableSeed.product,
            modality: tableSeed.modality,
            termMonths: rateSeed.termMonths,
            coefficient: toDecimal(rateSeed.coefficient),
            monthlyRate: toDecimal(rateSeed.monthlyRate),
            annualRate: toDecimal(rateSeed.annualRate),
            tacPercentage: toDecimal(rateSeed.tacPercentage),
            metadata: rateSeed.metadata ?? { seed: true },
<<<<<<< HEAD
=======
            metadata: rateSeed.metadata ?? {},
>>>>>>> 899538f5
          },
        });
      }
    }
  }

  console.log(
    '✅ Convênios demo cadastrados:',
    demoAgreementsSeed.map((agreement) => agreement.name).join(', '),
<<<<<<< HEAD
=======
    agreementsSeed.map((agreement) => agreement.name).join(', '),
>>>>>>> 899538f5
  );

  // Criar contatos demo com relacionamentos completos
  const contact1 = await prisma.$transaction(async (tx) => {
    const baseDate = new Date();
    const contact = await tx.contact.upsert({
      where: {
        tenantId_primaryPhone: {
          tenantId: demoTenant.id,
          primaryPhone: '+5562999887766',
        },
      },
      update: {
        fullName: 'Maria Helena Souza',
        displayName: 'Maria Helena',
        primaryPhone: '+5562999887766',
        primaryEmail: 'maria.helena@email.com',
        document: '09941751919',
        status: 'ACTIVE',
        lifecycleStage: 'CUSTOMER',
        ownerId: agentUser.id,
        lastInteractionAt: baseDate,
        lastActivityAt: baseDate,
        customFields: {
          cidade: 'Goiânia',
          estado: 'GO',
        },
        metadata: {
          seed: true,
          channel: 'whatsapp',
        },
        notes: 'Cliente estratégico atendido pelo agente demo.',
      },
      create: {
        tenantId: demoTenant.id,
        fullName: 'Maria Helena Souza',
        displayName: 'Maria Helena',
        primaryPhone: '+5562999887766',
        primaryEmail: 'maria.helena@email.com',
        document: '09941751919',
        status: 'ACTIVE',
        lifecycleStage: 'LEAD',
        source: 'CAMPAIGN',
        ownerId: agentUser.id,
        isVip: true,
        lastInteractionAt: baseDate,
        lastActivityAt: baseDate,
        customFields: {
          cidade: 'Goiânia',
          estado: 'GO',
        },
        metadata: {
          seed: true,
          channel: 'whatsapp',
        },
        notes: 'Contato importado da campanha SAEC Goiânia.',
      },
    });

    await tx.contactPhone.upsert({
      where: {
        tenantId_phoneNumber: {
          tenantId: demoTenant.id,
          phoneNumber: '+5562999887766',
        },
      },
      update: {
        contactId: contact.id,
        isPrimary: true,
        label: 'Celular principal',
        type: 'MOBILE',
      },
      create: {
        tenantId: demoTenant.id,
        contactId: contact.id,
        phoneNumber: '+5562999887766',
        label: 'Celular principal',
        type: 'MOBILE',
        isPrimary: true,
      },
    });

    await tx.contactPhone.upsert({
      where: {
        tenantId_phoneNumber: {
          tenantId: demoTenant.id,
          phoneNumber: '+5562999123456',
        },
      },
      update: {
        contactId: contact.id,
        isPrimary: false,
        label: 'Telefone residencial',
        type: 'HOME',
      },
      create: {
        tenantId: demoTenant.id,
        contactId: contact.id,
        phoneNumber: '+5562999123456',
        label: 'Telefone residencial',
        type: 'HOME',
        isPrimary: false,
      },
    });

    await tx.contactEmail.upsert({
      where: {
        tenantId_email: {
          tenantId: demoTenant.id,
          email: 'maria.helena@email.com',
        },
      },
      update: {
        contactId: contact.id,
        isPrimary: true,
        label: 'E-mail corporativo',
        type: 'WORK',
      },
      create: {
        tenantId: demoTenant.id,
        contactId: contact.id,
        email: 'maria.helena@email.com',
        label: 'E-mail corporativo',
        type: 'WORK',
        isPrimary: true,
      },
    });

    await Promise.all(
      ['lead', 'whatsapp', 'passthrough'].map((tagName) =>
        tx.contactTag.upsert({
          where: {
            contactId_tagId: {
              contactId: contact.id,
              tagId: tagsByName[tagName].id,
            },
          },
          update: {
            addedAt: baseDate,
            addedById: agentUser.id,
          },
          create: {
            tenantId: demoTenant.id,
            contactId: contact.id,
            tagId: tagsByName[tagName].id,
            addedAt: baseDate,
            addedById: agentUser.id,
          },
        })
      )
    );

    await tx.interaction.create({
      data: {
        tenantId: demoTenant.id,
        contactId: contact.id,
        userId: agentUser.id,
        type: 'MESSAGE',
        direction: 'INBOUND',
        channel: 'WHATSAPP',
        subject: 'Primeiro contato via WhatsApp',
        content: 'Contato respondeu positivamente à campanha SAEC Goiânia.',
        metadata: {
          seed: true,
          campaign: 'saec-goiania',
        },
        occurredAt: new Date(baseDate.getTime() - 60 * 60 * 1000),
      },
    });

    await tx.task.create({
      data: {
        tenantId: demoTenant.id,
        contactId: contact.id,
        createdById: agentUser.id,
        assigneeId: agentUser.id,
        type: 'FOLLOW_UP',
        status: 'OPEN',
        priority: 'HIGH',
        title: 'Agendar retorno com Maria Helena',
        description: 'Confirmar documentação pendente e enviar proposta atualizada.',
        dueAt: new Date(baseDate.getTime() + 2 * 60 * 60 * 1000),
        metadata: {
          seed: true,
        },
      },
    });

    return contact;
  });

  const contact2 = await prisma.$transaction(async (tx) => {
    const baseDate = new Date();
    const contact = await tx.contact.upsert({
      where: {
        tenantId_primaryPhone: {
          tenantId: demoTenant.id,
          primaryPhone: '+5562999776655',
        },
      },
      update: {
        fullName: 'Carlos Henrique Lima',
        displayName: 'Carlos Henrique',
        primaryPhone: '+5562999776655',
        primaryEmail: 'carlos.henrique@email.com',
        document: '82477214500',
        status: 'ACTIVE',
        lifecycleStage: 'PROSPECT',
        ownerId: agentUser.id,
        lastInteractionAt: baseDate,
        lastActivityAt: baseDate,
        customFields: {
          cidade: 'Goiânia',
          estado: 'GO',
        },
        metadata: {
          seed: true,
          channel: 'sms',
        },
        notes: 'Preferência por comunicação via SMS.',
      },
      create: {
        tenantId: demoTenant.id,
        fullName: 'Carlos Henrique Lima',
        displayName: 'Carlos Henrique',
        primaryPhone: '+5562999776655',
        primaryEmail: 'carlos.henrique@email.com',
        document: '82477214500',
        status: 'ACTIVE',
        lifecycleStage: 'LEAD',
        source: 'CAMPAIGN',
        ownerId: agentUser.id,
        lastInteractionAt: baseDate,
        lastActivityAt: baseDate,
        customFields: {
          cidade: 'Goiânia',
          estado: 'GO',
        },
        metadata: {
          seed: true,
          channel: 'sms',
        },
        notes: 'Contato interessado em conhecer ofertas de consignado.',
      },
    });

    await tx.contactPhone.upsert({
      where: {
        tenantId_phoneNumber: {
          tenantId: demoTenant.id,
          phoneNumber: '+5562999776655',
        },
      },
      update: {
        contactId: contact.id,
        isPrimary: true,
        label: 'Celular principal',
        type: 'MOBILE',
      },
      create: {
        tenantId: demoTenant.id,
        contactId: contact.id,
        phoneNumber: '+5562999776655',
        label: 'Celular principal',
        type: 'MOBILE',
        isPrimary: true,
      },
    });

    await tx.contactEmail.upsert({
      where: {
        tenantId_email: {
          tenantId: demoTenant.id,
          email: 'carlos.henrique@email.com',
        },
      },
      update: {
        contactId: contact.id,
        isPrimary: true,
        label: 'E-mail pessoal',
        type: 'PERSONAL',
      },
      create: {
        tenantId: demoTenant.id,
        contactId: contact.id,
        email: 'carlos.henrique@email.com',
        label: 'E-mail pessoal',
        type: 'PERSONAL',
        isPrimary: true,
      },
    });

    await Promise.all(
      ['lead', 'sms'].map((tagName) =>
        tx.contactTag.upsert({
          where: {
            contactId_tagId: {
              contactId: contact.id,
              tagId: tagsByName[tagName].id,
            },
          },
          update: {
            addedAt: baseDate,
            addedById: agentUser.id,
          },
          create: {
            tenantId: demoTenant.id,
            contactId: contact.id,
            tagId: tagsByName[tagName].id,
            addedAt: baseDate,
            addedById: agentUser.id,
          },
        })
      )
    );

    await tx.interaction.create({
      data: {
        tenantId: demoTenant.id,
        contactId: contact.id,
        userId: agentUser.id,
        type: 'CALL',
        direction: 'OUTBOUND',
        channel: 'PHONE',
        subject: 'Ligação de apresentação',
        content: 'Agente realizou ligação para apresentar oferta personalizada.',
        metadata: {
          seed: true,
          outcome: 'sem-resposta',
        },
        occurredAt: new Date(baseDate.getTime() - 30 * 60 * 1000),
      },
    });

    await tx.task.create({
      data: {
        tenantId: demoTenant.id,
        contactId: contact.id,
        createdById: agentUser.id,
        assigneeId: agentUser.id,
        type: 'CALL',
        status: 'IN_PROGRESS',
        priority: 'NORMAL',
        title: 'Retornar ligação para Carlos Henrique',
        description: 'Reagendar contato para confirmar interesse e enviar proposta.',
        dueAt: new Date(baseDate.getTime() + 24 * 60 * 60 * 1000),
        metadata: {
          seed: true,
        },
      },
    });

    return contact;
  });

  console.log('✅ Contatos demo criados com relacionamentos enriquecidos');

  // Criar instância WhatsApp demo
  const demoInstance = await prisma.whatsAppInstance.upsert({
    where: { id: 'demo-whatsapp' },
    update: {
      tenantId: demoTenant.id,
      name: 'WhatsApp Demo',
      brokerId: 'demo-whatsapp',
      status: 'connected',
      connected: true,
      phoneNumber: '+5511987654321',
      metadata: {
        note: 'Instância demo criada pelo seed',
        displayId: 'demo-whatsapp',
        slug: 'demo-whatsapp',
        history: [
          {
            action: 'seed-sync',
            by: 'seed-script',
            at: new Date().toISOString(),
            status: 'connected',
            connected: true,
            metrics: {
              messagesSent: 128,
              queued: 2,
              failed: 0,
            },
          },
        ],
        lastBrokerSnapshot: {
          status: 'connected',
          connected: true,
          phoneNumber: '+5511987654321',
          metrics: {
            messagesSent: 128,
            queued: 2,
            failed: 0,
          },
          stats: {
            totalSent: 128,
            queued: 2,
            failed: 0,
          },
          rate: {
            limit: 100,
            remaining: 95,
            resetAt: new Date().toISOString(),
          },
          rateUsage: {
            limit: 100,
            used: 5,
          },
          qr: null,
        },
      },
    },
    create: {
      id: 'demo-whatsapp',
      tenantId: demoTenant.id,
      name: 'WhatsApp Demo',
      brokerId: 'demo-whatsapp',
      status: 'connected',
      connected: true,
      phoneNumber: '+5511987654321',
      metadata: {
        note: 'Instância demo criada pelo seed',
        displayId: 'demo-whatsapp',
        slug: 'demo-whatsapp',
        history: [
          {
            action: 'seed-create',
            by: 'seed-script',
            at: new Date().toISOString(),
            status: 'connected',
            connected: true,
            metrics: {
              messagesSent: 128,
              queued: 2,
              failed: 0,
            },
          },
        ],
        lastBrokerSnapshot: {
          status: 'connected',
          connected: true,
          phoneNumber: '+5511987654321',
          metrics: {
            messagesSent: 128,
            queued: 2,
            failed: 0,
          },
          stats: {
            totalSent: 128,
            queued: 2,
            failed: 0,
          },
          rate: {
            limit: 100,
            remaining: 95,
            resetAt: new Date().toISOString(),
          },
          rateUsage: {
            limit: 100,
            used: 5,
          },
          qr: null,
        },
      },
    },
  });

  console.log('✅ Instância WhatsApp demo criada:', demoInstance.name);

  // Criar campanha demo
  const demoCampaign = await prisma.campaign.create({
    data: {
      tenantId: demoTenant.id,
      name: 'ConsigTec Goiânia • demo-whatsapp',
      agreementId: 'saec-goiania',
      agreementName: 'Convênio SAEC Goiânia',
      whatsappInstanceId: demoInstance.id,
      status: 'active',
      productType: 'consignado',
      marginType: 'publico',
      strategy: 'retencao',
      tags: ['consignado', 'publico', 'retencao'],
      metadata: {
        note: 'Campanha demo criada pelo seed',
        classification: {
          productType: 'consignado',
          marginType: 'publico',
          strategy: 'retencao',
        },
        tags: ['consignado', 'publico', 'retencao'],
      },
    },
  });

  console.log('✅ Campanha demo criada:', demoCampaign.name);

  // Criar leads demo
  const lead1 = await prisma.lead.create({
    data: {
      tenantId: demoTenant.id,
      contactId: contact1.id,
      campaignId: demoCampaign.id,
      userId: agentUser.id,
      status: 'CONTACTED',
      source: 'WHATSAPP',
      score: {
        total: 92,
        demographic: 85,
        behavioral: 95,
        engagement: 90,
        lastCalculatedAt: new Date().toISOString(),
      },
      value: 5000.0,
      probability: 75,
      tags: ['alta-prioridade', 'respondeu'],
      customFields: {
        margin: 487.5,
        netMargin: 390,
        registrations: ['1839'],
        agreementId: 'saec-goiania',
      },
      lastContactAt: new Date(),
      nextFollowUpAt: new Date(Date.now() + 24 * 60 * 60 * 1000), // amanhã
    },
  });

  const lead2 = await prisma.lead.create({
    data: {
      tenantId: demoTenant.id,
      contactId: contact2.id,
      campaignId: demoCampaign.id,
      status: 'NEW',
      source: 'WHATSAPP',
      score: {
        total: 88,
        demographic: 80,
        behavioral: 90,
        engagement: 85,
        lastCalculatedAt: new Date().toISOString(),
      },
      value: 4500.0,
      probability: 60,
      tags: ['novo'],
      customFields: {
        margin: 512.4,
        netMargin: 405.8,
        registrations: ['1920'],
        agreementId: 'saec-goiania',
      },
    },
  });

  const brokerLead = await prisma.brokerLead.upsert({
    where: {
      tenantId_document: {
        tenantId: demoTenant.id,
        document: '09941751919',
      },
    },
    update: {
      tags: { set: ['respondido', 'whatsapp'] },
      registrations: { set: ['1839'] },
      margin: 487.5,
      netMargin: 390,
      score: 92,
    },
    create: {
      tenant: { connect: { id: demoTenant.id } },
      agreementId: demoCampaign.agreementId ?? 'saec-goiania',
      fullName: 'Maria Helena Souza',
      document: '09941751919',
      matricula: '1839',
      phone: '+5562999887766',
      registrations: ['1839'],
      tags: ['respondido', 'whatsapp'],
      margin: 487.5,
      netMargin: 390,
      score: 92,
      raw: {
        seed: true,
        source: 'demo',
      },
    },
  });

  await prisma.leadAllocation.upsert({
    where: {
      tenantId_leadId_campaignId: {
        tenantId: demoTenant.id,
        leadId: brokerLead.id,
        campaignId: demoCampaign.id,
      },
    },
    update: {
      status: 'contacted',
      notes: 'Lead de demonstração atualizado pelo seed.',
    },
    create: {
      tenant: { connect: { id: demoTenant.id } },
      lead: { connect: { id: brokerLead.id } },
      campaign: { connect: { id: demoCampaign.id } },
      status: 'allocated',
      notes: 'Lead de demonstração criado pelo seed.',
      payload: {
        seed: true,
        source: 'demo',
      },
    },
  });

  console.log('✅ Leads demo criados');

  console.log('✅ Alocação de lead demo criada');

  // Criar atividades para os leads
  await prisma.leadActivity.createMany({
    data: [
      {
        tenantId: demoTenant.id,
        leadId: lead1.id,
        userId: agentUser.id,
        type: 'CREATED',
        title: 'Lead criado',
        description: 'Lead importado da campanha SAEC Goiânia',
        occurredAt: new Date(Date.now() - 2 * 60 * 60 * 1000), // 2 horas atrás
      },
      {
        tenantId: demoTenant.id,
        leadId: lead1.id,
        userId: agentUser.id,
        type: 'WHATSAPP_SENT',
        title: 'Mensagem enviada',
        description: 'Primeira abordagem via WhatsApp',
        occurredAt: new Date(Date.now() - 1 * 60 * 60 * 1000), // 1 hora atrás
      },
      {
        tenantId: demoTenant.id,
        leadId: lead1.id,
        type: 'WHATSAPP_REPLIED',
        title: 'Cliente respondeu',
        description: 'Cliente demonstrou interesse',
        occurredAt: new Date(Date.now() - 30 * 60 * 1000), // 30 min atrás
      },
      {
        tenantId: demoTenant.id,
        leadId: lead2.id,
        type: 'CREATED',
        title: 'Lead criado',
        description: 'Lead importado da campanha SAEC Goiânia',
        occurredAt: new Date(),
      },
    ],
  });

  console.log('✅ Atividades de lead criadas');

  console.log('🎉 Seed concluído com sucesso!');
  console.log('');
  console.log('📋 Dados criados:');
  console.log('   👤 Admin: admin@ticketz.com / admin123');
  console.log('   👤 Agente: agente@ticketz.com / agent123');
  console.log('   🏢 Tenant: demo-tenant');
  console.log('   📞 Contatos: 2');
  console.log('   🎯 Leads: 2');
  console.log('   📊 Campanha: 1');
}

main()
  .catch((e) => {
    console.error('❌ Erro no seed:', e);
    process.exit(1);
  })
  .finally(async () => {
    await prisma.$disconnect();
  });<|MERGE_RESOLUTION|>--- conflicted
+++ resolved
@@ -177,8 +177,6 @@
         name: seedAgreement.name,
         slug: seedAgreement.slug,
         status: seedAgreement.status ?? 'published',
-<<<<<<< HEAD
-=======
   const agreementsSeed = [
     {
       id: 'saec-goiania',
@@ -304,7 +302,6 @@
         name: seedAgreement.name,
         slug: seedAgreement.slug,
         status: 'published',
->>>>>>> 899538f5
         type: seedAgreement.type,
         segment: seedAgreement.segment,
         description: seedAgreement.description,
@@ -324,8 +321,6 @@
         name: seedAgreement.name,
         slug: seedAgreement.slug,
         status: seedAgreement.status ?? 'published',
-<<<<<<< HEAD
-=======
         publishedAt: seedAgreement.publishedAt ?? new Date(),
       },
       create: {
@@ -334,7 +329,6 @@
         name: seedAgreement.name,
         slug: seedAgreement.slug,
         status: 'published',
->>>>>>> 899538f5
         type: seedAgreement.type,
         segment: seedAgreement.segment,
         description: seedAgreement.description,
@@ -357,8 +351,6 @@
 
       const table = await prisma.agreementTable.upsert({
         where: { id: tableId },
-<<<<<<< HEAD
-=======
         publishedAt: seedAgreement.publishedAt ?? new Date(),
       },
     });
@@ -366,7 +358,6 @@
     for (const tableSeed of seedAgreement.tables) {
       const table = await prisma.agreementTable.upsert({
         where: { id: tableSeed.id },
->>>>>>> 899538f5
         update: {
           name: tableSeed.name,
           product: tableSeed.product,
@@ -378,15 +369,12 @@
         },
         create: {
           id: tableId,
-<<<<<<< HEAD
-=======
           effectiveFrom: tableSeed.effectiveFrom,
           effectiveTo: tableSeed.effectiveTo,
           metadata: tableSeed.metadata,
         },
         create: {
           id: tableSeed.id,
->>>>>>> 899538f5
           tenantId: demoTenant.id,
           agreementId: agreement.id,
           name: tableSeed.name,
@@ -395,11 +383,8 @@
           version: tableSeed.version,
           effectiveFrom,
           effectiveTo,
-<<<<<<< HEAD
-=======
           effectiveFrom: tableSeed.effectiveFrom,
           effectiveTo: tableSeed.effectiveTo,
->>>>>>> 899538f5
           metadata: tableSeed.metadata,
         },
       });
@@ -408,11 +393,8 @@
         const rateId = rateSeed.id ?? `${table.id}-${rateSeed.termMonths ?? 'na'}`;
         await prisma.agreementRate.upsert({
           where: { id: rateId },
-<<<<<<< HEAD
-=======
         await prisma.agreementRate.upsert({
           where: { id: rateSeed.id },
->>>>>>> 899538f5
           update: {
             product: tableSeed.product,
             modality: tableSeed.modality,
@@ -425,13 +407,10 @@
           },
           create: {
             id: rateId,
-<<<<<<< HEAD
-=======
             metadata: rateSeed.metadata ?? {},
           },
           create: {
             id: rateSeed.id,
->>>>>>> 899538f5
             tenantId: demoTenant.id,
             agreementId: agreement.id,
             tableId: table.id,
@@ -443,10 +422,7 @@
             annualRate: toDecimal(rateSeed.annualRate),
             tacPercentage: toDecimal(rateSeed.tacPercentage),
             metadata: rateSeed.metadata ?? { seed: true },
-<<<<<<< HEAD
-=======
             metadata: rateSeed.metadata ?? {},
->>>>>>> 899538f5
           },
         });
       }
@@ -456,10 +432,7 @@
   console.log(
     '✅ Convênios demo cadastrados:',
     demoAgreementsSeed.map((agreement) => agreement.name).join(', '),
-<<<<<<< HEAD
-=======
     agreementsSeed.map((agreement) => agreement.name).join(', '),
->>>>>>> 899538f5
   );
 
   // Criar contatos demo com relacionamentos completos
