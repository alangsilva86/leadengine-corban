{
  "extends": "./tsconfig.json",
  "compilerOptions": {
    "composite": false,
    "rootDir": "../../",
    "paths": {
<<<<<<< HEAD
      "@ticketz/core": ["./packages/core/src/index.ts"],
      "@ticketz/core/*": ["./packages/core/src/*"]
=======
      "@ticketz/core": ["../core/dist/index.d.ts"],
      "@ticketz/core/*": ["../core/dist/*"]
>>>>>>> 9b9fe4ef
    }
  },
  "include": ["src/**/*"],
  "exclude": ["dist", "node_modules"]
}<|MERGE_RESOLUTION|>--- conflicted
+++ resolved
@@ -4,13 +4,12 @@
     "composite": false,
     "rootDir": "../../",
     "paths": {
-<<<<<<< HEAD
+
       "@ticketz/core": ["./packages/core/src/index.ts"],
       "@ticketz/core/*": ["./packages/core/src/*"]
-=======
       "@ticketz/core": ["../core/dist/index.d.ts"],
       "@ticketz/core/*": ["../core/dist/*"]
->>>>>>> 9b9fe4ef
+
     }
   },
   "include": ["src/**/*"],
