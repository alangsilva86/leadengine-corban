{
  "name": "@ticketz/storage",
  "version": "1.0.0",
  "description": "Camada de persistência do sistema Ticketz-LeadEngine",
  "main": "dist/index.js",
  "module": "dist/index.mjs",
  "types": "dist/index.d.ts",
  "scripts": {
<<<<<<< HEAD
    "build": "tsup && pnpm run build:types",
    "build:clean": "tsup --clean && pnpm run build:types",
    "build:types": "tsc -p tsconfig.build.json",
=======
    "build": "tsup",
    "build:clean": "tsup --clean",
>>>>>>> 2b43fbbf
    "dev": "tsup --watch",
    "test": "vitest --passWithNoTests",
    "typecheck": "tsc -p tsconfig.build.json --noEmit",
    "clean": "rm -rf dist"
  },
  "dependencies": {
    "@ticketz/core": "workspace:*"
  },
  "devDependencies": {
    "tsup": "^8.5.0",
    "typescript": "^5.3.3",
    "vitest": "^1.1.0"
  },
  "exports": {
    ".": {
      "types": "./dist/index.d.ts",
      "import": "./dist/index.mjs",
      "require": "./dist/index.js"
    }
  },
  "files": [
    "dist"
  ]
}<|MERGE_RESOLUTION|>--- conflicted
+++ resolved
@@ -6,14 +6,11 @@
   "module": "dist/index.mjs",
   "types": "dist/index.d.ts",
   "scripts": {
-<<<<<<< HEAD
     "build": "tsup && pnpm run build:types",
     "build:clean": "tsup --clean && pnpm run build:types",
     "build:types": "tsc -p tsconfig.build.json",
-=======
     "build": "tsup",
     "build:clean": "tsup --clean",
->>>>>>> 2b43fbbf
     "dev": "tsup --watch",
     "test": "vitest --passWithNoTests",
     "typecheck": "tsc -p tsconfig.build.json --noEmit",
