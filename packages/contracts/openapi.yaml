openapi: 3.1.0
info:
  title: Ticketz LeadEngine API Contracts
  version: 1.0.0
  description: >-
    Especificação mínima das rotas responsáveis pelo envio de mensagens via
    Ticketz LeadEngine API.
  contact:
    name: Ticketz LeadEngine Team
    email: suporte@ticketz.local
servers:
  - url: https://api.ticketz.local
tags:
  - name: messages
    description: Operações relacionadas ao envio de mensagens outbound.
  - name: agreements
<<<<<<< HEAD
    description: Gestão de convênios comerciais, janelas e tabelas de taxas.
=======
    description: Operações para gestão de acordos comerciais, tabelas e sincronizações com provedores.
>>>>>>> bb11fd4c
paths:
  /tickets/{ticketId}/messages:
    post:
      operationId: createTicketMessage
      summary: Enfileira uma nova mensagem para um ticket existente
      description: Recebe os dados de uma nova mensagem outbound associada a um ticket existente e retorna o status do enfileiramento.
      tags: [messages]
      parameters:
        - name: ticketId
          in: path
          required: true
          schema:
            type: string
      requestBody:
        required: true
        content:
          application/json:
            schema:
              $ref: '#/components/schemas/SendMessageByTicketRequest'
      responses:
        '202':
          description: Mensagem enfileirada com sucesso
          content:
            application/json:
              schema:
                $ref: '#/components/schemas/OutboundMessageResponse'
        '404':
          description: Ticket ou instância não encontrada
          content:
            application/json:
              schema:
                $ref: '#/components/schemas/ErrorResponse'
        '409':
          description: Instância desconectada
          content:
            application/json:
              schema:
                $ref: '#/components/schemas/ErrorResponse'
        '422':
          description: Erro de validação na requisição
          content:
            application/json:
              schema:
                $ref: '#/components/schemas/ValidationErrorResponse'
  /api/v1/agreements:
    get:
      operationId: listAgreements
      summary: Lista acordos comerciais
      description: Retorna uma coleção paginada de acordos aplicando filtros de status, provedor e período de vigência.
      tags: [agreements]
      parameters:
        - name: page
          in: query
          description: Número da página a ser retornada.
          schema:
            type: integer
            minimum: 1
            default: 1
        - name: pageSize
          in: query
          description: Quantidade de itens por página.
          schema:
            type: integer
            minimum: 1
            maximum: 200
            default: 25
        - name: status
          in: query
          description: Filtra acordos pelos status informados.
          schema:
            type: array
            items:
              $ref: '#/components/schemas/AgreementStatus'
          style: form
          explode: true
        - name: providerId
          in: query
          description: Filtra acordos por identificador do provedor de origem.
          schema:
            type: array
            items:
              type: string
          style: form
          explode: true
        - name: validOn
          in: query
          description: Retorna apenas acordos válidos na data informada (ISO 8601, UTC).
          schema:
            type: string
            format: date-time
        - name: search
          in: query
          description: Texto livre aplicado em nome, descrição ou código externo do acordo.
          schema:
            type: string
      responses:
        '200':
          description: Lista paginada de acordos comerciais.
          content:
            application/json:
              schema:
                $ref: '#/components/schemas/AgreementListResponse'
        '400':
          description: Parâmetros inválidos para a listagem.
          content:
            application/json:
              schema:
                $ref: '#/components/schemas/ValidationErrorResponse'
        '401':
          description: Requisição não autenticada.
          content:
            application/json:
              schema:
                $ref: '#/components/schemas/ErrorResponse'
        '403':
          description: Operação não autorizada.
          content:
            application/json:
              schema:
                $ref: '#/components/schemas/ErrorResponse'
        '429':
          description: Limite de requisições excedido.
          headers:
            Retry-After:
              schema:
                type: integer
              description: Tempo em segundos até que uma nova tentativa seja permitida.
          content:
            application/json:
              schema:
                $ref: '#/components/schemas/ErrorResponse'
    post:
      operationId: createAgreement
      summary: Cria um novo acordo comercial
      description: Registra um novo acordo com suas tabelas, janelas e taxas vigentes.
      tags: [agreements]
      requestBody:
        required: true
        content:
          application/json:
            schema:
              $ref: '#/components/schemas/AgreementCreateRequest'
      responses:
        '201':
          description: Acordo criado com sucesso.
          content:
            application/json:
              schema:
                $ref: '#/components/schemas/AgreementResponse'
        '400':
          description: Dados inválidos para criação do acordo.
          content:
            application/json:
              schema:
                $ref: '#/components/schemas/ValidationErrorResponse'
        '401':
          description: Requisição não autenticada.
          content:
            application/json:
              schema:
                $ref: '#/components/schemas/ErrorResponse'
        '403':
          description: Operação não autorizada.
          content:
            application/json:
              schema:
                $ref: '#/components/schemas/ErrorResponse'
        '409':
          description: Já existe um acordo ativo conflitante para o provedor informado.
          content:
            application/json:
              schema:
                $ref: '#/components/schemas/ErrorResponse'
        '422':
          description: Falhas de validação no payload enviado.
          content:
            application/json:
              schema:
                $ref: '#/components/schemas/ValidationErrorResponse'
  /api/v1/agreements/{agreementId}:
    parameters:
      - name: agreementId
        in: path
        required: true
        description: Identificador único do acordo.
        schema:
          type: string
    get:
      operationId: getAgreement
      summary: Recupera detalhes de um acordo comercial
      description: Retorna o acordo completo com tabelas, janelas, taxas e metadados vigentes.
      tags: [agreements]
      responses:
        '200':
          description: Dados completos do acordo solicitado.
          content:
            application/json:
              schema:
                $ref: '#/components/schemas/AgreementResponse'
        '401':
          description: Requisição não autenticada.
          content:
            application/json:
              schema:
                $ref: '#/components/schemas/ErrorResponse'
        '403':
          description: Operação não autorizada.
          content:
            application/json:
              schema:
                $ref: '#/components/schemas/ErrorResponse'
        '404':
          description: Acordo não encontrado.
          content:
            application/json:
              schema:
                $ref: '#/components/schemas/ErrorResponse'
    patch:
      operationId: updateAgreement
      summary: Atualiza parcialmente um acordo comercial
      description: Permite ajustes pontuais no acordo, como mudança de status, vigência ou definição de novas taxas.
      tags: [agreements]
      requestBody:
        required: true
        content:
          application/json:
            schema:
              $ref: '#/components/schemas/AgreementUpdateRequest'
      responses:
        '200':
          description: Acordo atualizado com sucesso.
          content:
            application/json:
              schema:
                $ref: '#/components/schemas/AgreementResponse'
        '400':
          description: Payload inválido para atualização.
          content:
            application/json:
              schema:
                $ref: '#/components/schemas/ValidationErrorResponse'
        '401':
          description: Requisição não autenticada.
          content:
            application/json:
              schema:
                $ref: '#/components/schemas/ErrorResponse'
        '403':
          description: Operação não autorizada.
          content:
            application/json:
              schema:
                $ref: '#/components/schemas/ErrorResponse'
        '404':
          description: Acordo não encontrado.
          content:
            application/json:
              schema:
                $ref: '#/components/schemas/ErrorResponse'
        '409':
          description: Conflito ao atualizar o acordo (ex. vigência sobreposta).
          content:
            application/json:
              schema:
                $ref: '#/components/schemas/ErrorResponse'
        '422':
          description: Falhas de validação no payload enviado.
          content:
            application/json:
              schema:
                $ref: '#/components/schemas/ValidationErrorResponse'
  /api/v1/agreements/import:
    post:
      operationId: importAgreements
      summary: Importa acordos comerciais em lote
      description: Permite subir novos acordos em massa via upload de planilha ou JSON estruturado. A importação é assíncrona e retorna o identificador do job.
      tags: [agreements]
      requestBody:
        required: true
        content:
          multipart/form-data:
            schema:
              $ref: '#/components/schemas/AgreementImportMultipartRequest'
          application/json:
            schema:
              $ref: '#/components/schemas/AgreementImportRequest'
      responses:
        '202':
          description: Importação enfileirada para processamento.
          content:
            application/json:
              schema:
                $ref: '#/components/schemas/AgreementImportResponse'
        '400':
          description: Payload inválido para importação.
          content:
            application/json:
              schema:
                $ref: '#/components/schemas/ValidationErrorResponse'
        '401':
          description: Requisição não autenticada.
          content:
            application/json:
              schema:
                $ref: '#/components/schemas/ErrorResponse'
        '403':
          description: Operação não autorizada.
          content:
            application/json:
              schema:
                $ref: '#/components/schemas/ErrorResponse'
        '409':
          description: Já existe um job de importação em andamento para o provedor informado.
          content:
            application/json:
              schema:
                $ref: '#/components/schemas/ErrorResponse'
        '422':
          description: Erros de validação encontrados no conteúdo enviado.
          content:
            application/json:
              schema:
                $ref: '#/components/schemas/ValidationErrorResponse'
  /api/v1/agreements/providers/{providerId}/sync:
    post:
      operationId: triggerProviderAgreementSync
      summary: Dispara sincronização de acordos para um provedor
      description: Agenda uma sincronização assíncrona dos acordos ativos com o provedor remoto.
      tags: [agreements]
      parameters:
        - name: providerId
          in: path
          required: true
          description: Identificador do provedor de integrações.
          schema:
            type: string
      requestBody:
        required: false
        content:
          application/json:
            schema:
              $ref: '#/components/schemas/ProviderSyncRequest'
      responses:
        '202':
          description: Sincronização agendada.
          content:
            application/json:
              schema:
                $ref: '#/components/schemas/ProviderSyncResponse'
        '401':
          description: Requisição não autenticada.
          content:
            application/json:
              schema:
                $ref: '#/components/schemas/ErrorResponse'
        '403':
          description: Operação não autorizada.
          content:
            application/json:
              schema:
                $ref: '#/components/schemas/ErrorResponse'
        '404':
          description: Provedor não encontrado.
          content:
            application/json:
              schema:
                $ref: '#/components/schemas/ErrorResponse'
        '409':
          description: Já existe uma sincronização em andamento para o provedor informado.
          content:
            application/json:
              schema:
                $ref: '#/components/schemas/ErrorResponse'
  /contacts/{contactId}/messages:
    post:
      operationId: createContactMessage
      summary: Enfileira uma nova mensagem para um contato específico
      description: Cria uma nova mensagem outbound vinculada a um contato e opcionalmente a uma instância específica de WhatsApp.
      tags: [messages]
      parameters:
        - name: contactId
          in: path
          required: true
          schema:
            type: string
      requestBody:
        required: true
        content:
          application/json:
            schema:
              $ref: '#/components/schemas/SendMessageByContactRequest'
      responses:
        '202':
          description: Mensagem enfileirada com sucesso
          content:
            application/json:
              schema:
                $ref: '#/components/schemas/OutboundMessageResponse'
        '404':
          description: Contato ou instância não encontrada
          content:
            application/json:
              schema:
                $ref: '#/components/schemas/ErrorResponse'
        '409':
          description: Instância desconectada
          content:
            application/json:
              schema:
                $ref: '#/components/schemas/ErrorResponse'
        '422':
          description: Erro de validação na requisição
          content:
            application/json:
              schema:
                $ref: '#/components/schemas/ValidationErrorResponse'
  /integrations/whatsapp/instances/{instanceId}/messages:
    post:
      operationId: createInstanceMessage
      summary: Enfileira uma nova mensagem para envio ad-hoc via instância WhatsApp
      description: Permite enviar mensagens outbound ad-hoc usando apenas a instância do WhatsApp e o telefone de destino.
      tags: [messages]
      parameters:
        - name: instanceId
          in: path
          required: true
          schema:
            type: string
      requestBody:
        required: true
        content:
          application/json:
            schema:
              $ref: '#/components/schemas/SendMessageByInstanceRequest'
      responses:
        '202':
          description: Mensagem enfileirada com sucesso
          content:
            application/json:
              schema:
                $ref: '#/components/schemas/OutboundMessageResponse'

  /api/v1/agreements:
    get:
      operationId: listAgreements
      summary: Lista convênios comerciais configurados para o LeadEngine
      description: Retorna os convênios cadastrados com janelas de contratação, taxas e histórico de alterações.
      tags: [agreements]
      responses:
        '200':
          description: Lista de convênios encontrada
          content:
            application/json:
              schema:
                $ref: '#/components/schemas/AgreementCollectionResponse'
        '401':
          description: Requer autenticação
          content:
            application/json:
              schema:
                $ref: '#/components/schemas/ErrorResponse'
        '429':
          description: Limite de requisições excedido
          content:
            application/json:
              schema:
                $ref: '#/components/schemas/RateLimitResponse'

  /api/v1/agreements/import:
    post:
      operationId: importAgreements
      summary: Importa convênios a partir de planilha ou arquivo JSON
      description: Recebe um arquivo CSV, XLSX ou JSON contendo convênios, executa a validação e retorna o resumo do processamento.
      tags: [agreements]
      requestBody:
        required: true
        content:
          multipart/form-data:
            schema:
              type: object
              required: [file]
              properties:
                file:
                  type: string
                  format: binary
                mode:
                  type: string
                  description: Modo de importação (merge ou replace)
                  enum: [merge, replace]
      responses:
        '202':
          description: Importação aceita e processada
          content:
            application/json:
              schema:
                $ref: '#/components/schemas/AgreementImportResponse'
        '400':
          description: Arquivo inválido ou falha de validação
          content:
            application/json:
              schema:
                $ref: '#/components/schemas/AgreementImportErrorResponse'
        '401':
          description: Requer autenticação
          content:
            application/json:
              schema:
                $ref: '#/components/schemas/ErrorResponse'

  /api/v1/agreements/{agreementId}:
    patch:
      operationId: updateAgreement
      summary: Atualiza dados de um convênio específico
      description: Permite alterar dados básicos, janelas, taxas e status de um convênio.
      tags: [agreements]
      parameters:
        - name: agreementId
          in: path
          required: true
          schema:
            type: string
      requestBody:
        required: true
        content:
          application/json:
            schema:
              $ref: '#/components/schemas/AgreementUpdateRequest'
      responses:
        '200':
          description: Convênio atualizado com sucesso
          content:
            application/json:
              schema:
                $ref: '#/components/schemas/AgreementItemResponse'
        '400':
          description: Dados inválidos para atualização
          content:
            application/json:
              schema:
                $ref: '#/components/schemas/ValidationErrorResponse'
        '401':
          description: Requer autenticação
          content:
            application/json:
              schema:
                $ref: '#/components/schemas/ErrorResponse'
        '404':
          description: Convênio não encontrado
          content:
            application/json:
              schema:
                $ref: '#/components/schemas/ErrorResponse'

  /api/v1/agreements/providers/{providerId}/sync:
    post:
      operationId: syncAgreementProvider
      summary: Dispara sincronização de convênios para um provedor externo
      description: Cria uma requisição de sincronização com o provedor informado e retorna o status da operação.
      tags: [agreements]
      parameters:
        - name: providerId
          in: path
          required: true
          schema:
            type: string
      requestBody:
        required: false
        content:
          application/json:
            schema:
              $ref: '#/components/schemas/AgreementSyncRequest'
      responses:
        '202':
          description: Sincronização aceita para processamento
          content:
            application/json:
              schema:
                $ref: '#/components/schemas/AgreementSyncResponse'
        '401':
          description: Requer autenticação
          content:
            application/json:
              schema:
                $ref: '#/components/schemas/ErrorResponse'
        '404':
          description: Provedor não encontrado
          content:
            application/json:
              schema:
                $ref: '#/components/schemas/ErrorResponse'
components:
  schemas:
    RequestMeta:
      type: object
      description: Metadados opcionais enviados pelo consumidor para rastreabilidade.
      properties:
        correlationId:
          type: string
          description: Identificador fornecido pelo cliente para correlacionar requisições.
        source:
          type: string
          description: Nome do sistema cliente que originou a requisição.
      additionalProperties: false
    ResponseMeta:
      type: object
      description: Metainformações retornadas pelo serviço em todas as respostas de sucesso.
      properties:
        requestId:
          type: string
          description: Identificador único da requisição gerado pelo serviço.
        generatedAt:
          type: string
          format: date-time
          description: Timestamp em que a resposta foi gerada (ISO 8601, UTC).
        version:
          type: string
          description: Versão da API que produziu a resposta.
      additionalProperties: false
    PaginationMeta:
      type: object
      required: [page, pageSize, totalItems, totalPages]
      properties:
        page:
          type: integer
          minimum: 1
        pageSize:
          type: integer
          minimum: 1
        totalItems:
          type: integer
          minimum: 0
        totalPages:
          type: integer
          minimum: 0
        hasNext:
          type: boolean
        hasPrevious:
          type: boolean
      additionalProperties: false
    AgreementStatus:
      type: string
      enum: [draft, active, suspended, terminated, archived]
      description: Situação operacional do acordo.
    AgreementRateType:
      type: string
      enum: [flat, percentage, tiered]
      description: Identifica a forma de cálculo aplicada pela taxa.
    AgreementRateTier:
      type: object
      required: [fromVolume, toVolume, value]
      properties:
        id:
          type: string
        fromVolume:
          type: integer
          minimum: 0
        toVolume:
          type: [integer, 'null']
          description: Volume máximo (inclusive) suportado pela faixa. Null indica ausência de limite superior.
          minimum: 0
        value:
          type: number
          description: Valor aplicado para a faixa informada.
        currency:
          type: string
          description: Código da moeda ISO-4217 aplicável quando a faixa utiliza valor fixo.
      additionalProperties: false
    AgreementRateBase:
      type: object
      required: [type]
      properties:
        type:
          $ref: '#/components/schemas/AgreementRateType'
        description:
          type: string
        value:
          type: number
          description: Valor absoluto aplicado para taxas do tipo flat ou percentual (0-100).
        currency:
          type: string
          description: Código da moeda ISO-4217 quando aplicável.
        percentageDecimals:
          type: integer
          minimum: 0
          maximum: 4
          description: Precisão decimal para taxas percentuais.
        minimumValue:
          type: number
        maximumValue:
          type: number
        tiers:
          type: array
          items:
            $ref: '#/components/schemas/AgreementRateTier'
          description: Coleção de faixas aplicável quando type=tiered.
        windowIds:
          type: array
          items:
            type: string
          description: Identificadores das janelas às quais a taxa se aplica.
      additionalProperties: false
    AgreementRate:
      allOf:
        - $ref: '#/components/schemas/AgreementRateBase'
        - type: object
          required: [id]
          properties:
            id:
              type: string
          additionalProperties: false
    AgreementRateInput:
      allOf:
        - $ref: '#/components/schemas/AgreementRateBase'
        - type: object
          properties:
            id:
              type: string
          additionalProperties: false
    AgreementWindowBase:
      type: object
      required: [label, timezone, daysOfWeek, startTime, endTime]
      properties:
        label:
          type: string
          description: Nome exibido da janela.
        timezone:
          type: string
          description: Timezone IANA aplicado às janelas.
        daysOfWeek:
          type: array
          minItems: 1
          items:
            type: string
            enum: [monday, tuesday, wednesday, thursday, friday, saturday, sunday]
        startTime:
          type: string
          pattern: '^[0-2][0-9]:[0-5][0-9]$'
          description: Horário de início no formato HH:mm.
        endTime:
          type: string
          pattern: '^[0-2][0-9]:[0-5][0-9]$'
          description: Horário de término no formato HH:mm.
        startDate:
          type: string
          format: date
        endDate:
          type: [string, 'null']
          format: date
        attributes:
          type: object
          additionalProperties: true
          description: Metadados adicionais específicos da janela.
      additionalProperties: false
    AgreementWindow:
      allOf:
        - $ref: '#/components/schemas/AgreementWindowBase'
        - type: object
          required: [id]
          properties:
            id:
              type: string
          additionalProperties: false
    AgreementWindowInput:
      allOf:
        - $ref: '#/components/schemas/AgreementWindowBase'
        - type: object
          properties:
            id:
              type: string
          additionalProperties: false
    AgreementTableBase:
      type: object
      required: [name, currency, rates]
      properties:
        name:
          type: string
        description:
          type: string
        externalCode:
          type: string
        currency:
          type: string
          description: Código da moeda ISO-4217 utilizada como base para os valores.
        priority:
          type: integer
          description: Ordem de aplicação da tabela.
        windows:
          type: array
          items:
            $ref: '#/components/schemas/AgreementWindowInput'
        rates:
          type: array
          minItems: 1
          items:
            $ref: '#/components/schemas/AgreementRateInput'
        metadata:
          type: object
          additionalProperties: true
      additionalProperties: false
    AgreementTable:
      allOf:
        - $ref: '#/components/schemas/AgreementTableBase'
        - type: object
          required: [id]
          properties:
            id:
              type: string
            windows:
              type: array
              items:
                $ref: '#/components/schemas/AgreementWindow'
            rates:
              type: array
              minItems: 1
              items:
                $ref: '#/components/schemas/AgreementRate'
          additionalProperties: false
    AgreementTableInput:
      allOf:
        - $ref: '#/components/schemas/AgreementTableBase'
        - type: object
          properties:
            id:
              type: string
          additionalProperties: false
    AgreementDetail:
      type: object
      required:
        - id
        - providerId
        - name
        - status
        - version
        - validFrom
        - tables
        - createdAt
        - updatedAt
      properties:
        id:
          type: string
        providerId:
          type: string
        externalCode:
          type: [string, 'null']
        name:
          type: string
        description:
          type: [string, 'null']
        status:
          $ref: '#/components/schemas/AgreementStatus'
        version:
          type: integer
          minimum: 1
        validFrom:
          type: string
          format: date-time
        validUntil:
          type: [string, 'null']
          format: date-time
        tags:
          type: array
          items:
            type: string
        tables:
          type: array
          minItems: 1
          items:
            $ref: '#/components/schemas/AgreementTable'
        metadata:
          type: object
          additionalProperties: true
        createdAt:
          type: string
          format: date-time
        updatedAt:
          type: string
          format: date-time
      additionalProperties: false
    AgreementSummary:
      type: object
      required:
        - id
        - providerId
        - name
        - status
        - version
        - validFrom
        - tableCount
        - createdAt
        - updatedAt
      properties:
        id:
          type: string
        providerId:
          type: string
        externalCode:
          type: [string, 'null']
        name:
          type: string
        status:
          $ref: '#/components/schemas/AgreementStatus'
        version:
          type: integer
          minimum: 1
        validFrom:
          type: string
          format: date-time
        validUntil:
          type: [string, 'null']
          format: date-time
        tableCount:
          type: integer
          minimum: 0
        primaryCurrency:
          type: string
        lastSyncedAt:
          type: [string, 'null']
          format: date-time
        createdAt:
          type: string
          format: date-time
        updatedAt:
          type: string
          format: date-time
      additionalProperties: false
    AgreementListFilters:
      type: object
      properties:
        statuses:
          type: array
          items:
            $ref: '#/components/schemas/AgreementStatus'
        providerIds:
          type: array
          items:
            type: string
        validOn:
          type: string
          format: date-time
        search:
          type: string
      additionalProperties: false
    AgreementListMeta:
      allOf:
        - $ref: '#/components/schemas/ResponseMeta'
        - type: object
          required: [pagination]
          properties:
            pagination:
              $ref: '#/components/schemas/PaginationMeta'
            filters:
              $ref: '#/components/schemas/AgreementListFilters'
          additionalProperties: false
    AgreementListResponse:
      type: object
      required: [data, meta]
      properties:
        data:
          type: array
          items:
            $ref: '#/components/schemas/AgreementSummary'
        meta:
          $ref: '#/components/schemas/AgreementListMeta'
      additionalProperties: false
    AgreementResponse:
      type: object
      required: [data, meta]
      properties:
        data:
          $ref: '#/components/schemas/AgreementDetail'
        meta:
          $ref: '#/components/schemas/ResponseMeta'
      additionalProperties: false
    AgreementWritePayload:
      type: object
      required: [providerId, name, status, validFrom, tables]
      properties:
        providerId:
          type: string
        externalCode:
          type: string
        name:
          type: string
        description:
          type: string
        status:
          $ref: '#/components/schemas/AgreementStatus'
        validFrom:
          type: string
          format: date-time
        validUntil:
          type: [string, 'null']
          format: date-time
        tags:
          type: array
          items:
            type: string
        tables:
          type: array
          minItems: 1
          items:
            $ref: '#/components/schemas/AgreementTableInput'
        metadata:
          type: object
          additionalProperties: true
      additionalProperties: false
    AgreementCreateRequest:
      type: object
      required: [data]
      properties:
        data:
          $ref: '#/components/schemas/AgreementWritePayload'
        meta:
          $ref: '#/components/schemas/RequestMeta'
      additionalProperties: false
    AgreementUpdatePayload:
      type: object
      properties:
        name:
          type: string
        description:
          type: string
        status:
          $ref: '#/components/schemas/AgreementStatus'
        validFrom:
          type: string
          format: date-time
        validUntil:
          type: [string, 'null']
          format: date-time
        tags:
          type: array
          items:
            type: string
        tables:
          type: array
          items:
            $ref: '#/components/schemas/AgreementTableInput'
        metadata:
          type: object
          additionalProperties: true
      additionalProperties: false
    AgreementUpdateRequest:
      type: object
      required: [data]
      properties:
        data:
          $ref: '#/components/schemas/AgreementUpdatePayload'
        meta:
          $ref: '#/components/schemas/RequestMeta'
      additionalProperties: false
    AgreementImportInput:
      type: object
      required: [providerId]
      properties:
        providerId:
          type: string
        dryRun:
          type: boolean
          default: false
        notifyEmails:
          type: array
          items:
            type: string
            format: email
        agreements:
          type: array
          items:
            $ref: '#/components/schemas/AgreementWritePayload'
      additionalProperties: false
    AgreementImportRequest:
      type: object
      required: [data]
      properties:
        data:
          $ref: '#/components/schemas/AgreementImportInput'
        meta:
          $ref: '#/components/schemas/RequestMeta'
      additionalProperties: false
    AgreementImportMultipartRequest:
      type: object
      required: [providerId, file]
      properties:
        providerId:
          type: string
        dryRun:
          type: boolean
          default: false
        notifyEmails:
          type: array
          items:
            type: string
            format: email
        file:
          type: string
          format: binary
      additionalProperties: false
    AgreementImportJob:
      type: object
      required: [id, status, dryRun, receivedAgreements, createdAt]
      properties:
        id:
          type: string
          description: Identificador da importação.
        status:
          type: string
          enum: [queued, processing, completed, failed]
        dryRun:
          type: boolean
        receivedAgreements:
          type: integer
          minimum: 0
        importedAgreements:
          type: integer
          minimum: 0
        skippedAgreements:
          type: integer
          minimum: 0
        errors:
          type: array
          items:
            type: string
        createdAt:
          type: string
          format: date-time
        completedAt:
          type: [string, 'null']
          format: date-time
        expiresAt:
          type: [string, 'null']
          format: date-time
      additionalProperties: false
    AgreementImportResponse:
      type: object
      required: [data, meta]
      properties:
        data:
          $ref: '#/components/schemas/AgreementImportJob'
        meta:
          $ref: '#/components/schemas/ResponseMeta'
      additionalProperties: false
    ProviderSyncRequest:
      type: object
      properties:
        forceFullRefresh:
          type: boolean
          description: Força uma sincronização completa, ignorando caches.
        correlationId:
          type: string
        requestedBy:
          type: string
          description: Identificador do operador que iniciou a sincronização.
      additionalProperties: false
    ProviderSyncStatus:
      type: object
      required: [providerId, jobId, status, triggeredAt]
      properties:
        providerId:
          type: string
        jobId:
          type: string
        status:
          type: string
          enum: [queued, syncing, completed, failed]
        triggeredAt:
          type: string
          format: date-time
        lastSuccessfulSyncAt:
          type: [string, 'null']
          format: date-time
        estimatedCompletionAt:
          type: [string, 'null']
          format: date-time
        warnings:
          type: array
          items:
            type: string
        message:
          type: string
      additionalProperties: false
    ProviderSyncResponse:
      type: object
      required: [data, meta]
      properties:
        data:
          $ref: '#/components/schemas/ProviderSyncStatus'
        meta:
          $ref: '#/components/schemas/ResponseMeta'
      additionalProperties: false
    MessagePayload:
      oneOf:
        - $ref: '#/components/schemas/TextMessagePayload'
        - $ref: '#/components/schemas/ImageMessagePayload'
        - $ref: '#/components/schemas/DocumentMessagePayload'
        - $ref: '#/components/schemas/AudioMessagePayload'
        - $ref: '#/components/schemas/VideoMessagePayload'
        - $ref: '#/components/schemas/LocationMessagePayload'
        - $ref: '#/components/schemas/ContactMessagePayload'
        - $ref: '#/components/schemas/TemplateMessagePayload'
        - $ref: '#/components/schemas/PollMessagePayload'
      discriminator:
        propertyName: type
    MessagePreviewSupport:
      type: object
      properties:
        previewUrl:
          type: boolean
    TextMessagePayload:
      allOf:
        - $ref: '#/components/schemas/MessagePreviewSupport'
        - type: object
          required: [type, text]
          properties:
            type:
              type: string
              const: text
            text:
              type: string
              description: Conteúdo textual da mensagem
              minLength: 1
          additionalProperties: false
    MediaMessagePayloadBase:
      allOf:
        - $ref: '#/components/schemas/MessagePreviewSupport'
        - type: object
          required: [mediaUrl]
          properties:
            text:
              type: string
              description: Texto complementar opcional exibido como mensagem separada
              minLength: 1
            caption:
              type: string
              description: Legenda exibida junto à mídia
              minLength: 1
            mediaUrl:
              type: string
              format: uri
              description: URL pública da mídia
            mimeType:
              type: string
              description: MIME type da mídia
            fileName:
              type: string
              description: Nome sugerido do arquivo
    ImageMessagePayload:
      allOf:
        - $ref: '#/components/schemas/MediaMessagePayloadBase'
        - type: object
          required: [type]
          properties:
            type:
              type: string
              const: image
          additionalProperties: false
    DocumentMessagePayload:
      allOf:
        - $ref: '#/components/schemas/MediaMessagePayloadBase'
        - type: object
          required: [type]
          properties:
            type:
              type: string
              const: document
          additionalProperties: false
    AudioMessagePayload:
      allOf:
        - $ref: '#/components/schemas/MediaMessagePayloadBase'
        - type: object
          required: [type]
          properties:
            type:
              type: string
              const: audio
          additionalProperties: false
    VideoMessagePayload:
      allOf:
        - $ref: '#/components/schemas/MediaMessagePayloadBase'
        - type: object
          required: [type]
          properties:
            type:
              type: string
              const: video
          additionalProperties: false
    LocationMessagePayload:
      allOf:
        - $ref: '#/components/schemas/MessagePreviewSupport'
        - type: object
          required: [type, location]
          properties:
            type:
              type: string
              const: location
            text:
              type: string
              description: Texto complementar opcional que acompanha o envio da localização
              minLength: 1
            location:
              type: object
              required: [latitude, longitude]
              properties:
                latitude:
                  type: number
                  minimum: -90
                  maximum: 90
                longitude:
                  type: number
                  minimum: -180
                  maximum: 180
                name:
                  type: string
                  description: Nome amigável do local
                  minLength: 1
                address:
                  type: string
                  description: Endereço completo exibido no WhatsApp
                  minLength: 1
                url:
                  type: string
                  format: uri
                  description: URL de referência para o local
              additionalProperties: false
          additionalProperties: false
    ContactEmail:
      type: object
      required: [email]
      properties:
        email:
          type: string
          format: email
        type:
          type: string
          description: Rótulo do e-mail (ex. work, personal)
          minLength: 1
      additionalProperties: false
    ContactPhone:
      type: object
      required: [phoneNumber]
      properties:
        phoneNumber:
          type: string
          description: Número do contato no formato internacional
          minLength: 8
          maxLength: 32
        type:
          type: string
          description: Rótulo do telefone (ex. mobile, home)
          minLength: 1
        waId:
          type: string
          description: Identificador WhatsApp (JID) quando disponível
          minLength: 1
      additionalProperties: false
    ContactMessagePayload:
      allOf:
        - $ref: '#/components/schemas/MessagePreviewSupport'
        - type: object
          required: [type, contact]
          properties:
            type:
              type: string
              const: contact
            text:
              type: string
              description: Texto complementar exibido junto ao cartão de contato
              minLength: 1
            contact:
              allOf:
                - type: object
                  properties:
                    fullName:
                      type: string
                      description: Nome completo do contato
                      minLength: 1
                    organization:
                      type: string
                      description: Organização associada ao contato
                      minLength: 1
                    emails:
                      type: array
                      items:
                        $ref: '#/components/schemas/ContactEmail'
                      minItems: 1
                    phones:
                      type: array
                      items:
                        $ref: '#/components/schemas/ContactPhone'
                      minItems: 1
                    vcard:
                      type: string
                      description: Representação completa em vCard 3.0/4.0
                      minLength: 1
                  additionalProperties: false
                - anyOf:
                    - required: [vcard]
                    - required: [phones]
                    - required: [emails]
                    - required: [fullName]
          additionalProperties: false
    TemplateLanguage:
      type: object
      required: [code]
      properties:
        code:
          type: string
          description: Código do idioma (ex. pt_BR)
          minLength: 1
        policy:
          type: string
          enum: [deterministic, fallback]
          description: Política de fallback do idioma
      additionalProperties: false
    TemplateComponentTextParameter:
      type: object
      required: [type, text]
      properties:
        type:
          type: string
          const: text
        text:
          type: string
          minLength: 1
      additionalProperties: false
    TemplateComponentCurrencyParameter:
      type: object
      required: [type, currency]
      properties:
        type:
          type: string
          const: currency
        currency:
          type: object
          required: [amount1000, currencyCode]
          properties:
            amount1000:
              type: integer
              description: Valor multiplicado por 1000 conforme contrato Meta
            currencyCode:
              type: string
              minLength: 1
          additionalProperties: false
      additionalProperties: false
    TemplateComponentDateTimeParameter:
      type: object
      required: [type, dateTime]
      properties:
        type:
          type: string
          const: date_time
        dateTime:
          allOf:
            - type: object
              properties:
                fallbackValue:
                  type: string
                  minLength: 1
                timestamp:
                  type: integer
                  description: Epoch seconds
              additionalProperties: false
            - anyOf:
                - required: [fallbackValue]
                - required: [timestamp]
      additionalProperties: false
    TemplateComponentImageParameter:
      type: object
      required: [type, image]
      properties:
        type:
          type: string
          const: image
        image:
          type: object
          required: [link]
          properties:
            link:
              type: string
              format: uri
          additionalProperties: false
      additionalProperties: false
    TemplateComponentDocumentParameter:
      type: object
      required: [type, document]
      properties:
        type:
          type: string
          const: document
        document:
          type: object
          required: [link]
          properties:
            link:
              type: string
              format: uri
            filename:
              type: string
              minLength: 1
          additionalProperties: false
      additionalProperties: false
    TemplateComponentVideoParameter:
      type: object
      required: [type, video]
      properties:
        type:
          type: string
          const: video
        video:
          type: object
          required: [link]
          properties:
            link:
              type: string
              format: uri
          additionalProperties: false
      additionalProperties: false
    TemplateComponentParameter:
      oneOf:
        - $ref: '#/components/schemas/TemplateComponentTextParameter'
        - $ref: '#/components/schemas/TemplateComponentCurrencyParameter'
        - $ref: '#/components/schemas/TemplateComponentDateTimeParameter'
        - $ref: '#/components/schemas/TemplateComponentImageParameter'
        - $ref: '#/components/schemas/TemplateComponentDocumentParameter'
        - $ref: '#/components/schemas/TemplateComponentVideoParameter'
      discriminator:
        propertyName: type
    TemplateComponent:
      type: object
      required: [type]
      properties:
        type:
          type: string
          enum: [header, body, footer, button]
        subType:
          type: string
          enum: [quick_reply, url, copy_code, phone_number]
        index:
          type: string
          description: Índice do componente conforme posição no template
          minLength: 1
        parameters:
          type: array
          items:
            $ref: '#/components/schemas/TemplateComponentParameter'
      additionalProperties: false
    TemplateMessagePayload:
      allOf:
        - $ref: '#/components/schemas/MessagePreviewSupport'
        - type: object
          required: [type, template]
          properties:
            type:
              type: string
              const: template
            text:
              type: string
              description: Texto complementar opcional (exibido como fallback)
              minLength: 1
            template:
              type: object
              required: [namespace, name, language]
              properties:
                namespace:
                  type: string
                  minLength: 1
                name:
                  type: string
                  minLength: 1
                language:
                  $ref: '#/components/schemas/TemplateLanguage'
                components:
                  type: array
                  items:
                    $ref: '#/components/schemas/TemplateComponent'
              additionalProperties: false
          additionalProperties: false
    PollMessagePayload:
      type: object
      required: [type, poll]
      properties:
        type:
          type: string
          const: poll
        poll:
          type: object
          required: [question, options]
          properties:
            question:
              type: string
              minLength: 1
            options:
              type: array
              items:
                type: string
                minLength: 1
              minItems: 2
            allowMultipleAnswers:
              type: boolean
          additionalProperties: false
      additionalProperties: false
    SendMessageByTicketRequest:
      type: object
      required: [payload]
      properties:
        instanceId:
          type: string
          description: Identificador opcional da instância do WhatsApp
        payload:
          $ref: '#/components/schemas/MessagePayload'
        idempotencyKey:
          type: string
          description: Chave utilizada para deduplicação de requisições
      additionalProperties: false
    SendMessageByContactRequest:
      allOf:
        - $ref: '#/components/schemas/SendMessageByTicketRequest'
        - type: object
          required: [to]
          properties:
            to:
              type: string
              description: Número de telefone do contato
              minLength: 8
              maxLength: 32
          additionalProperties: false
    SendMessageByInstanceRequest:
      type: object
      required: [to, payload]
      properties:
        to:
          type: string
          description: Número de telefone do destinatário
          minLength: 8
          maxLength: 32
        payload:
          $ref: '#/components/schemas/MessagePayload'
        idempotencyKey:
          type: string
          description: Chave utilizada para deduplicação de requisições
      additionalProperties: false
    OutboundMessageError:
      type: object
      required: [message]
      properties:
        message:
          type: string
        code:
          type: string
        status:
          type: integer
        requestId:
          type: string
      additionalProperties: false
    OutboundMessageResponse:
      type: object
      required: [queued, ticketId, messageId, status, externalId, error]
      properties:
        queued:
          type: boolean
          const: true
        ticketId:
          type: string
        messageId:
          type: string
        status:
          type: string
        externalId:
          type: [string, 'null']
        error:
          oneOf:
            - $ref: '#/components/schemas/OutboundMessageError'
            - type: 'null'
      additionalProperties: false
    ErrorResponse:
      type: object
      required: [success, error]
      properties:
        success:
          type: boolean
          const: false
        error:
          type: object
          required: [code, message]
          properties:
            code:
              type: string
            message:
              type: string
            details:
              description: Informações adicionais sobre o erro
          additionalProperties: true
      additionalProperties: false
    ValidationErrorIssue:
      type: object
      required: [code, message]
      properties:
        code:
          type: string
        message:
          type: string
        path:
          type: array
          items:
            type: string
      additionalProperties: true
    ValidationErrorResponse:
      allOf:
        - $ref: '#/components/schemas/ErrorResponse'
        - type: object
          properties:
            error:
              type: object
              required: [code, message, details]
              properties:
                code:
                  type: string
                  enum: [VALIDATION_ERROR]
                message:
                  type: string
                details:
                  type: array
                  items:
                    $ref: '#/components/schemas/ValidationErrorIssue'
              additionalProperties: false
    RateLimitResponse:
      type: object
      required: [success, error, data, meta]
      properties:
        success:
          type: boolean
          const: false
        error:
          type: object
          required: [code, message]
          properties:
            code:
              type: string
              enum: [RATE_LIMITED]
            message:
              type: string
            retryAfterSeconds:
              type: integer
              minimum: 0
          additionalProperties: false
        data:
          type: object
          properties:
            limit:
              type: integer
            remaining:
              type: integer
          additionalProperties: false
        meta:
          type: object
          properties:
            resetAt:
              type: string
              format: date-time
          additionalProperties: false
      additionalProperties: false
    AgreementType:
      type: string
      enum: [MUNICIPAL, ESTADUAL, FEDERAL]
    AgreementStatus:
      type: string
      enum: [EM_IMPLANTACAO, ATIVO, PAUSADO, ENCERRADO]
    AgreementWindow:
      type: object
      required: [id, start, end, firstDueDate]
      properties:
        id:
          type: string
        label:
          type: string
        start:
          type: string
          format: date
        end:
          type: string
          format: date
        firstDueDate:
          type: string
          format: date
      additionalProperties: false
    AgreementBankReference:
      type: object
      required: [id, name]
      properties:
        id:
          type: string
        name:
          type: string
      additionalProperties: false
    AgreementTableReference:
      type: object
      required: [id, name]
      properties:
        id:
          type: string
        name:
          type: string
      additionalProperties: false
    AgreementRate:
      type: object
      required: [id, produto, modalidade, monthlyRate, validFrom]
      properties:
        id:
          type: string
        produto:
          type: string
        modalidade:
          type: string
        bank:
          $ref: '#/components/schemas/AgreementBankReference'
        table:
          $ref: '#/components/schemas/AgreementTableReference'
        termOptions:
          type: array
          items:
            type: integer
        monthlyRate:
          type: number
          format: float
        tacPercent:
          type: number
          format: float
        tacFlat:
          type: number
          format: float
        validFrom:
          type: string
          format: date
        validUntil:
          type: [string, 'null']
          format: date
        status:
          type: string
      additionalProperties: false
    AgreementHistoryEntry:
      type: object
      required: [id, author, message, createdAt]
      properties:
        id:
          type: string
        author:
          type: string
        message:
          type: string
        createdAt:
          type: string
          format: date-time
      additionalProperties: false
    Agreement:
      type: object
      required:
        [
          id,
          nome,
          averbadora,
          tipo,
          status,
          produtos,
          archived,
          janelas,
          taxas,
          history
        ]
      properties:
        id:
          type: string
        nome:
          type: string
        averbadora:
          type: string
        tipo:
          $ref: '#/components/schemas/AgreementType'
        status:
          $ref: '#/components/schemas/AgreementStatus'
        produtos:
          type: array
          items:
            type: string
        responsavel:
          type: string
        archived:
          type: boolean
        janelas:
          type: array
          items:
            $ref: '#/components/schemas/AgreementWindow'
        taxas:
          type: array
          items:
            $ref: '#/components/schemas/AgreementRate'
        history:
          type: array
          items:
            $ref: '#/components/schemas/AgreementHistoryEntry'
      additionalProperties: false
    AgreementCollectionResponse:
      type: object
      required: [data, meta]
      properties:
        data:
          type: array
          items:
            $ref: '#/components/schemas/Agreement'
        meta:
          type: object
          required: [fetchedAt]
          properties:
            fetchedAt:
              type: string
              format: date-time
          additionalProperties: false
      additionalProperties: false
    AgreementItemResponse:
      type: object
      required: [data, meta]
      properties:
        data:
          $ref: '#/components/schemas/Agreement'
        meta:
          type: object
          properties:
            updatedAt:
              type: string
              format: date-time
          additionalProperties: false
      additionalProperties: false
    AgreementUpdateRequest:
      type: object
      required: [data]
      properties:
        data:
          $ref: '#/components/schemas/AgreementUpdateInput'
        meta:
          type: object
          properties:
            audit:
              type: object
              properties:
                actor:
                  type: string
                actorRole:
                  type: string
                note:
                  type: string
              additionalProperties: false
          additionalProperties: false
      additionalProperties: false
    AgreementUpdateInput:
      type: object
      properties:
        nome:
          type: string
        averbadora:
          type: string
        tipo:
          $ref: '#/components/schemas/AgreementType'
        status:
          $ref: '#/components/schemas/AgreementStatus'
        produtos:
          type: array
          items:
            type: string
        responsavel:
          type: string
        archived:
          type: boolean
        janelas:
          type: array
          items:
            $ref: '#/components/schemas/AgreementWindow'
        taxas:
          type: array
          items:
            $ref: '#/components/schemas/AgreementRate'
        history:
          type: array
          items:
            $ref: '#/components/schemas/AgreementHistoryEntry'
      additionalProperties: false
    AgreementImportError:
      type: object
      required: [row, message]
      properties:
        row:
          type: integer
          minimum: 1
        code:
          type: string
        message:
          type: string
        column:
          type: string
      additionalProperties: false
    AgreementImportResponse:
      type: object
      required: [data, meta]
      properties:
        data:
          type: object
          required: [imported, updated, failed]
          properties:
            imported:
              type: integer
              minimum: 0
            updated:
              type: integer
              minimum: 0
            failed:
              type: integer
              minimum: 0
            errors:
              type: array
              items:
                $ref: '#/components/schemas/AgreementImportError'
          additionalProperties: false
        meta:
          type: object
          properties:
            jobId:
              type: string
            processedAt:
              type: string
              format: date-time
          additionalProperties: false
      additionalProperties: false
    AgreementImportErrorResponse:
      allOf:
        - $ref: '#/components/schemas/ErrorResponse'
        - type: object
          properties:
            data:
              type: object
              properties:
                errors:
                  type: array
                  items:
                    $ref: '#/components/schemas/AgreementImportError'
              additionalProperties: false
            meta:
              type: object
              properties:
                jobId:
                  type: string
              additionalProperties: false
          additionalProperties: false
    AgreementSyncRequest:
      type: object
      properties:
        requestedBy:
          type: string
        reason:
          type: string
      additionalProperties: false
    AgreementSyncResponse:
      type: object
      required: [data, meta]
      properties:
        data:
          type: object
          required: [providerId, status]
          properties:
            providerId:
              type: string
            status:
              type: string
              enum: [queued, running, completed]
            syncId:
              type: string
          additionalProperties: false
        meta:
          type: object
          properties:
            queuedAt:
              type: string
              format: date-time
            etaSeconds:
              type: integer
          additionalProperties: false
      additionalProperties: false<|MERGE_RESOLUTION|>--- conflicted
+++ resolved
@@ -14,11 +14,8 @@
   - name: messages
     description: Operações relacionadas ao envio de mensagens outbound.
   - name: agreements
-<<<<<<< HEAD
     description: Gestão de convênios comerciais, janelas e tabelas de taxas.
-=======
     description: Operações para gestão de acordos comerciais, tabelas e sincronizações com provedores.
->>>>>>> bb11fd4c
 paths:
   /tickets/{ticketId}/messages:
     post:
