import { z } from 'zod';
import {
  BaseEntitySchema,
  EntityIdSchema,
  TenantIdSchema,
  TimestampSchema,
  ChannelTypeSchema,
  MessageTypeSchema,
  MessageDirectionSchema,
  PhoneNumberSchema,
  EmailSchema,
} from '../common/types';

// ============================================================================
// Ticket Status
// ============================================================================

export const TicketStatusSchema = z.enum([
  'OPEN',      // Ticket aberto, aguardando atendimento
  'PENDING',   // Aguardando resposta do cliente
  'ASSIGNED',  // Atribuído a um agente
  'RESOLVED',  // Resolvido, aguardando confirmação
  'CLOSED',    // Fechado definitivamente
]);

export type TicketStatus = z.infer<typeof TicketStatusSchema>;

// ============================================================================
// Ticket Priority
// ============================================================================

export const TicketPrioritySchema = z.enum([
  'LOW',
  'NORMAL',
  'HIGH',
  'URGENT',
]);

export type TicketPriority = z.infer<typeof TicketPrioritySchema>;

// ============================================================================
// Queue
// ============================================================================

export const QueueSchema = BaseEntitySchema.extend({
  name: z.string().min(1).max(100),
  description: z.string().max(500).optional(),
  color: z.string().regex(/^#[0-9A-F]{6}$/i).optional(),
  isActive: z.boolean().default(true),
  orderIndex: z.number().int().nonnegative().default(0),
  settings: z.record(z.unknown()).default({}),
});

export type Queue = z.infer<typeof QueueSchema>;

// ============================================================================
// Ticket
// ============================================================================

export const TicketSchema = BaseEntitySchema.extend({
  contactId: EntityIdSchema,
  queueId: EntityIdSchema,
  userId: EntityIdSchema.optional(), // Agente responsável
  status: TicketStatusSchema.default('OPEN'),
  priority: TicketPrioritySchema.default('NORMAL'),
  subject: z.string().max(200).optional(),
  channel: ChannelTypeSchema,
  lastMessageAt: TimestampSchema.optional(),
  lastMessagePreview: z.string().max(500).optional(),
  tags: z.array(z.string()).default([]),
  metadata: z.record(z.unknown()).default({}),
  closedAt: TimestampSchema.optional(),
  closedBy: EntityIdSchema.optional(),
  closeReason: z.string().max(500).optional(),
});

export type Ticket = z.infer<typeof TicketSchema>;

// ============================================================================
// Message
// ============================================================================

export const MessageStatusSchema = z.enum([
  'PENDING',   // Aguardando envio
  'SENT',      // Enviado
  'DELIVERED', // Entregue
  'READ',      // Lido
  'FAILED',    // Falha no envio
]);

export type MessageStatus = z.infer<typeof MessageStatusSchema>;

export const MessageSchema = BaseEntitySchema.extend({
  ticketId: EntityIdSchema,
  contactId: EntityIdSchema,
  userId: EntityIdSchema.optional(), // Agente que enviou (se outbound)
  instanceId: z.string().optional(),
  direction: MessageDirectionSchema,
  type: MessageTypeSchema.default('TEXT'),
  content: z.string().default(''),
  caption: z.string().optional(),
  mediaUrl: z.string().url().optional(),
  mediaFileName: z.string().optional(),
  mediaType: z.string().optional(),
  mediaSize: z.number().int().nonnegative().optional(),
  status: MessageStatusSchema.default('PENDING'),
  externalId: z.string().optional(), // ID do provedor externo
  quotedMessageId: EntityIdSchema.optional(), // Mensagem citada
  metadata: z.record(z.unknown()).default({}),
  idempotencyKey: z.string().optional(),
  deliveredAt: TimestampSchema.optional(),
  readAt: TimestampSchema.optional(),
});

export type Message = z.infer<typeof MessageSchema>;

// ============================================================================
// Contact
// ============================================================================

export const ContactSchema = BaseEntitySchema.extend({
  name: z.string().min(1).max(100),
  phone: PhoneNumberSchema.optional(),
  email: EmailSchema.optional(),
  document: z.string().optional(),
  avatar: z.string().url().optional(),
  isBlocked: z.boolean().default(false),
  tags: z.array(z.string()).default([]),
  customFields: z.record(z.unknown()).default({}),
  lastInteractionAt: TimestampSchema.optional(),
  notes: z.string().max(2000).optional(),
});

export type Contact = z.infer<typeof ContactSchema>;

// ============================================================================
// User (Agent)
// ============================================================================

export const UserRoleSchema = z.enum([
  'ADMIN',
  'SUPERVISOR',
  'AGENT',
]);

export type UserRole = z.infer<typeof UserRoleSchema>;

export const UserSchema = BaseEntitySchema.extend({
  name: z.string().min(1).max(100),
  email: EmailSchema,
  phone: PhoneNumberSchema.optional(),
  avatar: z.string().url().optional(),
  role: UserRoleSchema.default('AGENT'),
  isActive: z.boolean().default(true),
  queueIds: z.array(EntityIdSchema).default([]),
  settings: z.record(z.unknown()).default({}),
  lastLoginAt: TimestampSchema.optional(),
});

export type User = z.infer<typeof UserSchema>;

// ============================================================================
// DTOs (Data Transfer Objects)
// ============================================================================

export const CreateTicketDTOSchema = z.object({
  tenantId: TenantIdSchema,
  contactId: EntityIdSchema,
  queueId: EntityIdSchema,
  subject: z.string().max(200).optional(),
  channel: ChannelTypeSchema,
  priority: TicketPrioritySchema.default('NORMAL'),
  tags: z.array(z.string()).default([]),
  metadata: z.record(z.unknown()).default({}),
});

export type CreateTicketDTO = z.infer<typeof CreateTicketDTOSchema>;

export const UpdateTicketDTOSchema = z.object({
  status: TicketStatusSchema.optional(),
  priority: TicketPrioritySchema.optional(),
  subject: z.string().max(200).optional(),
  userId: EntityIdSchema.optional(),
  queueId: EntityIdSchema.optional(),
  tags: z.array(z.string()).optional(),
  metadata: z.record(z.unknown()).optional(),
  closeReason: z.string().max(500).optional(),
});

export type UpdateTicketDTO = z.infer<typeof UpdateTicketDTOSchema>;

export const SendMessageDTOSchema = z
  .object({
    ticketId: EntityIdSchema,
    type: MessageTypeSchema.default('TEXT'),
    instanceId: z.string().optional(),
    direction: MessageDirectionSchema,
    content: z.string().optional(),
    caption: z.string().optional(),
    externalId: z.string().optional(),
    mediaUrl: z.string().url().optional(),
    mediaFileName: z.string().optional(),
    mediaMimeType: z.string().optional(),
    quotedMessageId: EntityIdSchema.optional(),
    metadata: z.record(z.unknown()).default({}),
    idempotencyKey: z.string().optional(),
  })
  .superRefine((value, ctx) => {
    const hasText = typeof value.content === 'string' && value.content.trim().length > 0;
    const hasMedia = typeof value.mediaUrl === 'string' && value.mediaUrl.trim().length > 0;
    const mediaTypes = new Set(['IMAGE', 'VIDEO', 'DOCUMENT', 'AUDIO']);

    if (value.type === 'TEXT' && !hasText) {
      ctx.addIssue({
        code: 'custom',
        message: 'Informe o conteúdo da mensagem de texto.',
        path: ['content'],
      });
    }

<<<<<<< HEAD
    if (mediaTypes.has(value.type) && !hasMedia) {
=======
    const requiresMediaUrl = ['IMAGE', 'VIDEO', 'AUDIO', 'DOCUMENT'].includes(value.type);

    if (requiresMediaUrl && !hasMedia) {
>>>>>>> da19cb36
      ctx.addIssue({
        code: 'custom',
        message: 'Mensagens de mídia exigem mediaUrl válido.',
        path: ['mediaUrl'],
      });
    }
  });

export type SendMessageDTO = z.infer<typeof SendMessageDTOSchema>;

export const CreateContactDTOSchema = z.object({
  tenantId: TenantIdSchema,
  name: z.string().min(1).max(100),
  phone: PhoneNumberSchema.optional(),
  email: EmailSchema.optional(),
  document: z.string().optional(),
  tags: z.array(z.string()).default([]),
  customFields: z.record(z.unknown()).default({}),
  notes: z.string().max(2000).optional(),
});

export type CreateContactDTO = z.infer<typeof CreateContactDTOSchema>;

// ============================================================================
// Filters
// ============================================================================

export const TicketFiltersSchema = z.object({
  status: z.array(TicketStatusSchema).optional(),
  priority: z.array(TicketPrioritySchema).optional(),
  queueId: z.array(EntityIdSchema).optional(),
  userId: z.array(EntityIdSchema).optional(),
  channel: z.array(ChannelTypeSchema).optional(),
  tags: z.array(z.string()).optional(),
  dateFrom: TimestampSchema.optional(),
  dateTo: TimestampSchema.optional(),
  search: z.string().optional(), // Busca em subject, contact name, etc.
});

export type TicketFilters = z.infer<typeof TicketFiltersSchema>;

export const MessageFiltersSchema = z.object({
  ticketId: EntityIdSchema.optional(),
  contactId: EntityIdSchema.optional(),
  userId: EntityIdSchema.optional(),
  direction: z.array(MessageDirectionSchema).optional(),
  type: z.array(MessageTypeSchema).optional(),
  status: z.array(MessageStatusSchema).optional(),
  dateFrom: TimestampSchema.optional(),
  dateTo: TimestampSchema.optional(),
  search: z.string().optional(), // Busca no conteúdo
});

export type MessageFilters = z.infer<typeof MessageFiltersSchema>;

// ============================================================================
// Events
// ============================================================================

export const TicketCreatedEventSchema = z.object({
  type: z.literal('TICKET_CREATED'),
  ticketId: EntityIdSchema,
  contactId: EntityIdSchema,
  queueId: EntityIdSchema,
  channel: ChannelTypeSchema,
});

export const TicketAssignedEventSchema = z.object({
  type: z.literal('TICKET_ASSIGNED'),
  ticketId: EntityIdSchema,
  userId: EntityIdSchema,
  previousUserId: EntityIdSchema.optional(),
});

export const TicketStatusChangedEventSchema = z.object({
  type: z.literal('TICKET_STATUS_CHANGED'),
  ticketId: EntityIdSchema,
  status: TicketStatusSchema,
  previousStatus: TicketStatusSchema,
  userId: EntityIdSchema.optional(),
});

export const MessageReceivedEventSchema = z.object({
  type: z.literal('MESSAGE_RECEIVED'),
  messageId: EntityIdSchema,
  ticketId: EntityIdSchema,
  contactId: EntityIdSchema,
  content: z.string(),
  messageType: MessageTypeSchema,
});

export const MessageSentEventSchema = z.object({
  type: z.literal('MESSAGE_SENT'),
  messageId: EntityIdSchema,
  ticketId: EntityIdSchema,
  userId: EntityIdSchema,
  content: z.string(),
  messageType: MessageTypeSchema,
});

export type TicketCreatedEvent = z.infer<typeof TicketCreatedEventSchema>;
export type TicketAssignedEvent = z.infer<typeof TicketAssignedEventSchema>;
export type TicketStatusChangedEvent = z.infer<typeof TicketStatusChangedEventSchema>;
export type MessageReceivedEvent = z.infer<typeof MessageReceivedEventSchema>;
export type MessageSentEvent = z.infer<typeof MessageSentEventSchema>;

export type TicketDomainEvent =
  | TicketCreatedEvent
  | TicketAssignedEvent
  | TicketStatusChangedEvent
  | MessageReceivedEvent
  | MessageSentEvent;<|MERGE_RESOLUTION|>--- conflicted
+++ resolved
@@ -218,13 +218,10 @@
       });
     }
 
-<<<<<<< HEAD
     if (mediaTypes.has(value.type) && !hasMedia) {
-=======
     const requiresMediaUrl = ['IMAGE', 'VIDEO', 'AUDIO', 'DOCUMENT'].includes(value.type);
 
     if (requiresMediaUrl && !hasMedia) {
->>>>>>> da19cb36
       ctx.addIssue({
         code: 'custom',
         message: 'Mensagens de mídia exigem mediaUrl válido.',
