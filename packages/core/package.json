{
  "name": "@ticketz/core",
  "version": "1.0.0",
  "description": "Domínio e casos de uso do sistema Ticketz-LeadEngine",
  "main": "dist/index.js",
  "module": "dist/index.mjs",
  "types": "index.d.ts",
  "scripts": {
    "build": "tsup",
    "build:clean": "tsup --clean",
<<<<<<< HEAD
    "typecheck": "tsc -p tsconfig.build.json --noEmit"
=======
    "typecheck": "tsc -p tsconfig.build.json --noEmit",
    "dev": "tsup --watch",
    "test": "vitest --passWithNoTests",
    "test:watch": "vitest --watch --passWithNoTests",
    "clean": "rm -rf dist tsconfig.build.tsbuildinfo"
>>>>>>> 19b59580
  },
  "dependencies": {
    "date-fns": "^3.0.6",
    "lodash": "^4.17.21",
    "zod": "^3"
  },
  "devDependencies": {
    "@types/lodash": "^4.14.202",
    "tsup": "^8.5.0",
    "typescript": "^5.3.3",
    "vitest": "^1.1.0"
  },
  "typesVersions": {
    "*": {
      "*": ["dist/*", "src/*"]
    }
  },
  "exports": {
    ".": {
      "types": "./index.d.ts",
      "import": "./dist/index.mjs",
      "require": "./dist/index.js"
    },
    "./tickets": {
      "types": "./dist/tickets/index.d.ts",
      "import": "./dist/tickets/index.mjs",
      "require": "./dist/tickets/index.js"
    },
    "./leads": {
      "types": "./dist/leads/index.d.ts",
      "import": "./dist/leads/index.mjs",
      "require": "./dist/leads/index.js"
    }
  },
  "files": [
    "dist",
    "index.d.ts"
  ]
}<|MERGE_RESOLUTION|>--- conflicted
+++ resolved
@@ -8,15 +8,12 @@
   "scripts": {
     "build": "tsup",
     "build:clean": "tsup --clean",
-<<<<<<< HEAD
     "typecheck": "tsc -p tsconfig.build.json --noEmit"
-=======
     "typecheck": "tsc -p tsconfig.build.json --noEmit",
     "dev": "tsup --watch",
     "test": "vitest --passWithNoTests",
     "test:watch": "vitest --watch --passWithNoTests",
     "clean": "rm -rf dist tsconfig.build.tsbuildinfo"
->>>>>>> 19b59580
   },
   "dependencies": {
     "date-fns": "^3.0.6",
