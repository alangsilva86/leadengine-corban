--- conflicted
+++ resolved
@@ -5,11 +5,8 @@
   "main": "dist/index.js",
   "types": "dist/index.d.ts",
   "scripts": {
-<<<<<<< HEAD
     "build": "tsup && rm -f tsconfig.build.tsbuildinfo && tsc --project tsconfig.build.json --emitDeclarationOnly",
-=======
     "build": "tsup && tsc --project tsconfig.build.json",
->>>>>>> 4668d291
     "dev": "tsup --watch",
     "test": "vitest --passWithNoTests",
     "test:watch": "vitest --watch --passWithNoTests",
