import { defineConfig } from 'tsup';

export default defineConfig({
  entry: {
    index: 'src/index.ts',
    'leads/index': 'src/leads/index.ts',
    'tickets/index': 'src/tickets/index.ts',
  },
  format: ['cjs', 'esm'],
  target: 'es2022',
<<<<<<< HEAD
  dts: false,
=======
  dts: true,
>>>>>>> 2b43fbbf
  sourcemap: true,
  splitting: false,
  clean: true,
  external: ['zod', 'lodash', 'date-fns'],
  tsconfig: './tsconfig.build.json',
});<|MERGE_RESOLUTION|>--- conflicted
+++ resolved
@@ -8,11 +8,8 @@
   },
   format: ['cjs', 'esm'],
   target: 'es2022',
-<<<<<<< HEAD
   dts: false,
-=======
   dts: true,
->>>>>>> 2b43fbbf
   sourcemap: true,
   splitting: false,
   clean: true,
