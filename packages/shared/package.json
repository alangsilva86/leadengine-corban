{
  "name": "@ticketz/shared",
  "version": "1.0.0",
  "description": "Código compartilhado do sistema Ticketz-LeadEngine",
  "main": "dist/index.js",
  "module": "dist/index.mjs",
  "types": "dist/index.d.ts",
  "scripts": {
    "build": "tsup && pnpm run build:types",
    "build:clean": "tsup --clean && pnpm run build:types",
    "build:types": "tsc -p tsconfig.build.json",
    "dev": "tsup --watch",
    "test": "vitest --passWithNoTests",
<<<<<<< HEAD
    "typecheck": "tsc -p tsconfig.build.json --noEmit",
=======
    "typecheck": "tsc --noEmit",
>>>>>>> 2b43fbbf
    "clean": "rm -rf dist"
  },
  "dependencies": {
    "winston": "^3.11.0",
    "zod": "^3.25.76"
  },
  "devDependencies": {
    "tsup": "^8.5.0",
    "typescript": "^5.3.3",
    "vitest": "^1.1.0"
  },
  "exports": {
    ".": {
      "types": "./dist/index.d.ts",
      "import": "./dist/index.mjs",
      "require": "./dist/index.js"
    }
  },
  "files": [
    "dist"
  ]
}<|MERGE_RESOLUTION|>--- conflicted
+++ resolved
@@ -11,11 +11,8 @@
     "build:types": "tsc -p tsconfig.build.json",
     "dev": "tsup --watch",
     "test": "vitest --passWithNoTests",
-<<<<<<< HEAD
     "typecheck": "tsc -p tsconfig.build.json --noEmit",
-=======
     "typecheck": "tsc --noEmit",
->>>>>>> 2b43fbbf
     "clean": "rm -rf dist"
   },
   "dependencies": {
