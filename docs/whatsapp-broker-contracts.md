# WhatsApp Broker Contracts & Delivery Plan

## Runtime transport interface

<<<<<<< HEAD
- `apps/api/src/config/whatsapp-config.ts` concentra variáveis do broker e garante transporte exclusivamente HTTP via `getWhatsAppMode`.
- `/healthz` publica o status do transporte WhatsApp via `apps/api/src/health.ts`, expondo o bloco `whatsapp.runtime` (campos `mode`, `transport`, `status`, `disabled`, `metrics`).
- O circuito de configuração em `apps/api/src/routes/integrations.ts` retorna `503 WHATSAPP_NOT_CONFIGURED` quando credenciais obrigatórias estão ausentes, evitando tráfego inválido.
- `WHATSAPP_MODE` foi descontinuado; remover a variável do ambiente evita falhas de inicialização.
=======
- `apps/api/src/config/whatsapp-config.ts` concentra variáveis, normaliza o modo ativo (`http`, `dryrun`, `disabled` — entradas legadas `sidecar` caem em `http`) e expõe utilitários como `getWhatsAppMode`/`getRawWhatsAppMode`.
- `/healthz` publica o modo corrente e o status do transporte WhatsApp via `apps/api/src/health.ts`, expondo o bloco `whatsapp.runtime` (campos `mode`, `transport`, `status`, `disabled`, `metrics`) para auditar quando o circuito está desativado. O campo `mode` segue mostrando o valor bruto para dar visibilidade sobre envs antigos.
- O circuito de configuração em `apps/api/src/routes/integrations.ts` retorna `503 WHATSAPP_NOT_CONFIGURED` se `WHATSAPP_MODE` não permitir chamadas HTTP, evitando tráfego inválido.
- Rollback sem rebuild: basta aplicar `WHATSAPP_MODE=http` e reiniciar o processo para voltar ao broker HTTP; entradas `sidecar` apenas emitem aviso e convertem automaticamente.
- `apps/api/src/config/whatsapp-config.ts` concentra variáveis, mantém o modo ativo fixo em `http` e expõe utilitários como `getWhatsAppMode`/`getRawWhatsAppMode`.
- `/healthz` publica o estado do transporte WhatsApp via `apps/api/src/health.ts`, expondo o bloco `whatsapp.runtime` (campos `mode`, `transport`, `status`, `disabled`, `metrics`) para auditar disponibilidade e métricas do broker HTTP.
- O circuito de configuração em `apps/api/src/routes/integrations.ts` retorna `503 WHATSAPP_NOT_CONFIGURED` quando a configuração HTTP está incompleta ou inválida, evitando tráfego indevido.
- Não há alternância entre modos: a aplicação opera exclusivamente com o broker HTTP e exige apenas a revisão das credenciais/URLs em caso de incidente.
>>>>>>> 46656ee6

## Inbound Contract

O pipeline inbound foi consolidado: todo evento chega por `/api/integrations/whatsapp/webhook`, é normalizado e persiste imediatamente (`apps/api/src/features/whatsapp-inbound/routes/webhook-routes.ts`), emitindo `messages.new` em tempo real.

- Event envelope validated via `BrokerInboundEventSchema` (queue) and `BrokerWebhookInboundSchema` (webhook).
- Authentication headers: prefer `X-API-Key` with the broker secret; when absent the webhook accepts `Authorization: Bearer <token>` or the legacy `X-Authorization` header carrying the raw token value.
- Required fields: `id`, `type='MESSAGE_INBOUND'`, `instanceId`, and payload with `contact`, `message`, `metadata`.
- Timestamp handling: accepts ISO string or epoch (seconds/ms) and normalises to ISO before ingestion; cursor optional.
- Contact attributes downstream: `phone`, `name`, `document`, `registrations`, `avatarUrl`, `pushName` (all nullable); additional keys preserved via metadata if broker expands payload.
- When `name` is absent we fallback to `pushName` before persisting/updating the contact record, ensuring UI cards display the expected WhatsApp display name.
- Message object stays free-form but must be a JSON object; raw Baileys payload forwarded intact for normaliser/tests.

### Sample

```json
{
  "id": "wamid-123",
  "type": "MESSAGE_INBOUND",
  "instanceId": "instance-42",
  "timestamp": "2024-05-02T13:05:00.000Z",
  "payload": {
    "instanceId": "instance-42",
    "timestamp": "2024-05-02T13:05:00.000Z",
    "contact": {
      "phone": "+5511999999999",
      "name": "Maria",
      "registrations": ["ABC123"]
    },
    "message": {
      "conversation": "Oi!",
      "imageMessage": {
        "mimetype": "image/jpeg"
      }
    },
    "metadata": {
      "broker": "baileys",
      "timestamp": 1714655100
    }
  }
}
```

## Session store & inbound queue

- A fila interna (`apps/api/src/features/whatsapp-inbound/queue/event-queue.ts`) e o worker (`workers/inbound-processor.ts`) permanecem para desacoplar o webhook e garantir reprocessamentos idempotentes.
- Não há caminhos paralelos de ingestão: todo evento chega pelo webhook, segue para a fila e é processado pelo worker. Em caso de falhas, o próprio worker agenda retentativas baseadas em backoff controlado.
<<<<<<< HEAD
- O armazenamento de sessões Baileys foi removido junto com o modo sidecar; apenas o broker HTTP permanece ativo.
=======
- O runtime sidecar foi aposentado; não há mais dependência de volumes persistentes específicos para sessões Baileys dentro da API.
- As sessões Baileys precisam de armazenamento persistente — utilize os drivers configurados via `WHATSAPP_SESSION_STORE_*` (Postgres/Redis/memória em desenvolvimento) para manter o estado entre recriações de container, sem volumes Docker dedicados.
>>>>>>> 46656ee6

### Baileys raw fallback

When `WHATSAPP_RAW_FALLBACK_ENABLED=true`, the webhook accepts raw Baileys `WHATSAPP_MESSAGES_UPSERT` events and converts each incoming message to the standard `MESSAGE_INBOUND` envelope before enqueueing. Key rules:

- Messages flagged as `key.fromMe`, `protocolMessage`, `historySyncNotification` or `messageStubType` are ignored and counted under `whatsapp_webhook_events_total{result="ignored",reason="raw_inbound_ignored"}`.
- Contact data is derived from the event: `remoteJid` → sanitized phone, `pushName`/`notifyName` → display name, `key.participant` kept in `metadata.contact.participantJid` for group conversations. Groups are flagged with `metadata.contact.isGroup = true`.
- Message typing covers `text`, `image`, `video`, `audio`, `document`, `buttons_response`, `list_response`, `poll` and `poll_choice`. Media payloads retain `mimetype`, `fileLength`, `fileName`, `caption`.
- Quotes populate `message.quotedMessageId`/`quotedText` when `contextInfo` is present.
- Metadata always includes:
  - `metadata.source = 'raw_normalized'`
  - `metadata.broker = { type: 'baileys', direction: 'inbound', normalized: true, messageType, owner?, source? }`
  - `metadata.rawKey = { remoteJid, participant, jid, participantJid }` for debugging without storing the full payload.
- Normalized events increment `whatsapp_webhook_events_total{result="accepted",reason="raw_inbound_normalized"}` and flow through the existing queue → worker → socket pipeline, making the fallback transparent for downstream services.

## Outbound Contract

- Requests validated with `BrokerOutboundMessageSchema` inside `whatsappBrokerClient.sendMessage`.
- Minimal required fields: `sessionId`/`instanceId`, `to`, `content`; `type` defaults to `text`.
- Delivery always happens through `POST /instances/:id/send-text` with the normalised payload `{ sessionId, instanceId, to, type, message, text?, previewUrl?, externalId?, template?, location?, mediaUrl?, mimeType?, fileName?, metadata? }`. Even with the `send-text` suffix the endpoint accepts any supported `type` as long as the complementary fields are present.
- Media/template/location payloads remain optional but become mandatory whenever `type !== text`. `mediaUrl` must be provided for `image`, `video`, `document` and `audio` messages.
- Headers propagated automatically: `X-API-Key` from `WHATSAPP_BROKER_API_KEY` and `Idempotency-Key` from `metadata.idempotencyKey` (or the explicit function argument). There is no fallback to `/broker/**` routes nor environment toggles for legacy delivery modes.
- Complementary operations use the official broker surface: `POST /instances` for creation, `GET /instances/:id/status` for connectivity, `POST /instances/:id/exists` to validate recipients, `GET /instances/:id/groups` for group listing and `GET /instances/:id/metrics` for usage dashboards.
- Responses normalised via `BrokerOutboundResponseSchema`; `externalId` fallback maintained for idempotency.

### Error responses

- `409 INSTANCE_DISCONNECTED`: returned by `/integrations/whatsapp/instances/:instanceId/messages` when the target instance is offline. The payload contains `status` and `connected` flags so clients can prompt operators to reconnect before retrying.

### Allowed Types (prepped for future broker support)

- `text`
- `image`
- `video`
- `document`
- `audio`
- `location`
- `template`

## Timeline Reconciliacao (Semana 2)

1. **Persist timeline snapshot:** use `ticket.metadata.timeline` (filled by storage layer when messages are created) to recompute conversation stats without scanning history.
2. **Broker parity:** store broker timestamps (`metadata.brokerMessageTimestamp` && `normalizedTimestamp`) and reconcile with ticket timeline during queue replays to avoid duplicates.
3. **Backfill job:** schedule worker to iterate recent tickets and rebuild `timeline` metadata using stored message timestamps for legacy data.
4. **Socket payload:** extend `ticket.updated`/`ticket.message` events to embed `timeline` deltas so web inbox can update `firstInboundAt/lastInboundAt` without full refetch.

## Socket & Metricas Impacto

- **Socket:**
  - `ticket.message` -> include `metadata.broker` (ids + timestamps) and `metadata.media/location/contacts` for client reconciliation.
  - `whatsapp.queue.missing` already emitted when default queue absent; keep as guardrail for Ops dashboards.
  - New planned event: `whatsapp.timeline.reconciled` (tenant scope) after nightly reconciliation to notify analytics service.
- **Metrics:**
  - `whatsapp_webhook_events_total` now tagged by `result` (`accepted/ignored/rejected`) and `reason`; add `payload_type` when outbound events arrive.
  - Future Week 2 counters: processing latency (webhook → ingest) using received timestamp vs `Date.now()`.

## Upload API Sketch (Semana 2 Kick-off)

- **Route:** `POST /api/whatsapp/uploads`
  - Auth: tenant scoped token (same guard as ticket routes).
  - Body: multipart form (`file`, `type`, optional `caption`, `ticketId`, `contactId`).
  - Response: `{ uploadId, resourceUrl, expiresAt, mediaType, size }`.
- **Storage Provider:** abstraction in `apps/api/src/services/storage-provider.ts` with S3 (prod) + disk (dev) implementations; reuse configuration pattern from existing document uploads.
- **Broker Dispatch:** upon successful upload, broker message payload includes `media.url` pointing to signed URL + metadata (mimetype/size). Contract already covered by `BrokerOutboundMessageSchema.media`.
- **Lifecycle:**
  1. Client uploads file -> API stores, returns signed URL & temp metadata.
  2. Frontend triggers `sendMessage` with `type` inferred (`image`, `document`, etc.) referencing upload.
  3. Worker cleans up expired uploads (CRON 24h) if broker dispatch fails.
- **Security:** enforce size limits per mimetype, virus scan hook (placeholder) before generating signed URL, audit log entry referencing `uploadId` and tenant.

## Next Steps Checklist

- [ ] Implement outbound broker support for non-text types using the new contract.
- [ ] Wire reconciliation worker to consume `ticket.metadata.timeline` and broadcast socket updates.
- [ ] Expose Prometheus gauges for pipeline latency and dedupe hit rate.
- [ ] Finalise storage provider interface and create migration plan for existing media endpoints.<|MERGE_RESOLUTION|>--- conflicted
+++ resolved
@@ -2,12 +2,10 @@
 
 ## Runtime transport interface
 
-<<<<<<< HEAD
 - `apps/api/src/config/whatsapp-config.ts` concentra variáveis do broker e garante transporte exclusivamente HTTP via `getWhatsAppMode`.
 - `/healthz` publica o status do transporte WhatsApp via `apps/api/src/health.ts`, expondo o bloco `whatsapp.runtime` (campos `mode`, `transport`, `status`, `disabled`, `metrics`).
 - O circuito de configuração em `apps/api/src/routes/integrations.ts` retorna `503 WHATSAPP_NOT_CONFIGURED` quando credenciais obrigatórias estão ausentes, evitando tráfego inválido.
 - `WHATSAPP_MODE` foi descontinuado; remover a variável do ambiente evita falhas de inicialização.
-=======
 - `apps/api/src/config/whatsapp-config.ts` concentra variáveis, normaliza o modo ativo (`http`, `dryrun`, `disabled` — entradas legadas `sidecar` caem em `http`) e expõe utilitários como `getWhatsAppMode`/`getRawWhatsAppMode`.
 - `/healthz` publica o modo corrente e o status do transporte WhatsApp via `apps/api/src/health.ts`, expondo o bloco `whatsapp.runtime` (campos `mode`, `transport`, `status`, `disabled`, `metrics`) para auditar quando o circuito está desativado. O campo `mode` segue mostrando o valor bruto para dar visibilidade sobre envs antigos.
 - O circuito de configuração em `apps/api/src/routes/integrations.ts` retorna `503 WHATSAPP_NOT_CONFIGURED` se `WHATSAPP_MODE` não permitir chamadas HTTP, evitando tráfego inválido.
@@ -16,7 +14,6 @@
 - `/healthz` publica o estado do transporte WhatsApp via `apps/api/src/health.ts`, expondo o bloco `whatsapp.runtime` (campos `mode`, `transport`, `status`, `disabled`, `metrics`) para auditar disponibilidade e métricas do broker HTTP.
 - O circuito de configuração em `apps/api/src/routes/integrations.ts` retorna `503 WHATSAPP_NOT_CONFIGURED` quando a configuração HTTP está incompleta ou inválida, evitando tráfego indevido.
 - Não há alternância entre modos: a aplicação opera exclusivamente com o broker HTTP e exige apenas a revisão das credenciais/URLs em caso de incidente.
->>>>>>> 46656ee6
 
 ## Inbound Contract
 
@@ -64,12 +61,9 @@
 
 - A fila interna (`apps/api/src/features/whatsapp-inbound/queue/event-queue.ts`) e o worker (`workers/inbound-processor.ts`) permanecem para desacoplar o webhook e garantir reprocessamentos idempotentes.
 - Não há caminhos paralelos de ingestão: todo evento chega pelo webhook, segue para a fila e é processado pelo worker. Em caso de falhas, o próprio worker agenda retentativas baseadas em backoff controlado.
-<<<<<<< HEAD
 - O armazenamento de sessões Baileys foi removido junto com o modo sidecar; apenas o broker HTTP permanece ativo.
-=======
 - O runtime sidecar foi aposentado; não há mais dependência de volumes persistentes específicos para sessões Baileys dentro da API.
 - As sessões Baileys precisam de armazenamento persistente — utilize os drivers configurados via `WHATSAPP_SESSION_STORE_*` (Postgres/Redis/memória em desenvolvimento) para manter o estado entre recriações de container, sem volumes Docker dedicados.
->>>>>>> 46656ee6
 
 ### Baileys raw fallback
 
