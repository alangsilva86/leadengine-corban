--- conflicted
+++ resolved
@@ -43,17 +43,14 @@
 
 - Requests validated with `BrokerOutboundMessageSchema` inside `whatsappBrokerClient.sendMessage`.
 - Minimal required fields: `sessionId`/`instanceId`, `to`, `content`; `type` defaults to `text`.
-<<<<<<< HEAD
 - Direct delivery posts to `/instances/:id/messages` com corpo plano `{ sessionId, instanceId, to, type, text, caption?, mediaUrl?, mimeType?, fileName?, previewUrl?, template?, location?, metadata? }`. Campos de mídia/template/location são encaminhados automaticamente quando presentes.
 - Payloads de mídia/template/location continuam opcionais, mas obrigatórios quando `type != text` (validação garantida pelo schema).
 - O cabeçalho `Idempotency-Key` é propagado a partir de `metadata.idempotencyKey` (ou argumento explícito) para evitar reenvios duplicados.
 - Se o broker retornar `404`, o cliente cai para `/broker/messages`; defina `WHATSAPP_BROKER_DELIVERY_MODE=broker` para forçar esse modo. `WHATSAPP_BROKER_DELIVERY_MODE=instances` continua direcionando para as rotas legadas `/instances/:id/send-text` (apenas texto).
-=======
 - Ambiente esperado: `WHATSAPP_MODE=http`, `WHATSAPP_BROKER_URL` apontando para o serviço externo e `WHATSAPP_BROKER_API_KEY` com o mesmo segredo aceito pelo broker (`x-api-key`). Não há mais variáveis de alternância de modo.
 - Direct delivery posts to `/instances/:id/send-text` enviando o payload normalizado `{ sessionId, instanceId, to, type, message, text?, previewUrl?, externalId?, template?, location?, mediaUrl?, mimeType?, fileName?, metadata? }`. Mesmo que a rota tenha o sufixo `send-text`, ela aceita o `type` informado e os campos extras necessários para mídia, template e location.
 - Payloads de mídia/template/location continuam opcionais, mas obrigatórios quando `type != text` (validação garantida pelo schema). `mediaUrl` torna-se obrigatório para `image`, `video`, `document` e `audio`.
 - O cabeçalho `Idempotency-Key` é propagado a partir de `metadata.idempotencyKey` (ou argumento explícito) para evitar reenvios duplicados. O broker precisa responder essa rota diretamente — não existe mais fallback para `/broker/messages` nem variáveis de ambiente para alternar o modo.
->>>>>>> 0ca75776
 - Responses normalised via `BrokerOutboundResponseSchema`; `externalId` fallback maintained for idempotency.
 
 ### Error responses
