# WhatsApp Broker Contracts & Delivery Plan

## Runtime transport interface

<<<<<<< HEAD
- `apps/api/src/config/whatsapp-config.ts` concentra variáveis, normaliza o modo ativo (`http`, `dryrun`, `disabled` — entradas legadas `sidecar` caem em `http`) e expõe utilitários como `getWhatsAppMode`/`getRawWhatsAppMode`.
- `/healthz` publica o modo corrente e o status do transporte WhatsApp via `apps/api/src/health.ts`, expondo o bloco `whatsapp.runtime` (campos `mode`, `transport`, `status`, `disabled`, `metrics`) para auditar quando o circuito está desativado. O campo `mode` segue mostrando o valor bruto para dar visibilidade sobre envs antigos.
- O circuito de configuração em `apps/api/src/routes/integrations.ts` retorna `503 WHATSAPP_NOT_CONFIGURED` se `WHATSAPP_MODE` não permitir chamadas HTTP, evitando tráfego inválido.
- Rollback sem rebuild: basta aplicar `WHATSAPP_MODE=http` e reiniciar o processo para voltar ao broker HTTP; entradas `sidecar` apenas emitem aviso e convertem automaticamente.
=======
- `apps/api/src/config/whatsapp-config.ts` concentra variáveis, mantém o modo ativo fixo em `http` e expõe utilitários como `getWhatsAppMode`/`getRawWhatsAppMode`.
- `/healthz` publica o estado do transporte WhatsApp via `apps/api/src/health.ts`, expondo o bloco `whatsapp.runtime` (campos `mode`, `transport`, `status`, `disabled`, `metrics`) para auditar disponibilidade e métricas do broker HTTP.
- O circuito de configuração em `apps/api/src/routes/integrations.ts` retorna `503 WHATSAPP_NOT_CONFIGURED` quando a configuração HTTP está incompleta ou inválida, evitando tráfego indevido.
- Não há alternância entre modos: a aplicação opera exclusivamente com o broker HTTP e exige apenas a revisão das credenciais/URLs em caso de incidente.
>>>>>>> 7a3dfeda

## Inbound Contract

O pipeline inbound foi consolidado: todo evento chega por `/api/integrations/whatsapp/webhook`, é normalizado e persiste imediatamente (`apps/api/src/features/whatsapp-inbound/routes/webhook-routes.ts`), emitindo `messages.new` em tempo real.

- Event envelope validated via `BrokerInboundEventSchema` (queue) and `BrokerWebhookInboundSchema` (webhook).
- Authentication headers: prefer `X-API-Key` with the broker secret; when absent the webhook accepts `Authorization: Bearer <token>` or the legacy `X-Authorization` header carrying the raw token value.
- Required fields: `id`, `type='MESSAGE_INBOUND'`, `instanceId`, and payload with `contact`, `message`, `metadata`.
- Timestamp handling: accepts ISO string or epoch (seconds/ms) and normalises to ISO before ingestion; cursor optional.
- Contact attributes downstream: `phone`, `name`, `document`, `registrations`, `avatarUrl`, `pushName` (all nullable); additional keys preserved via metadata if broker expands payload.
- When `name` is absent we fallback to `pushName` before persisting/updating the contact record, ensuring UI cards display the expected WhatsApp display name.
- Message object stays free-form but must be a JSON object; raw Baileys payload forwarded intact for normaliser/tests.

### Sample

```json
{
  "id": "wamid-123",
  "type": "MESSAGE_INBOUND",
  "instanceId": "instance-42",
  "timestamp": "2024-05-02T13:05:00.000Z",
  "payload": {
    "instanceId": "instance-42",
    "timestamp": "2024-05-02T13:05:00.000Z",
    "contact": {
      "phone": "+5511999999999",
      "name": "Maria",
      "registrations": ["ABC123"]
    },
    "message": {
      "conversation": "Oi!",
      "imageMessage": {
        "mimetype": "image/jpeg"
      }
    },
    "metadata": {
      "broker": "baileys",
      "timestamp": 1714655100
    }
  }
}
```

## Session store & inbound queue

- A fila interna (`apps/api/src/features/whatsapp-inbound/queue/event-queue.ts`) e o worker (`workers/inbound-processor.ts`) permanecem para desacoplar o webhook e garantir reprocessamentos idempotentes.
- Não há caminhos paralelos de ingestão: todo evento chega pelo webhook, segue para a fila e é processado pelo worker. Em caso de falhas, o próprio worker agenda retentativas baseadas em backoff controlado.
<<<<<<< HEAD
- O runtime sidecar foi aposentado; não há mais dependência de volumes persistentes específicos para sessões Baileys dentro da API.
=======
- As sessões Baileys precisam de armazenamento persistente — utilize os drivers configurados via `WHATSAPP_SESSION_STORE_*` (Postgres/Redis/memória em desenvolvimento) para manter o estado entre recriações de container, sem volumes Docker dedicados.
>>>>>>> 7a3dfeda

### Baileys raw fallback

When `WHATSAPP_RAW_FALLBACK_ENABLED=true`, the webhook accepts raw Baileys `WHATSAPP_MESSAGES_UPSERT` events and converts each incoming message to the standard `MESSAGE_INBOUND` envelope before enqueueing. Key rules:

- Messages flagged as `key.fromMe`, `protocolMessage`, `historySyncNotification` or `messageStubType` are ignored and counted under `whatsapp_webhook_events_total{result="ignored",reason="raw_inbound_ignored"}`.
- Contact data is derived from the event: `remoteJid` → sanitized phone, `pushName`/`notifyName` → display name, `key.participant` kept in `metadata.contact.participantJid` for group conversations. Groups are flagged with `metadata.contact.isGroup = true`.
- Message typing covers `text`, `image`, `video`, `audio`, `document`, `buttons_response`, `list_response`, `poll` and `poll_choice`. Media payloads retain `mimetype`, `fileLength`, `fileName`, `caption`.
- Quotes populate `message.quotedMessageId`/`quotedText` when `contextInfo` is present.
- Metadata always includes:
  - `metadata.source = 'raw_normalized'`
  - `metadata.broker = { type: 'baileys', direction: 'inbound', normalized: true, messageType, owner?, source? }`
  - `metadata.rawKey = { remoteJid, participant, jid, participantJid }` for debugging without storing the full payload.
- Normalized events increment `whatsapp_webhook_events_total{result="accepted",reason="raw_inbound_normalized"}` and flow through the existing queue → worker → socket pipeline, making the fallback transparent for downstream services.

## Outbound Contract

- Requests validated with `BrokerOutboundMessageSchema` inside `whatsappBrokerClient.sendMessage`.
- Minimal required fields: `sessionId`/`instanceId`, `to`, `content`; `type` defaults to `text`.
- Delivery always happens through `POST /instances/:id/send-text` with the normalised payload `{ sessionId, instanceId, to, type, message, text?, previewUrl?, externalId?, template?, location?, mediaUrl?, mimeType?, fileName?, metadata? }`. Even with the `send-text` suffix the endpoint accepts any supported `type` as long as the complementary fields are present.
- Media/template/location payloads remain optional but become mandatory whenever `type !== text`. `mediaUrl` must be provided for `image`, `video`, `document` and `audio` messages.
- Headers propagated automatically: `X-API-Key` from `WHATSAPP_BROKER_API_KEY` and `Idempotency-Key` from `metadata.idempotencyKey` (or the explicit function argument). There is no fallback to `/broker/**` routes nor environment toggles for legacy delivery modes.
- Complementary operations use the official broker surface: `POST /instances` for creation, `GET /instances/:id/status` for connectivity, `POST /instances/:id/exists` to validate recipients, `GET /instances/:id/groups` for group listing and `GET /instances/:id/metrics` for usage dashboards.
- Responses normalised via `BrokerOutboundResponseSchema`; `externalId` fallback maintained for idempotency.

### Error responses

- `409 INSTANCE_DISCONNECTED`: returned by `/integrations/whatsapp/instances/:instanceId/messages` when the target instance is offline. The payload contains `status` and `connected` flags so clients can prompt operators to reconnect before retrying.

### Allowed Types (prepped for future broker support)

- `text`
- `image`
- `video`
- `document`
- `audio`
- `location`
- `template`

## Timeline Reconciliacao (Semana 2)

1. **Persist timeline snapshot:** use `ticket.metadata.timeline` (filled by storage layer when messages are created) to recompute conversation stats without scanning history.
2. **Broker parity:** store broker timestamps (`metadata.brokerMessageTimestamp` && `normalizedTimestamp`) and reconcile with ticket timeline during queue replays to avoid duplicates.
3. **Backfill job:** schedule worker to iterate recent tickets and rebuild `timeline` metadata using stored message timestamps for legacy data.
4. **Socket payload:** extend `ticket.updated`/`ticket.message` events to embed `timeline` deltas so web inbox can update `firstInboundAt/lastInboundAt` without full refetch.

## Socket & Metricas Impacto

- **Socket:**
  - `ticket.message` -> include `metadata.broker` (ids + timestamps) and `metadata.media/location/contacts` for client reconciliation.
  - `whatsapp.queue.missing` already emitted when default queue absent; keep as guardrail for Ops dashboards.
  - New planned event: `whatsapp.timeline.reconciled` (tenant scope) after nightly reconciliation to notify analytics service.
- **Metrics:**
  - `whatsapp_webhook_events_total` now tagged by `result` (`accepted/ignored/rejected`) and `reason`; add `payload_type` when outbound events arrive.
  - Future Week 2 counters: processing latency (webhook → ingest) using received timestamp vs `Date.now()`.

## Upload API Sketch (Semana 2 Kick-off)

- **Route:** `POST /api/whatsapp/uploads`
  - Auth: tenant scoped token (same guard as ticket routes).
  - Body: multipart form (`file`, `type`, optional `caption`, `ticketId`, `contactId`).
  - Response: `{ uploadId, resourceUrl, expiresAt, mediaType, size }`.
- **Storage Provider:** abstraction in `apps/api/src/services/storage-provider.ts` with S3 (prod) + disk (dev) implementations; reuse configuration pattern from existing document uploads.
- **Broker Dispatch:** upon successful upload, broker message payload includes `media.url` pointing to signed URL + metadata (mimetype/size). Contract already covered by `BrokerOutboundMessageSchema.media`.
- **Lifecycle:**
  1. Client uploads file -> API stores, returns signed URL & temp metadata.
  2. Frontend triggers `sendMessage` with `type` inferred (`image`, `document`, etc.) referencing upload.
  3. Worker cleans up expired uploads (CRON 24h) if broker dispatch fails.
- **Security:** enforce size limits per mimetype, virus scan hook (placeholder) before generating signed URL, audit log entry referencing `uploadId` and tenant.

## Next Steps Checklist

- [ ] Implement outbound broker support for non-text types using the new contract.
- [ ] Wire reconciliation worker to consume `ticket.metadata.timeline` and broadcast socket updates.
- [ ] Expose Prometheus gauges for pipeline latency and dedupe hit rate.
- [ ] Finalise storage provider interface and create migration plan for existing media endpoints.<|MERGE_RESOLUTION|>--- conflicted
+++ resolved
@@ -2,17 +2,14 @@
 
 ## Runtime transport interface
 
-<<<<<<< HEAD
 - `apps/api/src/config/whatsapp-config.ts` concentra variáveis, normaliza o modo ativo (`http`, `dryrun`, `disabled` — entradas legadas `sidecar` caem em `http`) e expõe utilitários como `getWhatsAppMode`/`getRawWhatsAppMode`.
 - `/healthz` publica o modo corrente e o status do transporte WhatsApp via `apps/api/src/health.ts`, expondo o bloco `whatsapp.runtime` (campos `mode`, `transport`, `status`, `disabled`, `metrics`) para auditar quando o circuito está desativado. O campo `mode` segue mostrando o valor bruto para dar visibilidade sobre envs antigos.
 - O circuito de configuração em `apps/api/src/routes/integrations.ts` retorna `503 WHATSAPP_NOT_CONFIGURED` se `WHATSAPP_MODE` não permitir chamadas HTTP, evitando tráfego inválido.
 - Rollback sem rebuild: basta aplicar `WHATSAPP_MODE=http` e reiniciar o processo para voltar ao broker HTTP; entradas `sidecar` apenas emitem aviso e convertem automaticamente.
-=======
 - `apps/api/src/config/whatsapp-config.ts` concentra variáveis, mantém o modo ativo fixo em `http` e expõe utilitários como `getWhatsAppMode`/`getRawWhatsAppMode`.
 - `/healthz` publica o estado do transporte WhatsApp via `apps/api/src/health.ts`, expondo o bloco `whatsapp.runtime` (campos `mode`, `transport`, `status`, `disabled`, `metrics`) para auditar disponibilidade e métricas do broker HTTP.
 - O circuito de configuração em `apps/api/src/routes/integrations.ts` retorna `503 WHATSAPP_NOT_CONFIGURED` quando a configuração HTTP está incompleta ou inválida, evitando tráfego indevido.
 - Não há alternância entre modos: a aplicação opera exclusivamente com o broker HTTP e exige apenas a revisão das credenciais/URLs em caso de incidente.
->>>>>>> 7a3dfeda
 
 ## Inbound Contract
 
@@ -60,11 +57,8 @@
 
 - A fila interna (`apps/api/src/features/whatsapp-inbound/queue/event-queue.ts`) e o worker (`workers/inbound-processor.ts`) permanecem para desacoplar o webhook e garantir reprocessamentos idempotentes.
 - Não há caminhos paralelos de ingestão: todo evento chega pelo webhook, segue para a fila e é processado pelo worker. Em caso de falhas, o próprio worker agenda retentativas baseadas em backoff controlado.
-<<<<<<< HEAD
 - O runtime sidecar foi aposentado; não há mais dependência de volumes persistentes específicos para sessões Baileys dentro da API.
-=======
 - As sessões Baileys precisam de armazenamento persistente — utilize os drivers configurados via `WHATSAPP_SESSION_STORE_*` (Postgres/Redis/memória em desenvolvimento) para manter o estado entre recriações de container, sem volumes Docker dedicados.
->>>>>>> 7a3dfeda
 
 ### Baileys raw fallback
 
