--- conflicted
+++ resolved
@@ -50,11 +50,8 @@
 
 > Em produção substitua os defaults por credenciais reais e, se necessário, habilite SSL do banco (`DATABASE_SSL=true`).
 
-<<<<<<< HEAD
 > **Importante:** o serviço `baileys-acessuswpp` na Render deve expor a variável `API_KEY` com o mesmo valor configurado aqui em `WHATSAPP_BROKER_API_KEY`. O transporte HTTP é o único modo suportado; remova definições antigas de `WHATSAPP_MODE`. Se necessário, utilize `WHATSAPP_WEBHOOK_API_KEY`/`WHATSAPP_WEBHOOK_HMAC_SECRET` para segredos distintos no webhook (API key e HMAC). Toda integração (incluindo webhooks configurados via `WEBHOOK_URL`) precisa enviar esses valores nos cabeçalhos `x-api-key` e `x-signature-sha256`. Caso ative `WHATSAPP_PASSTHROUGH_MODE=true`, a API deixará de validar tanto o `x-api-key` quanto a assinatura HMAC; use apenas em pipelines em que o tráfego do webhook já esteja autenticado externamente.
-=======
 > **Importante:** o serviço `baileys-acessuswpp` na Render deve expor a variável `API_KEY` com o mesmo valor configurado aqui em `WHATSAPP_BROKER_API_KEY`. O transporte HTTP é padrão — mantenha `WHATSAPP_MODE` ausente ou definido como `http` caso algum ambiente legado ainda injete a variável. Configure `WHATSAPP_WEBHOOK_API_KEY`/`WHATSAPP_WEBHOOK_HMAC_SECRET` para usar segredos distintos no webhook (API key e HMAC). Toda integração (incluindo webhooks configurados via `WEBHOOK_URL`) precisa enviar esses valores nos cabeçalhos `x-api-key` e `x-signature-sha256`. Caso ative `WHATSAPP_PASSTHROUGH_MODE=true`, a API deixará de validar tanto o `x-api-key` quanto a assinatura HMAC; use apenas em pipelines em que o tráfego do webhook já esteja autenticado externamente.
->>>>>>> 46656ee6
 
 As variáveis `WHATSAPP_OUTBOUND_CIRCUIT_MAX_FAILURES`, `WHATSAPP_OUTBOUND_CIRCUIT_WINDOW_MS` e `WHATSAPP_OUTBOUND_CIRCUIT_COOLDOWN_MS` controlam o circuito de proteção de envios outbound, definindo quantas falhas consecutivas são toleradas, a janela considerada e o tempo de cooldown antes de liberar novos envios.
 
