--- conflicted
+++ resolved
@@ -30,11 +30,8 @@
 
 ## Boas práticas
 
-<<<<<<< HEAD
 * Sempre filtre por `transport` (esperado `http`) e `origin` para diferenciar tráfego de broker, webhook e serviços internos.
-=======
 * Sempre filtre por `transport` e `origin` para diferenciar o tráfego proveniente do broker HTTP, de execuções `dryrun` e para identificar resquícios legados marcados como `sidecar` (que hoje representam tráfego HTTP com fallback automático).
 * Sempre filtre por `transport` e `origin` para diferenciar o tráfego proveniente do broker HTTP (`transport="http"`) e cenários de teste (`transport="dryrun"`).
->>>>>>> 46656ee6
 * Aplique `tenantId` nos painéis quando investigar problemas específicos de clientes corporativos.
 * Utilize `instanceId="overflow"` como indicador de que a cardinalidade está acima do limite recomendado e revise a configuração do tenant/instância.