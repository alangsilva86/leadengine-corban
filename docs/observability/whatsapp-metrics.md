--- conflicted
+++ resolved
@@ -30,10 +30,7 @@
 
 ## Boas práticas
 
-<<<<<<< HEAD
 * Sempre filtre por `transport` e `origin` para diferenciar o tráfego proveniente do broker HTTP, de execuções `dryrun` e para identificar resquícios legados marcados como `sidecar` (que hoje representam tráfego HTTP com fallback automático).
-=======
 * Sempre filtre por `transport` e `origin` para diferenciar o tráfego proveniente do broker HTTP (`transport="http"`) e cenários de teste (`transport="dryrun"`).
->>>>>>> 7a3dfeda
 * Aplique `tenantId` nos painéis quando investigar problemas específicos de clientes corporativos.
 * Utilize `instanceId="overflow"` como indicador de que a cardinalidade está acima do limite recomendado e revise a configuração do tenant/instância.