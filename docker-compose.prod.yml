version: '3.8'

services:
  # ============================================================================
  # Banco de dados PostgreSQL
  # ============================================================================
  postgres:
    image: postgres:15-alpine
    container_name: ticketz-postgres-prod
    restart: unless-stopped
    environment:
      POSTGRES_DB: ${POSTGRES_DB:-ticketz}
      POSTGRES_USER: ${POSTGRES_USER:-ticketz}
      POSTGRES_PASSWORD: ${POSTGRES_PASSWORD:-ticketz123}
      POSTGRES_INITDB_ARGS: "--encoding=UTF8 --locale=pt_BR.UTF-8"
    ports:
      - "${POSTGRES_PORT:-5432}:5432"
    volumes:
      - postgres_data:/var/lib/postgresql/data
      - ./scripts/init-db.sql:/docker-entrypoint-initdb.d/init-db.sql:ro
    networks:
      - ticketz-network
    healthcheck:
      test: ["CMD-SHELL", "pg_isready -U ${POSTGRES_USER:-ticketz} -d ${POSTGRES_DB:-ticketz}"]
      interval: 30s
      timeout: 10s
      retries: 5
      start_period: 30s
    deploy:
      resources:
        limits:
          memory: 512M
        reservations:
          memory: 256M

  # ============================================================================
  # Cache Redis
  # ============================================================================
  redis:
    image: redis:7-alpine
    container_name: ticketz-redis-prod
    restart: unless-stopped
    command: redis-server --appendonly yes --maxmemory 256mb --maxmemory-policy allkeys-lru
    ports:
      - "${REDIS_PORT:-6379}:6379"
    volumes:
      - redis_data:/data
    networks:
      - ticketz-network
    healthcheck:
      test: ["CMD", "redis-cli", "ping"]
      interval: 30s
      timeout: 10s
      retries: 5
      start_period: 30s
    deploy:
      resources:
        limits:
          memory: 256M
        reservations:
          memory: 128M

  # ============================================================================
  # API Backend
  # ============================================================================
  api:
    build:
      context: .
      dockerfile: apps/api/Dockerfile
      target: runtime
    container_name: ticketz-api-prod
    restart: unless-stopped
    environment:
      NODE_ENV: production
      PORT: 4000
      DATABASE_URL: postgresql://${POSTGRES_USER:-ticketz}:${POSTGRES_PASSWORD:-ticketz123}@postgres:5432/${POSTGRES_DB:-ticketz}
      REDIS_URL: redis://redis:6379
      JWT_SECRET: ${JWT_SECRET}
      FRONTEND_URL: ${FRONTEND_URL:-http://localhost}
      CORS_ALLOWED_ORIGINS: ${CORS_ALLOWED_ORIGINS}
      LEAD_ENGINE_BASE_URL: ${LEAD_ENGINE_BASE_URL}
      LEAD_ENGINE_CREDIT_BASE_URL: ${LEAD_ENGINE_CREDIT_BASE_URL}
      LEAD_ENGINE_BASIC_TOKEN: ${LEAD_ENGINE_BASIC_TOKEN}
      WHATSAPP_MODE: ${WHATSAPP_MODE}
      WHATSAPP_BROKER_URL: ${WHATSAPP_BROKER_URL}
      WHATSAPP_BROKER_API_KEY: ${WHATSAPP_BROKER_API_KEY}
      WHATSAPP_WEBHOOK_API_KEY: ${WHATSAPP_WEBHOOK_API_KEY:-}
      WHATSAPP_BROKER_TIMEOUT_MS: ${WHATSAPP_BROKER_TIMEOUT_MS:-15000}
      WHATSAPP_VERIFY_TOKEN: ${WHATSAPP_VERIFY_TOKEN}
      WHATSAPP_SESSION_STORE_DRIVER: ${WHATSAPP_SESSION_STORE_DRIVER:-postgres}
      WHATSAPP_SESSION_STORE_URL: ${WHATSAPP_SESSION_STORE_URL:-}
      WHATSAPP_SESSION_STORE_REDIS_TTL: ${WHATSAPP_SESSION_STORE_REDIS_TTL:-86400}
      USE_REAL_DATA: ${USE_REAL_DATA:-true}
      LOG_LEVEL: ${LOG_LEVEL:-info}
    ports:
      - "${API_PORT:-4000}:4000"
    volumes:
<<<<<<< HEAD
      - whatsapp_sessions_data:/app/sessions
=======
>>>>>>> cb2b6033
      - ./logs:/app/logs
      - ./uploads:/app/uploads
    depends_on:
      postgres:
        condition: service_healthy
      redis:
        condition: service_healthy
    networks:
      - ticketz-network
    healthcheck:
      test: ["CMD", "node", "-e", "require('http').get('http://localhost:4000/health', (res) => { process.exit(res.statusCode === 200 ? 0 : 1) }).on('error', () => process.exit(1))"]
      interval: 30s
      timeout: 10s
      retries: 5
      start_period: 60s
    deploy:
      resources:
        limits:
          memory: 1G
        reservations:
          memory: 512M

  # ============================================================================
  # Frontend Web
  # ============================================================================
  web:
    build:
      context: .
      dockerfile: apps/web/Dockerfile
      target: runtime
    container_name: ticketz-web-prod
    restart: unless-stopped
    environment:
      NGINX_WORKER_PROCESSES: auto
      NGINX_WORKER_CONNECTIONS: 1024
    ports:
      - "${WEB_PORT:-80}:80"
    depends_on:
      api:
        condition: service_healthy
    networks:
      - ticketz-network
    healthcheck:
      test: ["CMD", "curl", "-f", "http://localhost/health"]
      interval: 30s
      timeout: 10s
      retries: 5
      start_period: 30s
    deploy:
      resources:
        limits:
          memory: 128M
        reservations:
          memory: 64M

# ============================================================================
# Volumes persistentes
# ============================================================================
volumes:
  postgres_data:
    driver: local
  redis_data:
    driver: local
  whatsapp_sessions_data:
    driver: local

# ============================================================================
# Rede interna
# ============================================================================
networks:
  ticketz-network:
    driver: bridge
    ipam:
      config:
        - subnet: 172.20.0.0/16<|MERGE_RESOLUTION|>--- conflicted
+++ resolved
@@ -95,10 +95,7 @@
     ports:
       - "${API_PORT:-4000}:4000"
     volumes:
-<<<<<<< HEAD
       - whatsapp_sessions_data:/app/sessions
-=======
->>>>>>> cb2b6033
       - ./logs:/app/logs
       - ./uploads:/app/uploads
     depends_on:
