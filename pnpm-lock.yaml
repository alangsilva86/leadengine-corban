--- conflicted
+++ resolved
@@ -2754,15 +2754,12 @@
   '@types/resolve@1.20.6':
     resolution: {integrity: sha512-A4STmOXPhMUtHH+S6ymgE2GiBSMqf4oTvcQZMcHzokuTLVYzXTB8ttjcgxOVaAp2lGwEdzZ0J+cRbbeevQj1UQ==}
 
-<<<<<<< HEAD
-=======
   '@types/sarif@2.1.7':
     resolution: {integrity: sha512-kRz0VEkJqWLf1LLVN4pT1cg1Z9wAuvI6L97V3m2f5B76Tg8d413ddvLBPTEHAZJlnn4XSvu0FkZtViCQGVyrXQ==}
 
   '@types/semver@7.7.1':
     resolution: {integrity: sha512-FmgJfu+MOcQ370SD0ev7EI8TlCAfKYU+B4m5T3yXc1CiRN94g/SZPtsCkk506aUDtlMnFZvasDwHHUcZUEaYuA==}
 
->>>>>>> 80fa6989
   '@types/send@0.17.5':
     resolution: {integrity: sha512-z6F2D3cOStZvuk2SaP6YrwkNO65iTZcwA2ZkSABegdkAh/lf+Aa/YQndZVfmEXT5vgAp6zv06VQ3ejSVjAny4w==}
 
@@ -3013,8 +3010,6 @@
   array-flatten@1.1.1:
     resolution: {integrity: sha512-PCVAQswWemu6UdxsDFFX/+gVeYqKAod3D3UVm91jHwynguOwAvYPhx8nNlM++NqRcK6CxxpUafjmhIdKiHibqg==}
 
-<<<<<<< HEAD
-=======
   array-union@2.1.0:
     resolution: {integrity: sha512-HGyxoOTYUyCM6stUe6EJgnd4EoewAI7zMdfqO+kGjnlZmBDz/cR5pf8r/cR4Wq60sL/p0IkcjUEEPwS3GFrIyw==}
     engines: {node: '>=8'}
@@ -3026,7 +3021,6 @@
   as-table@1.0.55:
     resolution: {integrity: sha512-xvsWESUJn0JN421Xb9MQw6AsMHRCUknCe0Wjlxvjud80mU4E6hQf1A6NzQKcYNmYw62MfzEtXc+badstZP3JpQ==}
 
->>>>>>> 80fa6989
   asap@2.0.6:
     resolution: {integrity: sha512-BSHWgDSAiKs50o2Re8ppvp3seVHXSRM44cdSsT9FfNEUUZLOGWVCsiWaRPWM1Znn+mqZ1OfVZ3z3DWEzSp7hRA==}
 
@@ -4100,8 +4094,6 @@
     resolution: {integrity: sha512-ob/2LcVVaVGCYN+r14cnwnoDPUufjiYgSqRhiFD0Q1iI4Odora5RE8Iv1D24hAz5oMophRGkGz+yuvQmmUMnMw==}
     engines: {node: '>=18'}
 
-<<<<<<< HEAD
-=======
   globalthis@1.0.4:
     resolution: {integrity: sha512-DpLKbNU4WylpxJykQujfCcwYWiV/Jhm50Goo0wrVILAv5jOr9d+H+UR3PhSCD2rCCEIg0uc+G+muBTwD54JhDQ==}
     engines: {node: '>= 0.4'}
@@ -4110,7 +4102,6 @@
     resolution: {integrity: sha512-jhIXaOzy1sb8IyocaruWSn1TjmnBVs8Ayhcy83rmxNJ8q2uWKCAj3CnJY+KpGSXCueAPc0i05kVvVKtP1t9S3g==}
     engines: {node: '>=10'}
 
->>>>>>> 80fa6989
   gopd@1.2.0:
     resolution: {integrity: sha512-ZUKRh6/kUFoAiTAtTYPZJ3hw9wNxx+BIBOijnlG9PnrJsCcSjs1wyyD6vJpaYtgnzDrKYRSqf3OO6Rfa93xsRg==}
     engines: {node: '>= 0.4'}
@@ -4198,14 +4189,11 @@
     resolution: {integrity: sha512-hsBTNUqQTDwkWtcdYI2i06Y/nUBEsNEDJKjWdigLvegy8kDuJAS8uRlpkkcQpyEXL0Z/pjDy5HBmMjRCJ2gq+g==}
     engines: {node: '>= 4'}
 
-<<<<<<< HEAD
   ignore@7.0.5:
     resolution: {integrity: sha512-Hs59xBNfUIunMFgWAbGX5cq6893IbWg4KnrjbYwX3tx0ztorVgTDA6B2sxf8ejHJ4wz8BqGUMYlnzNBer5NvGg==}
     engines: {node: '>= 4'}
-=======
   immer@9.0.21:
     resolution: {integrity: sha512-bc4NBHqOqSfRW7POMkHd51LvClaeMXpm8dx0e8oE2GORbq5aRK7Bxl4FyzVLdGtLmvLKL7BTDBG5ACQm4HWjTA==}
->>>>>>> 80fa6989
 
   immutable@5.1.3:
     resolution: {integrity: sha512-+chQdDfvscSF1SJqv2gn4SRO2ZyS3xL3r7IW/wWEEzrzLisnOlKiQu5ytC/BVNcS15C39WT2Hg/bjKjDMcu+zg==}
@@ -5395,8 +5383,6 @@
     deprecated: Rimraf versions prior to v4 are no longer supported
     hasBin: true
 
-<<<<<<< HEAD
-=======
   rimraf@3.0.2:
     resolution: {integrity: sha512-JZkJMZkAGFFPP2YqXZXPbMlMBgsxzE8ILs4lMIX/2o0L9UBw9O/Y3o6wFw/i9YLapcUJWwqbi3kdxIPdC62TIA==}
     deprecated: Rimraf versions prior to v4 are no longer supported
@@ -5407,7 +5393,6 @@
     engines: {node: '>=10.0.0'}
     hasBin: true
 
->>>>>>> 80fa6989
   rollup@4.52.3:
     resolution: {integrity: sha512-RIDh866U8agLgiIcdpB+COKnlCreHJLfIhWC3LVflku5YHfpnsIKigRZeFfMfCc4dVcqNVfQQ5gO/afOck064A==}
     engines: {node: '>=18.0.0', npm: '>=8.0.0'}
@@ -8589,13 +8574,10 @@
 
   '@types/resolve@1.20.6': {}
 
-<<<<<<< HEAD
-=======
   '@types/sarif@2.1.7': {}
 
   '@types/semver@7.7.1': {}
 
->>>>>>> 80fa6989
   '@types/send@0.17.5':
     dependencies:
       '@types/mime': 1.3.5
@@ -8925,8 +8907,6 @@
 
   array-flatten@1.1.1: {}
 
-<<<<<<< HEAD
-=======
   array-union@2.1.0: {}
 
   arraybuffer.prototype.slice@1.0.4:
@@ -8943,7 +8923,6 @@
     dependencies:
       printable-characters: 1.0.42
 
->>>>>>> 80fa6989
   asap@2.0.6: {}
 
   assertion-error@1.1.0: {}
@@ -10158,9 +10137,7 @@
 
   globals@15.15.0: {}
 
-<<<<<<< HEAD
   globals@16.4.0: {}
-=======
   globalthis@1.0.4:
     dependencies:
       define-properties: 1.2.1
@@ -10174,7 +10151,6 @@
       ignore: 5.3.2
       merge2: 1.4.1
       slash: 3.0.0
->>>>>>> 80fa6989
 
   gopd@1.2.0: {}
 
@@ -10254,11 +10230,8 @@
 
   ignore@5.3.2: {}
 
-<<<<<<< HEAD
   ignore@7.0.5: {}
-=======
   immer@9.0.21: {}
->>>>>>> 80fa6989
 
   immutable@5.1.3:
     optional: true
@@ -11421,8 +11394,6 @@
     dependencies:
       glob: 7.2.3
 
-<<<<<<< HEAD
-=======
   rimraf@3.0.2:
     dependencies:
       glob: 7.2.3
@@ -11431,7 +11402,6 @@
     optionalDependencies:
       fsevents: 2.3.3
 
->>>>>>> 80fa6989
   rollup@4.52.3:
     dependencies:
       '@types/estree': 1.0.8
