--- conflicted
+++ resolved
@@ -24,11 +24,8 @@
 
 - 🎫 **Gestão de tickets** com atribuição, histórico, filas e chat em tempo real via Socket.IO.
 - 👥 **Pipeline de leads** com qualificação, tags, campanhas e dashboards alimentados pela API oficial do LeadEngine.
-<<<<<<< HEAD
 - 📱 **Integração WhatsApp** com interface de transporte única (`http`, `dryrun`, `disabled` — `sidecar` legado gera aviso e cai automaticamente em `http`), ingestão inbound consolidada no webhook (persistência imediata + Socket.IO) e fila interna para orquestrar o processamento com pipeline único.
-=======
 - 📱 **Integração WhatsApp** utilizando exclusivamente o broker HTTP, com ingestão inbound consolidada no webhook (persistência imediata + Socket.IO) e fila interna para orquestrar o processamento com pipeline único.
->>>>>>> 7a3dfeda
 - 🏢 **Multi-tenant completo**: cada requisição exige `tenantId`, há bypass controlado para demos e todas as entidades principais carregam isolamento lógico.
 - 🧱 **Arquitetura modular** com pacotes de domínio, storage, integrações e contratos compartilhados entre backend e frontend.
 
@@ -125,13 +122,10 @@
 
 ### 4. Variáveis de ambiente
 - **Backend**: crie `apps/api/.env` (ou `.env.local`) baseado nas chaves usadas em produção.
-<<<<<<< HEAD
   - Campos essenciais: `PORT`, `FRONTEND_URL`, `CORS_ALLOWED_ORIGINS`, `JWT_SECRET`, `DATABASE_URL`, `WHATSAPP_MODE=http` (entradas legadas como `sidecar` apenas geram aviso e caem em `http`), `WHATSAPP_BROKER_URL`, `WHATSAPP_BROKER_API_KEY`, `WHATSAPP_WEBHOOK_API_KEY`, `AUTH_MVP_*`, `LEAD_ENGINE_*`, `REDIS_URL` (quando aplicável).
   - Campos essenciais: `PORT`, `FRONTEND_URL`, `CORS_ALLOWED_ORIGINS`, `JWT_SECRET`, `DATABASE_URL`, `WHATSAPP_MODE=http`, `WHATSAPP_BROKER_URL`, `WHATSAPP_BROKER_API_KEY`, `WHATSAPP_WEBHOOK_API_KEY`, `WHATSAPP_WEBHOOK_HMAC_SECRET`, `AUTH_MVP_*`, `LEAD_ENGINE_*`, `REDIS_URL` (quando aplicável).
-=======
   - Campos essenciais: `PORT`, `FRONTEND_URL`, `CORS_ALLOWED_ORIGINS`, `JWT_SECRET`, `DATABASE_URL`, `WHATSAPP_BROKER_URL`, `WHATSAPP_BROKER_API_KEY`, `WHATSAPP_WEBHOOK_API_KEY`, `AUTH_MVP_*`, `LEAD_ENGINE_*`, `REDIS_URL` (quando aplicável) e parâmetros do session store (`WHATSAPP_SESSION_STORE_DRIVER`, `WHATSAPP_SESSION_STORE_URL`, `WHATSAPP_SESSION_STORE_REDIS_TTL`).
   - O modo HTTP é o único suporte: nenhuma variável de alternância (`WHATSAPP_MODE`) é necessária — omita-a para permanecer no transporte padrão.
->>>>>>> 7a3dfeda
   - Configure os limites de falha do circuito outbound via `WHATSAPP_OUTBOUND_CIRCUIT_MAX_FAILURES`, `WHATSAPP_OUTBOUND_CIRCUIT_WINDOW_MS` e `WHATSAPP_OUTBOUND_CIRCUIT_COOLDOWN_MS` para personalizar tolerância e cooldown de envio.
   - `WHATSAPP_SESSION_STORE_DRIVER` suporta `postgres` (persistência via Prisma), `redis` ou `memory` (apenas desenvolvimento). Use `WHATSAPP_SESSION_STORE_URL` para apontar para o banco/cluster e `WHATSAPP_SESSION_STORE_REDIS_TTL` para definir TTL opcional ao usar Redis.
   - Use `docs/environments/ticketzapi-production.env` como referência de produção.
@@ -196,11 +190,8 @@
 - **utils/** e **lib/**: parse de telefone, normalização de slug, métricas Prometheus, registrador Socket.IO, Prisma singleton e helpers HTTP.
 
 ### Fluxo WhatsApp resumido
-<<<<<<< HEAD
 1. Independentemente do modo (`http`, `dryrun` ou `disabled` — configurações legadas `sidecar` apenas registram aviso e utilizam `http`), os eventos inbound chegam por `/api/integrations/whatsapp/webhook`, são normalizados e persistidos de forma síncrona (`features/whatsapp-inbound/routes/webhook-routes.ts`) e geram `messages.new` via Socket.IO.
-=======
 1. Os eventos inbound chegam por `/api/integrations/whatsapp/webhook`, são normalizados e persistidos de forma síncrona (`features/whatsapp-inbound/routes/webhook-routes.ts`) e geram `messages.new` via Socket.IO.
->>>>>>> 7a3dfeda
 2. A fila interna (`features/whatsapp-inbound/queue/event-queue.ts`) continua disponível para reprocessamentos, com o worker `inbound-processor` convertendo eventos herdados em tickets/mensagens e alimentando o logger de debug (`features/whatsapp-inbound/workers/inbound-processor.ts`).
 3. O processamento assíncrono roda no worker `inbound-processor` (`features/whatsapp-inbound/workers/inbound-processor.ts`), que consome a fila, aplica dedupe e distribui eventos para tickets/mensagens sem caminhos alternativos paralelos.
 4. O router `/api/integrations/whatsapp` centraliza instâncias, QR, pareamento, envio de mensagens e circuit breaker de configuração (`routes/integrations.ts`), além de expor métricas/health específicas para observabilidade.
@@ -293,13 +284,10 @@
   - `trace_whatsapp_inbound.sh` e `replay-baileys-log.mjs` – troubleshooting da fila WhatsApp.
   - `build-api-render.sh` / `build-web-render.sh` – builds prontos para hospedar na Render.
   - `deploy.sh` – pipeline automatizada (build + migrações + restart).
-<<<<<<< HEAD
   - `whatsapp-smoke-test.mjs` – valida inbound/webhook no modo `http` (entrada legada `sidecar` usa o mesmo caminho), escutando Socket.IO e REST.
 - **Circuit breaker & modo de transporte**: `/healthz` retorna o modo ativo do transporte WhatsApp via bloco `whatsapp.runtime` (modo, transport, status, disabled) (`apps/api/src/health.ts`), enquanto as rotas de integrações devolvem `503 WHATSAPP_NOT_CONFIGURED` quando o transporte não está habilitado (`apps/api/src/routes/integrations.ts`).
-=======
   - `whatsapp-smoke-test.mjs` – valida o pipeline HTTP do webhook, escutando Socket.IO e REST.
 - **Circuit breaker & modo de transporte**: `/healthz` retorna o resumo do transporte WhatsApp via bloco `whatsapp.runtime` (modo, transport, status, disabled) (`apps/api/src/health.ts`), enquanto as rotas de integrações devolvem `503 WHATSAPP_NOT_CONFIGURED` quando o transporte não está habilitado (`apps/api/src/routes/integrations.ts`).
->>>>>>> 7a3dfeda
 
 ---
 
@@ -310,11 +298,8 @@
 - `apps/api/Dockerfile` e `apps/web/Dockerfile` usam multi-stage (builder → runner) com pnpm cache.
 - `apps/baileys-acessuswpp/render.yaml` descreve o deploy oficial do broker Baileys na Render (incluindo `API_KEY`).
 - Para Railway/Render: consultar `docs/docker.md`, `docs/whatsapp-broker-contracts.md` e `docs/whatsapp-railway-curl-recipes.md` para validar rotas e webhooks.
-<<<<<<< HEAD
 - Rollback/feature flag: `WHATSAPP_MODE` pode alternar entre `http`, `dryrun` e `disabled` sem rebuild — entradas legadas `sidecar` apenas emitem aviso e assumem `http`; `/healthz` expõe o modo ativo para auditoria.
-=======
 - O transporte HTTP é fixo; utilize `/healthz` para confirmar a disponibilidade do broker remoto durante o deploy.
->>>>>>> 7a3dfeda
 
 ---
 
