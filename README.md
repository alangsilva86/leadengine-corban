# 🎯 Ticketz LeadEngine - Sistema Híbrido de Gestão

> **Sistema moderno de gestão de tickets e leads com integração WhatsApp**

[![TypeScript](https://img.shields.io/badge/TypeScript-007ACC?style=for-the-badge&logo=typescript&logoColor=white)](https://www.typescriptlang.org/)
[![Node.js](https://img.shields.io/badge/Node.js-43853D?style=for-the-badge&logo=node.js&logoColor=white)](https://nodejs.org/)
[![React](https://img.shields.io/badge/React-20232A?style=for-the-badge&logo=react&logoColor=61DAFB)](https://reactjs.org/)
[![Tailwind CSS](https://img.shields.io/badge/Tailwind_CSS-38B2AC?style=for-the-badge&logo=tailwind-css&logoColor=white)](https://tailwindcss.com/)

## 📋 Visão Geral

O **Ticketz LeadEngine** é uma solução completa que combina o melhor dos projetos **Ticketz** e **LeadEngine**, oferecendo:

- 🎫 **Sistema de Tickets** completo e moderno
- 👥 **Gestão de Leads** com automação
- 📱 **Integração WhatsApp** via Baileys
- 🏢 **Multi-tenant** com isolamento completo
- ⚡ **Tempo Real** com WebSockets
- 🎨 **Interface Moderna** com React e Tailwind

## 🏗️ Arquitetura

### Monorepo Structure
```
ticketz-leadengine/
├── apps/
│   ├── api/          # Backend API (Node.js + TypeScript)
│   ├── web/          # Frontend Web (React + Vite)
│   └── admin/        # Painel Admin (futuro)
├── packages/
│   ├── core/         # Domínios e regras de negócio
│   ├── shared/       # Utilitários compartilhados
│   ├── storage/      # Camada de persistência
│   └── integrations/ # WhatsApp e outras integrações
└── docs/             # Documentação
```

### Documentação de Design & Acessibilidade
- [Design System Foundations](docs/design-system/foundations.md): visão consolidada dos tokens revisados, exemplos de antes/depois de cores e tipografia, além de checklist de foco, contraste e tamanhos mínimos para garantir acessibilidade nas entregas.

### Stack Tecnológica

#### Backend
- **Node.js 20+** com TypeScript
- **Express.js** para API REST
- **Socket.IO** para tempo real
- **Prisma** para ORM (preparado)
- **JWT** para autenticação
- **Winston** para logs

#### Frontend
- **React 18** com Vite
- **Tailwind CSS** + **shadcn/ui**
- **React Query** para estado servidor
- **Recharts** para gráficos
- **Lucide Icons** para ícones

#### Integrações
- **Baileys** para WhatsApp
- **QR Code** para pareamento

## 🚀 Instalação e Configuração

### Pré-requisitos
- Node.js **20.19.5** (use `.node-version` com [Volta](https://docs.volta.sh/), `nvm` ou `asdf` para alinhar com produção)
- pnpm via Corepack (habilite com `corepack enable`)
- Git

### 1. Clone o Repositório
```bash
git clone <repository-url>
cd ticketz-leadengine
```

### 2. Instale as Dependências
```bash
# Habilite o Corepack e fixe a versão do pnpm usada na pipeline
corepack enable
corepack prepare pnpm@9.12.3 --activate

# Instale as dependências do monorepo respeitando o lockfile
pnpm -w install --frozen-lockfile
```

### 3. Valide as bibliotecas antes do build da API
Sempre que for buildar ou subir a API, execute a sequência abaixo para garantir que os pacotes compartilhados estejam consistentes:

```bash
corepack enable && corepack prepare pnpm@9.12.3 --activate && pnpm -w install --frozen-lockfile
pnpm --filter @ticketz/core --filter @ticketz/storage --filter @ticketz/integrations run typecheck
pnpm --filter @ticketz/core --filter @ticketz/storage --filter @ticketz/integrations run build:clean
pnpm -F @ticketz/api run db:generate
pnpm -F @ticketz/api build
```

> 💡 A API já chama `build:dependencies` antes de `tsup`, mas manter a mesma ordem de comandos no seu ambiente garante que regressões de tipos ou builds quebrados sejam detectados antes de chegar à pipeline.

### 4. Configure as Variáveis de Ambiente

#### Backend (apps/api/.env)
```env
# Servidor
PORT=4000
NODE_ENV=development

# Frontend URL
FRONTEND_URL=http://localhost:5173
# Lista adicional de domínios autorizados (separados por vírgula)
CORS_ALLOWED_ORIGINS=http://localhost:5173,http://localhost:3000

# JWT
JWT_SECRET=your-super-secret-jwt-key
JWT_EXPIRES_IN=7d
AUTH_ALLOW_JWT_FALLBACK=true
MVP_AUTH_BYPASS=true
AUTH_MVP_TENANT_ID=demo-tenant
AUTH_MVP_USER_NAME="MVP Anonymous"
AUTH_MVP_USER_EMAIL=mvp-anonymous@leadengine.local

# Database (quando configurar)
# ⚠️ Obrigatório para executar migrações Prisma (pnpm exec prisma migrate ...)
DATABASE_URL="postgresql://user:password@localhost:5432/ticketz"

# WhatsApp
WHATSAPP_MODE=http
WHATSAPP_SESSIONS_PATH=./sessions
WHATSAPP_BROKER_URL=https://baileys-acessuswpp.onrender.com
WHATSAPP_BROKER_API_KEY=troque-por-uma-chave-forte
<<<<<<< HEAD
WHATSAPP_BROKER_DELIVERY_MODE=auto
=======
>>>>>>> 0ca75776
WHATSAPP_WEBHOOK_API_KEY=troque-se-diferente-da-chave-do-broker
WHATSAPP_BROKER_TIMEOUT_MS=15000

# Logs
LOG_LEVEL=info
```

> **Importante:** defina `WHATSAPP_MODE=http` sempre que for consumir o broker HTTP externo. O valor de `WHATSAPP_BROKER_API_KEY` deve coincidir com a variável `API_KEY` configurada na Render para o serviço `baileys-acessuswpp`. Esse segredo precisa ser enviado em todas as chamadas para o broker através do cabeçalho `x-api-key`, inclusive por quaisquer serviços que consumam o `WEBHOOK_URL` configurado na instância. Caso o webhook utilize um segredo distinto, defina `WHATSAPP_WEBHOOK_API_KEY`.

<<<<<<< HEAD
> **Modo direto do broker:** Por padrão, o cliente despacha mensagens em `/instances/:id/messages`, enviando campos planos (`text`, `caption`, `mediaUrl`, `mimeType`, `fileName`, além de `template`/`location` quando informados). O cabeçalho `Idempotency-Key` é repassado automaticamente quando presente em `metadata.idempotencyKey` (ou informado diretamente na chamada) para evitar duplicidades. Caso o broker retorne `404`, a API volta a usar `/broker/messages` sem intervenção manual.
>
> **Compatibilidade com rotas legadas:** Ajuste `WHATSAPP_BROKER_DELIVERY_MODE` para `instances` quando o broker expuser apenas as rotas `/instances/:id/send-text`. Nesse modo, a API envia o corpo `{ to, text }` exigido pelas versões anteriores. Use o valor padrão `auto` (ou `broker`) para brokers que aceitam o modo direto.
=======
> **Modo direto do broker:** A API envia todas as mensagens via `POST /instances/:id/send-text`, preenchendo o corpo com os campos normalizados (`sessionId`, `instanceId`, `to`, `type`, `message`, `text`, `previewUrl`, `externalId`, além de `template`, `location` e atributos de mídia quando presentes). O cabeçalho `Idempotency-Key` continua sendo propagado automaticamente a partir de `metadata.idempotencyKey` (ou da chamada explícita) para evitar reenvios. O broker precisa aceitar esse contrato direto — não há mais fallback para rotas legadas.
>>>>>>> 0ca75776

> **Dica:** Defina `CORS_ALLOWED_ORIGINS` com uma lista de domínios adicionais (separados por vírgula) quando precisar liberar múltiplos frontends hospedados simultaneamente. O valor de `FRONTEND_URL` continua sendo utilizado como origem principal. Para o ambiente `ticketzapi-production` na Railway, utilize o arquivo [`docs/environments/ticketzapi-production.env`](docs/environments/ticketzapi-production.env) como referência ao atualizar as variáveis na plataforma.
> **Demo:** `AUTH_ALLOW_JWT_FALLBACK` permite aceitar tokens JWT válidos mesmo quando o usuário não existe no banco (útil em ambientes de demonstração). Defina como `false` em produção para exigir usuários persistidos.
> **MVP:** O bypass fica desativado por padrão. Utilize `MVP_AUTH_BYPASS=true` para liberar o fluxo completo sem login em ambientes de demonstração. As variáveis `AUTH_MVP_*` continuam definindo o usuário padrão do bypass. Quando quiser reativar a autenticação obrigatória, defina `MVP_AUTH_BYPASS=false` (ou remova a variável) e garanta que os usuários estejam cadastrados.

#### Frontend (apps/web/.env.local)
```env
VITE_API_URL=http://localhost:4000
VITE_WS_URL=ws://localhost:4000
```

### 4. Execute o Projeto

#### Desenvolvimento
```bash
# Backend
cd apps/api
pnpm dev

# Frontend (em outro terminal)
cd apps/web
pnpm dev
```

#### Docker Compose
Para subir Postgres, Redis, API e Web com Docker Compose:

```bash
cd ticketz-leadengine
docker compose up --build

# incluir Nginx (proxy) quando for testar produção
docker compose --profile production up --build
```

Antes de rodar, preencha o arquivo `.env` na raiz com as credenciais reais. Consulte [`docs/docker.md`](docs/docker.md) para detalhes.

#### Build para Produção
```bash
# Build completo (libs -> API -> Web)
pnpm run build

# Ou individuais
pnpm run build:libs
pnpm run build:api
pnpm run build:web
```

Em ambientes limitados (como CI ou containers com pouca memória), execute o build do frontend com a configuração enxuta:

```bash
pnpm -C apps/web exec vite build --config apps/web/vite.build.ci.mjs
```

## 📱 Funcionalidades

### 🎫 Sistema de Tickets
- ✅ Criação e gestão de tickets
- ✅ Atribuição automática de agentes
- ✅ Status e prioridades
- ✅ Histórico completo
- ✅ Tempo real via WebSocket

### 👥 Gestão de Leads
- ✅ Captura de leads
- ✅ Qualificação automática
- ✅ Pipeline de vendas
- ✅ Relatórios e métricas
- ✅ Integração com CRM

### 📱 WhatsApp Integration
- ✅ Múltiplas instâncias
- ✅ QR Code para pareamento
- ✅ Envio de mensagens e mídias
- ✅ Webhooks para recebimento
- ✅ Status de conexão em tempo real

> **Segurança:** defina `WHATSAPP_BROKER_API_KEY` no backend e configure o serviço `baileys-acessuswpp` na Render com a variável `API_KEY` correspondente. Toda chamada ao broker (incluindo webhooks e testes manuais) deve enviar o cabeçalho `x-api-key` com esse valor.

### 🏢 Multi-tenant
- ✅ Isolamento completo de dados
- ✅ Configurações por tenant
- ✅ Usuários e permissões
- ✅ Customização de interface

## 🔌 APIs e Integrações

### Endpoints Principais

#### Autenticação
```
POST /api/auth/login
POST /api/auth/register *(requer usuário autenticado com permissão de administração)*
GET  /api/auth/me
PUT  /api/auth/profile
PUT  /api/auth/password
POST /api/auth/logout
```

#### Tickets
```
GET    /api/tickets
POST   /api/tickets
GET    /api/tickets/:id
PUT    /api/tickets/:id
DELETE /api/tickets/:id
```

#### Leads
```
GET    /api/leads
POST   /api/leads
GET    /api/leads/:id
PUT    /api/leads/:id
DELETE /api/leads/:id
```

#### Lead Engine
```
GET    /api/lead-engine/campaigns?agreementId={id}&status=ACTIVE,PAUSED
POST   /api/lead-engine/campaigns
GET    /api/lead-engine/agreements
GET    /api/lead-engine/agreements/available
```

> `status` aceita múltiplos valores separados por vírgula ou repetidos na query string
> (por exemplo: `status=ACTIVE,PAUSED` ou `status=ACTIVE&status=PAUSED`).
> O payload de criação exige `agreementId`, `instanceId` e `name`, além de um `status`
> opcional (`ACTIVE`, `PAUSED` ou `COMPLETED`).

#### WhatsApp
```
POST   /api/integrations/whatsapp/session/connect
POST   /api/integrations/whatsapp/session/logout
GET    /api/integrations/whatsapp/session/status
POST   /api/integrations/whatsapp/messages
POST   /api/integrations/whatsapp/polls
```

> Após apontar a API para o broker HTTP (via `WHATSAPP_MODE=http`, `WHATSAPP_BROKER_URL` e chaves válidas), valide a integração
> chamando os endpoints `/api/integrations/whatsapp/instances`, `/api/integrations/whatsapp/instances/:id/qr` e
> `/api/integrations/whatsapp/instances/:id/status`. As respostas devem refletir os dados reais do broker (sem QR de fallback) e
> confirmar que a criação/conexão de instâncias funciona end-to-end.

> 📬 Eventos inbound agora chegam exclusivamente pelo webhook `/api/integrations/whatsapp/webhook`. As rotas legacy de polling
> `/api/integrations/whatsapp/events` e `/api/integrations/whatsapp/events/ack` foram removidas.

> ✅ Precisa validar o fluxo diretamente da Render shell? Consulte `docs/whatsapp-render-curl-recipes.md` para copiar os comandos
> `curl` prontos para testar o webhook inbound e o disparo outbound.

#### Webhooks
```
POST   /api/integrations/whatsapp/webhook
```

> Inclua o cabeçalho `x-api-key` com o valor configurado em `WHATSAPP_WEBHOOK_API_KEY` (ou o fallback `WHATSAPP_BROKER_API_KEY`).
> Quando disponível, também envie `x-signature-sha256` calculado com o corpo bruto da requisição para validar a integridade do payload.
> Para HMAC dedicado, defina `WHATSAPP_WEBHOOK_SIGNATURE_SECRET` (fallback automático para o mesmo valor do `x-api-key`).

### WebSocket Events
```javascript
// Cliente se conecta
socket.emit('join-tenant', tenantId);
socket.emit('join-user', userId);

// Eventos de tickets
socket.on('ticket.created', (ticket) => {});
socket.on('ticket.updated', (ticket) => {});
socket.on('ticket.assigned', (assignment) => {});

// Eventos de mensagens
socket.on('message.received', (message) => {});
socket.on('message.sent', (message) => {});

// Eventos WhatsApp
socket.on('whatsapp.connected', (instance) => {});
socket.on('whatsapp.qr', (qrData) => {});
```

## 🎨 Interface do Usuário

### Dashboard Principal
- 📊 Métricas em tempo real
- 📈 Gráficos de performance
- 🎯 KPIs principais
- 📋 Tickets recentes
- 🔔 Notificações

### Gestão de Tickets
- 📝 Lista com filtros avançados
- 🏷️ Tags e categorias
- ⏱️ SLA e tempo de resposta
- 💬 Chat integrado
- 📎 Anexos e mídias

### WhatsApp Manager
- 📱 Múltiplas instâncias
- 🔗 QR Code para conexão
- 💬 Chat em tempo real
- 📊 Estatísticas de mensagens
- ⚙️ Configurações avançadas

## 🔧 Desenvolvimento

### Estrutura de Packages

#### @ticketz/core
Contém os domínios principais e regras de negócio:
- `tickets/` - Domínio de tickets
- `leads/` - Domínio de leads
- `contacts/` - Domínio de contatos
- `common/` - Tipos e utilitários comuns

#### @ticketz/integrations
Integrações com serviços externos:
- `whatsapp/` - Provider Baileys
- `utils/` - Utilitários compartilhados

#### @ticketz/shared
Código compartilhado entre apps:
- `logger/` - Sistema de logs
- `config/` - Configurações
- `utils/` - Utilitários gerais

### Scripts Disponíveis

```bash
# Desenvolvimento
pnpm run dev          # Inicia todos os serviços
pnpm run dev:api      # Apenas API
pnpm run dev:web      # Apenas frontend

# Build (ordem serializada)
pnpm run build:libs   # Shared -> Core -> Storage -> Integrations
pnpm run build:api    # API
pnpm run build:web    # Frontend Web
pnpm run build        # Build completo (executa os três passos acima)

# Testes
pnpm run test         # Executa todos os testes
pnpm run test:watch   # Testes em modo watch

# Linting
pnpm run lint         # ESLint
pnpm run lint:fix     # ESLint com correção automática

# Type checking
pnpm run typecheck   # Verificação de tipos TypeScript
```

## 🐳 Docker

### Desenvolvimento
```bash
# Build das imagens
docker-compose build

# Subir os serviços
docker-compose up -d

# Logs
docker-compose logs -f
```

### Produção
```bash
# Build para produção
docker-compose -f docker-compose.prod.yml build

# Deploy
docker-compose -f docker-compose.prod.yml up -d
```

## 📊 Monitoramento

### Health Checks
```bash
# API Health
curl http://localhost:4000/healthz

# Integrações Health
curl http://localhost:4000/api/integrations/health
```

### Logs
```bash
# API logs
tail -f apps/api/logs/app.log

# WhatsApp logs
tail -f apps/api/logs/whatsapp.log
```

## 🔒 Segurança

- 🔐 **JWT Authentication** com controle de permissões por tenant
- 🛡️ **Rate Limiting** para APIs
- 🔒 **CORS** configurado
- 🛡️ **Helmet** para headers de segurança
- 🔐 **Validação** de entrada com Zod
- 🏢 **Isolamento** multi-tenant

## 🚀 Deploy

### Vercel (Frontend)
```bash
cd apps/web
vercel --prod
```

### Railway/Heroku (Backend)
```bash
cd apps/api
# Configure as variáveis de ambiente
# Deploy via Git push
```

### VPS/Servidor Próprio
```bash
# Clone o repositório
git clone <repo>
cd ticketz-leadengine

# Build
corepack enable
corepack prepare pnpm@9.12.3 --activate
pnpm -w install --frozen-lockfile
pnpm run build

# Configure PM2
pm2 start ecosystem.config.js
```

## 📈 Roadmap

### Versão 1.1
- [ ] Sistema de relatórios avançados
- [ ] Integração com CRM externo
- [ ] API de webhooks
- [ ] Sistema de templates

### Versão 1.2
- [ ] App mobile (React Native)
- [ ] Integração com Telegram
- [ ] IA para classificação automática
- [ ] Sistema de chatbots

### Versão 2.0
- [ ] Microserviços
- [ ] Kubernetes
- [ ] Sistema de plugins
- [ ] Marketplace de integrações

## 🤝 Contribuição

1. Fork o projeto
2. Crie uma branch para sua feature (`git checkout -b feature/AmazingFeature`)
3. Commit suas mudanças (`git commit -m 'Add some AmazingFeature'`)
4. Push para a branch (`git push origin feature/AmazingFeature`)
5. Abra um Pull Request

### Checklist de qualidade

- Execute `pnpm lint` antes de abrir o PR. O projeto possui a regra `no-forbidden-tailwind-colors`, que impede o uso de classes `text-slate-*`, `bg-white/[...]` e `border-white/...`. Caso o lint aponte violações, substitua as classes por tokens semânticos descritos em [`docs/design-system/tokens.md`](docs/design-system/tokens.md).
- Prefira sempre as utilities geradas a partir dos tokens (`textForeground`, `bgSurface`, `borderSurfaceGlassBorder`, etc.). Se não encontrar o token adequado, registre uma discussão no canal de design system e documente a intenção na descrição do PR.

## 📄 Licença

Este projeto está sob a licença MIT. Veja o arquivo [LICENSE](LICENSE) para mais detalhes.

## 🆘 Suporte

- 📧 Email: suporte@ticketz-leadengine.com
- 💬 Discord: [Servidor da Comunidade](https://discord.gg/ticketz)
- 📖 Documentação: [docs.ticketz-leadengine.com](https://docs.ticketz-leadengine.com)
- 🐛 Issues: [GitHub Issues](https://github.com/ticketz-leadengine/issues)

---

**Desenvolvido com ❤️ pela equipe Ticketz LeadEngine**<|MERGE_RESOLUTION|>--- conflicted
+++ resolved
@@ -126,10 +126,7 @@
 WHATSAPP_SESSIONS_PATH=./sessions
 WHATSAPP_BROKER_URL=https://baileys-acessuswpp.onrender.com
 WHATSAPP_BROKER_API_KEY=troque-por-uma-chave-forte
-<<<<<<< HEAD
 WHATSAPP_BROKER_DELIVERY_MODE=auto
-=======
->>>>>>> 0ca75776
 WHATSAPP_WEBHOOK_API_KEY=troque-se-diferente-da-chave-do-broker
 WHATSAPP_BROKER_TIMEOUT_MS=15000
 
@@ -139,13 +136,10 @@
 
 > **Importante:** defina `WHATSAPP_MODE=http` sempre que for consumir o broker HTTP externo. O valor de `WHATSAPP_BROKER_API_KEY` deve coincidir com a variável `API_KEY` configurada na Render para o serviço `baileys-acessuswpp`. Esse segredo precisa ser enviado em todas as chamadas para o broker através do cabeçalho `x-api-key`, inclusive por quaisquer serviços que consumam o `WEBHOOK_URL` configurado na instância. Caso o webhook utilize um segredo distinto, defina `WHATSAPP_WEBHOOK_API_KEY`.
 
-<<<<<<< HEAD
 > **Modo direto do broker:** Por padrão, o cliente despacha mensagens em `/instances/:id/messages`, enviando campos planos (`text`, `caption`, `mediaUrl`, `mimeType`, `fileName`, além de `template`/`location` quando informados). O cabeçalho `Idempotency-Key` é repassado automaticamente quando presente em `metadata.idempotencyKey` (ou informado diretamente na chamada) para evitar duplicidades. Caso o broker retorne `404`, a API volta a usar `/broker/messages` sem intervenção manual.
 >
 > **Compatibilidade com rotas legadas:** Ajuste `WHATSAPP_BROKER_DELIVERY_MODE` para `instances` quando o broker expuser apenas as rotas `/instances/:id/send-text`. Nesse modo, a API envia o corpo `{ to, text }` exigido pelas versões anteriores. Use o valor padrão `auto` (ou `broker`) para brokers que aceitam o modo direto.
-=======
 > **Modo direto do broker:** A API envia todas as mensagens via `POST /instances/:id/send-text`, preenchendo o corpo com os campos normalizados (`sessionId`, `instanceId`, `to`, `type`, `message`, `text`, `previewUrl`, `externalId`, além de `template`, `location` e atributos de mídia quando presentes). O cabeçalho `Idempotency-Key` continua sendo propagado automaticamente a partir de `metadata.idempotencyKey` (ou da chamada explícita) para evitar reenvios. O broker precisa aceitar esse contrato direto — não há mais fallback para rotas legadas.
->>>>>>> 0ca75776
 
 > **Dica:** Defina `CORS_ALLOWED_ORIGINS` com uma lista de domínios adicionais (separados por vírgula) quando precisar liberar múltiplos frontends hospedados simultaneamente. O valor de `FRONTEND_URL` continua sendo utilizado como origem principal. Para o ambiente `ticketzapi-production` na Railway, utilize o arquivo [`docs/environments/ticketzapi-production.env`](docs/environments/ticketzapi-production.env) como referência ao atualizar as variáveis na plataforma.
 > **Demo:** `AUTH_ALLOW_JWT_FALLBACK` permite aceitar tokens JWT válidos mesmo quando o usuário não existe no banco (útil em ambientes de demonstração). Defina como `false` em produção para exigir usuários persistidos.
