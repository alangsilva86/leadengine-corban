--- conflicted
+++ resolved
@@ -24,12 +24,9 @@
 
 - 🎫 **Gestão de tickets** com atribuição, histórico, filas e chat em tempo real via Socket.IO.
 - 👥 **Pipeline de leads** com qualificação, tags, campanhas e dashboards alimentados pela API oficial do LeadEngine.
-<<<<<<< HEAD
 - 📱 **Integração WhatsApp** com transporte HTTP único, ingestão inbound consolidada no webhook (persistência imediata + Socket.IO) e fila interna para orquestrar o processamento com pipeline único.
-=======
 - 📱 **Integração WhatsApp** com interface de transporte única (`http`, `dryrun`, `disabled` — `sidecar` legado gera aviso e cai automaticamente em `http`), ingestão inbound consolidada no webhook (persistência imediata + Socket.IO) e fila interna para orquestrar o processamento com pipeline único.
 - 📱 **Integração WhatsApp** utilizando exclusivamente o broker HTTP, com ingestão inbound consolidada no webhook (persistência imediata + Socket.IO) e fila interna para orquestrar o processamento com pipeline único.
->>>>>>> 46656ee6
 - 🏢 **Multi-tenant completo**: cada requisição exige `tenantId`, há bypass controlado para demos e todas as entidades principais carregam isolamento lógico.
 - 🧱 **Arquitetura modular** com pacotes de domínio, storage, integrações e contratos compartilhados entre backend e frontend.
 
@@ -126,18 +123,15 @@
 
 ### 4. Variáveis de ambiente
 - **Backend**: crie `apps/api/.env` (ou `.env.local`) baseado nas chaves usadas em produção.
-<<<<<<< HEAD
   - Campos essenciais: `PORT`, `FRONTEND_URL`, `CORS_ALLOWED_ORIGINS`, `JWT_SECRET`, `DATABASE_URL`, `WHATSAPP_BROKER_URL`, `WHATSAPP_BROKER_API_KEY`, `WHATSAPP_WEBHOOK_API_KEY`, `AUTH_MVP_*`, `LEAD_ENGINE_*`, `REDIS_URL` (quando aplicável).
   - Campos essenciais: `PORT`, `FRONTEND_URL`, `CORS_ALLOWED_ORIGINS`, `JWT_SECRET`, `DATABASE_URL`, `WHATSAPP_BROKER_URL`, `WHATSAPP_BROKER_API_KEY`, `WHATSAPP_WEBHOOK_API_KEY`, `WHATSAPP_WEBHOOK_HMAC_SECRET`, `AUTH_MVP_*`, `LEAD_ENGINE_*`, `REDIS_URL` (quando aplicável).
   - Configure os limites de falha do circuito outbound via `WHATSAPP_OUTBOUND_CIRCUIT_MAX_FAILURES`, `WHATSAPP_OUTBOUND_CIRCUIT_WINDOW_MS` e `WHATSAPP_OUTBOUND_CIRCUIT_COOLDOWN_MS` para personalizar tolerância e cooldown de envio.
   - Campos essenciais: `PORT`, `FRONTEND_URL`, `CORS_ALLOWED_ORIGINS`, `JWT_SECRET`, `DATABASE_URL`, `WHATSAPP_BROKER_URL`, `WHATSAPP_BROKER_API_KEY`, `WHATSAPP_WEBHOOK_API_KEY`, `AUTH_MVP_*`, `LEAD_ENGINE_*`, `REDIS_URL` (quando aplicável), `WHATSAPP_SESSION_STORE_DRIVER`, `WHATSAPP_SESSION_STORE_URL`, `WHATSAPP_SESSION_STORE_REDIS_TTL`.
-=======
   - Campos essenciais: `PORT`, `FRONTEND_URL`, `CORS_ALLOWED_ORIGINS`, `JWT_SECRET`, `DATABASE_URL`, `WHATSAPP_MODE=http` (entradas legadas como `sidecar` apenas geram aviso e caem em `http`), `WHATSAPP_BROKER_URL`, `WHATSAPP_BROKER_API_KEY`, `WHATSAPP_WEBHOOK_API_KEY`, `AUTH_MVP_*`, `LEAD_ENGINE_*`, `REDIS_URL` (quando aplicável).
   - Campos essenciais: `PORT`, `FRONTEND_URL`, `CORS_ALLOWED_ORIGINS`, `JWT_SECRET`, `DATABASE_URL`, `WHATSAPP_MODE=http`, `WHATSAPP_BROKER_URL`, `WHATSAPP_BROKER_API_KEY`, `WHATSAPP_WEBHOOK_API_KEY`, `WHATSAPP_WEBHOOK_HMAC_SECRET`, `AUTH_MVP_*`, `LEAD_ENGINE_*`, `REDIS_URL` (quando aplicável).
   - Campos essenciais: `PORT`, `FRONTEND_URL`, `CORS_ALLOWED_ORIGINS`, `JWT_SECRET`, `DATABASE_URL`, `WHATSAPP_BROKER_URL`, `WHATSAPP_BROKER_API_KEY`, `WHATSAPP_WEBHOOK_API_KEY`, `AUTH_MVP_*`, `LEAD_ENGINE_*`, `REDIS_URL` (quando aplicável) e parâmetros do session store (`WHATSAPP_SESSION_STORE_DRIVER`, `WHATSAPP_SESSION_STORE_URL`, `WHATSAPP_SESSION_STORE_REDIS_TTL`).
   - O modo HTTP é o único suporte: nenhuma variável de alternância (`WHATSAPP_MODE`) é necessária — omita-a para permanecer no transporte padrão.
   - Configure os limites de falha do circuito outbound via `WHATSAPP_OUTBOUND_CIRCUIT_MAX_FAILURES`, `WHATSAPP_OUTBOUND_CIRCUIT_WINDOW_MS` e `WHATSAPP_OUTBOUND_CIRCUIT_COOLDOWN_MS` para personalizar tolerância e cooldown de envio.
->>>>>>> 46656ee6
   - `WHATSAPP_SESSION_STORE_DRIVER` suporta `postgres` (persistência via Prisma), `redis` ou `memory` (apenas desenvolvimento). Use `WHATSAPP_SESSION_STORE_URL` para apontar para o banco/cluster e `WHATSAPP_SESSION_STORE_REDIS_TTL` para definir TTL opcional ao usar Redis.
   - Use `docs/environments/ticketzapi-production.env` como referência de produção.
 - **Frontend**: crie `apps/web/.env.local` com `VITE_API_URL=http://localhost:4000` e `VITE_WS_URL=ws://localhost:4000`.
@@ -201,10 +195,7 @@
 - **utils/** e **lib/**: parse de telefone, normalização de slug, métricas Prometheus, registrador Socket.IO, Prisma singleton e helpers HTTP.
 
 ### Fluxo WhatsApp resumido
-<<<<<<< HEAD
-=======
 1. Independentemente do modo (`http`, `dryrun` ou `disabled` — configurações legadas `sidecar` apenas registram aviso e utilizam `http`), os eventos inbound chegam por `/api/integrations/whatsapp/webhook`, são normalizados e persistidos de forma síncrona (`features/whatsapp-inbound/routes/webhook-routes.ts`) e geram `messages.new` via Socket.IO.
->>>>>>> 46656ee6
 1. Os eventos inbound chegam por `/api/integrations/whatsapp/webhook`, são normalizados e persistidos de forma síncrona (`features/whatsapp-inbound/routes/webhook-routes.ts`) e geram `messages.new` via Socket.IO.
 2. A fila interna (`features/whatsapp-inbound/queue/event-queue.ts`) continua disponível para reprocessamentos, com o worker `inbound-processor` convertendo eventos herdados em tickets/mensagens e alimentando o logger de debug (`features/whatsapp-inbound/workers/inbound-processor.ts`).
 3. O processamento assíncrono roda no worker `inbound-processor` (`features/whatsapp-inbound/workers/inbound-processor.ts`), que consome a fila, aplica dedupe e distribui eventos para tickets/mensagens sem caminhos alternativos paralelos.
@@ -298,35 +289,26 @@
   - `trace_whatsapp_inbound.sh` e `replay-baileys-log.mjs` – troubleshooting da fila WhatsApp.
   - `build-api-render.sh` / `build-web-render.sh` – builds prontos para hospedar na Render.
   - `deploy.sh` – pipeline automatizada (build + migrações + restart).
-<<<<<<< HEAD
   - `whatsapp-smoke-test.mjs` – valida inbound/webhook no transporte HTTP, escutando Socket.IO e REST.
 - **Circuit breaker & modo de transporte**: `/healthz` retorna o status do transporte WhatsApp via bloco `whatsapp.runtime` (`apps/api/src/health.ts`), enquanto as rotas de integrações devolvem `503 WHATSAPP_NOT_CONFIGURED` quando a configuração HTTP está incompleta (`apps/api/src/routes/integrations.ts`).
-=======
   - `whatsapp-smoke-test.mjs` – valida inbound/webhook no modo `http` (entrada legada `sidecar` usa o mesmo caminho), escutando Socket.IO e REST.
 - **Circuit breaker & modo de transporte**: `/healthz` retorna o modo ativo do transporte WhatsApp via bloco `whatsapp.runtime` (modo, transport, status, disabled) (`apps/api/src/health.ts`), enquanto as rotas de integrações devolvem `503 WHATSAPP_NOT_CONFIGURED` quando o transporte não está habilitado (`apps/api/src/routes/integrations.ts`).
   - `whatsapp-smoke-test.mjs` – valida o pipeline HTTP do webhook, escutando Socket.IO e REST.
 - **Circuit breaker & modo de transporte**: `/healthz` retorna o resumo do transporte WhatsApp via bloco `whatsapp.runtime` (modo, transport, status, disabled) (`apps/api/src/health.ts`), enquanto as rotas de integrações devolvem `503 WHATSAPP_NOT_CONFIGURED` quando o transporte não está habilitado (`apps/api/src/routes/integrations.ts`).
->>>>>>> 46656ee6
 
 ---
 
 ## Capítulo 9 – Docker, deploy e ambientes
 
-<<<<<<< HEAD
 - `docker-compose.yml` sobe Postgres 15, Redis 7, API e Web com as variáveis necessárias para o broker HTTP.
-=======
 - `docker-compose.yml` sobe Postgres 15, Redis 7, API e Web.
->>>>>>> 46656ee6
 - `docker-compose.prod.yml` adiciona Nginx e ajustes de build multi-stage.
 - `apps/api/Dockerfile` e `apps/web/Dockerfile` usam multi-stage (builder → runner) com pnpm cache.
 - `apps/baileys-acessuswpp/render.yaml` descreve o deploy oficial do broker Baileys na Render (incluindo `API_KEY`).
 - Para Railway/Render: consultar `docs/docker.md`, `docs/whatsapp-broker-contracts.md` e `docs/whatsapp-railway-curl-recipes.md` para validar rotas e webhooks.
-<<<<<<< HEAD
 - O transporte WhatsApp opera exclusivamente em modo HTTP; `/healthz` expõe o status atual para auditoria.
-=======
 - Rollback/feature flag: `WHATSAPP_MODE` pode alternar entre `http`, `dryrun` e `disabled` sem rebuild — entradas legadas `sidecar` apenas emitem aviso e assumem `http`; `/healthz` expõe o modo ativo para auditoria.
 - O transporte HTTP é fixo; utilize `/healthz` para confirmar a disponibilidade do broker remoto durante o deploy.
->>>>>>> 46656ee6
 
 ---
 
