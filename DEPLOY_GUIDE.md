--- conflicted
+++ resolved
@@ -82,14 +82,12 @@
 corepack enable
 corepack prepare pnpm@9.12.3 --activate
 pnpm -w install --frozen-lockfile
-<<<<<<< HEAD
 pnpm --filter @ticketz/core --filter @ticketz/storage run build:clean
 pnpm --filter @ticketz/core --filter @ticketz/storage run typecheck
 ```
 
 Os dois últimos comandos garantem que os pacotes de domínio (`@ticketz/core`) e persistência (`@ticketz/storage`) gerem artefatos consistentes **antes** de qualquer build da API. A geração limpa vem primeiro para produzir as declarações e, em seguida, o `typecheck` valida os tipos (`TS6307`, `TS2307`, etc.) já com o contexto completo, evitando surpresas em produção.
 O primeiro comando executa o bundle e recompila apenas as declarações TypeScript necessárias para o pacote, garantindo que os módulos `common`, `tickets` e `leads` estejam listados corretamente. Na sequência, o `typecheck` roda o `tsc --noEmit` e confirma que os tipos usados pelos serviços (`common/types.ts`, `tickets/types.ts`, `tickets/services.ts` e `leads/types.ts`) não geram o erro `TS6307` durante o pipeline.
-=======
 pnpm --filter @ticketz/core --filter @ticketz/storage --filter @ticketz/integrations run build:clean
 pnpm --filter @ticketz/core --filter @ticketz/storage --filter @ticketz/integrations run typecheck
 ```
@@ -102,7 +100,6 @@
 ```
 
 O primeiro comando executa o bundle e recompila apenas as declarações TypeScript necessárias para o pacote, garantindo que os contratos de domínio ativos permaneçam sincronizados. Na sequência, o `typecheck` roda o `tsc --noEmit` e confirma que os tipos usados pelos serviços (`common/types.ts` e demais contratos consumidos pelo core) não geram o erro `TS6307` durante o pipeline.
->>>>>>> ab59baa3
 
 ### 1. Deploy Automatizado
 
