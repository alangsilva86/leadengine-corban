--- conflicted
+++ resolved
@@ -27,11 +27,8 @@
 
 ## 🔄 Interface de transporte WhatsApp unificada
 
-<<<<<<< HEAD
 - `apps/api/src/config/whatsapp-config.ts` centraliza variáveis e expõe `getWhatsAppMode()` (`http`, `dryrun`, `disabled`; valores legados `sidecar` caem em `http`).
-=======
 - `apps/api/src/config/whatsapp-config.ts` centraliza variáveis e expõe `getWhatsAppMode()`, que permanece em `http` para todo o runtime.
->>>>>>> 7a3dfeda
 - `apps/api/src/config/whatsapp.ts` distribui getters (`getBrokerBaseUrl`, `getWebhookApiKey`, `shouldBypassTenantGuards` etc.), removendo leituras diretas de `process.env`.
 - `/healthz` revela o estado do transporte WhatsApp via `apps/api/src/health.ts`, expondo `whatsapp.runtime` (com `mode`, `transport`, `status`, `disabled`) para auditar a disponibilidade do broker HTTP.
 
@@ -45,26 +42,20 @@
 
 - Rotas de integrações invocam `respondWhatsAppNotConfigured` (`apps/api/src/routes/integrations.ts`), retornando `503 WHATSAPP_NOT_CONFIGURED` quando o transporte HTTP não está apto — o circuito permanece fechado até que as variáveis do broker sejam restauradas.
 - As métricas (`apps/api/src/lib/metrics.ts`) cobrem webhook (`whatsapp_webhook_events_total`), HTTP client (`whatsapp_http_requests_total`), outbound e eventos Socket.IO.
-<<<<<<< HEAD
 - `scripts/whatsapp-smoke-test.mjs` executa smoke tests REST + Socket.IO no modo `http` (o antigo caminho `sidecar` agora reutiliza o mesmo fluxo).
 
 ## 🗄️ Persistência de sessão e deploy híbrido
 
 - O runtime sidecar foi aposentado — os manifests `docker-compose*.yml` seguem válidos, mas o volume `whatsapp_sessions_data` deixou de ser pré-requisito para subir a API.
 - O guia `DEPLOY_GUIDE.md` orienta a manter Postgres/Redis gerenciados e reaproveitar o volume entre releases.
-=======
 - `scripts/whatsapp-smoke-test.mjs` executa smoke tests REST + Socket.IO garantindo a integridade do pipeline HTTP.
 
 ## 🗄️ Persistência de sessão e deploy híbrido
 
 - O deploy padrão depende exclusivamente do broker HTTP externo; não há sidecars locais nem volumes de sessão dedicados.
 - O guia `DEPLOY_GUIDE.md` orienta a manter Postgres/Redis gerenciados e focar na disponibilidade do broker HTTP remoto.
->>>>>>> 7a3dfeda
 
 ## 🔁 Operação contínua
 
-<<<<<<< HEAD
 Alterar `WHATSAPP_MODE` para `http`, `dryrun` ou `disabled` e reiniciar o serviço é suficiente. Valores `sidecar` herdados apenas disparam aviso nos logs e operam em `http`; `/healthz` confirma o modo ativo antes/depois do rollback.
-=======
-Com apenas o transporte HTTP habilitado, não há fluxos de rollback entre modos. A operação se concentra em manter as credenciais e o endpoint do broker disponíveis; `/healthz` continua sendo a referência para confirmar o status durante deploys e incidentes.
->>>>>>> 7a3dfeda
+Com apenas o transporte HTTP habilitado, não há fluxos de rollback entre modos. A operação se concentra em manter as credenciais e o endpoint do broker disponíveis; `/healthz` continua sendo a referência para confirmar o status durante deploys e incidentes.